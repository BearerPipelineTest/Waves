package com.wavesplatform.it.account.storage

import com.wavesplatform.account.KeyPair
import com.wavesplatform.common.state.ByteStr
import com.wavesplatform.common.utils.EitherExt2
import com.wavesplatform.it.BaseSuite
import com.wavesplatform.it.api.SyncHttpApi._
import com.wavesplatform.it.sync._
import com.wavesplatform.it.util._
import com.wavesplatform.lang.v1.compiler.Terms.{CONST_BOOLEAN, CONST_BYTESTR, CONST_LONG, CONST_STRING}
import com.wavesplatform.lang.v1.estimator.v2.ScriptEstimatorV2
import com.wavesplatform.state.{BinaryDataEntry, BooleanDataEntry, IntegerDataEntry, StringDataEntry}
import com.wavesplatform.transaction.smart.script.ScriptCompiler

case class WriteEntry(ct: String, t: String, v: Any, k: String = "somekey")

class RemoveEntrySuite extends BaseSuite {

  private val stringTestData  = WriteEntry("String", "String", "somevalue")
  private val integerTestData = WriteEntry("Integer", "Int", 1)
  private val booleanTestData = WriteEntry("Boolean", "Boolean", true)
  private val binaryTestData  = WriteEntry("Binary", "ByteVector", "bytes")

  def writeEntry(we: WriteEntry): String = s"@Callable(i) func write${we.ct}(k: String, v: ${we.t}) = [${we.ct}Entry(k, v)]"

  private val script = """
                 |{-# STDLIB_VERSION 4 #-}
                 |{-# SCRIPT_TYPE ACCOUNT #-}
                 |{-# CONTENT_TYPE DAPP #-}
                 |
                 |let a100 = [
                 |  "0", "1", "2", "3", "4", "5", "6", "7", "8", "9", "10", "11", "12", "13", "14", "15", "16", "17", "18", "19", "20",
                 |  "21", "22", "23", "24", "25", "26", "27", "28", "29", "30", "31", "32", "33", "34", "35", "36", "37", "38", "39", "40",
                 |  "41", "42", "43", "44", "45", "46", "47", "48", "49", "50", "51", "52", "53", "54", "55", "56", "57", "58", "59", "60",
                 |  "61", "62", "63", "64", "65", "66", "67", "68", "69", "70", "71", "72", "73", "74", "75", "76", "77", "78", "79", "80",
                 |  "81", "82", "83", "84", "85", "86", "87", "88", "89", "90", "91", "92", "93", "94", "95", "96", "97", "98", "99"
                 |]
                 |
                 |let a101 = a100 ++ ["100"]
                 |
                 |func writeEntry(acc: List[StringEntry], e: Int) = StringEntry(e.toString(), "value") :: acc
                 |
                 |func deleteEntry(acc: List[DeleteEntry], e: String) = DeleteEntry(e) :: acc
                 |
                 |@Callable(i) func delete100Entries() = { FOLD<100>(a100, [], deleteEntry) }
                 |
                 |@Callable(i) func delete101Entries() = { FOLD<101>(a101, [], deleteEntry) }
                 |
                 |@Callable(i) func write(k: String, v: String) = [StringEntry(k, v)]
                 |
                 |@Callable(i) func write4() = [
                 |   StringEntry("96", "1"),
                 |   IntegerEntry("97", 1),
                 |   BooleanEntry("98", true),
                 |   BinaryEntry("99", "1".toBytes()),
                 |   BinaryEntry("100", "1".toBytes())
                 |]
                 |
                 |@Callable(i) func delete(k: String) = [DeleteEntry(k)]
                 |
       """.stripMargin

  "Remove entry from account storage" - {
    for (data <- Seq(stringTestData, integerTestData, booleanTestData, binaryTestData)) s"${data.ct}Entry could be removed from account storage" in {
      val keyPair = createDapp(script, writeEntry(data))
      val v       = if (data.ct.equals("Binary")) ByteStr(data.v.toString.getBytes()) else data.v

      invokeScript(keyPair, s"write${data.ct}", data.k, data.v.toString)

      nodes.waitForHeightArise() //TODO: delete this line after NODE-2099 will be done

      val address = keyPair.toAddress.toString
      miner.getData(address) should have size 1
      miner.getDataByKey(address, data.k).key shouldBe data.k
      miner.getDataByKey(address, data.k).value shouldBe v
      miner.getDataByKey(address, data.k).getClass.getCanonicalName shouldBe s"com.wavesplatform.state.${data.ct}DataEntry"

      invokeScript(keyPair, "delete", data.k)

      miner.getData(address) should have size 0
    }

    "Removing nonexistent entry should not produce an error" in {
      invokeScript(createDapp(script), "delete", "nonexistent-key")
    }

    "Could remove 100 entries" in {
      val keyPair = createDapp(script)

      invokeScript(keyPair, s"write4")

      val data = (0 to 92).map { i =>
        StringDataEntry(s"$i", "q")
      } ++ List(IntegerDataEntry("93", 1), BooleanDataEntry("94", true), BinaryDataEntry("95", ByteStr("1212".getBytes())))

      miner.putData(keyPair, data.toList, 1.waves, true)

      miner.getData(keyPair.toAddress.toString) should have size 101

      miner.waitForTransaction(invokeScript(keyPair, s"delete100Entries"))

      miner.getData(keyPair.toAddress.toString) should have size 1
    }

    "Removing more than 100 entries should produce an error" in {
      val keyPair = createDapp(script)
      invokeScript(keyPair, s"write4")
      val data = (100 to 196).map { i =>
        StringDataEntry(s"$i", "q")
      }

      miner.putData(keyPair, data.toList, 1.waves, true)
      miner.getData(keyPair.toAddress.toString) should have size 101

      val tx = miner.waitForTransaction(invokeScript(keyPair, s"delete101Entries")).id

      miner.transactionStatus(Seq(tx)).head.applicationStatus shouldBe Some("script_execution_failed")
      miner.debugStateChanges(tx).stateChanges.get.error.get.text should include("WriteSet can't contain more than 100 entries")

      miner.getData(keyPair.toAddress.toString) should have size 101
    }

    "Trying of writing key longer than 400 bytes and removing it should produce an error" in {
      val address    = createDapp(script)
      val tooLongKey = new scala.util.Random().nextPrintableChar().toString * 401

      val tx = miner.waitForTransaction(invokeScript(address, s"write", tooLongKey, "value")).id

      miner.transactionStatus(Seq(tx)).head.applicationStatus shouldBe Some("script_execution_failed")
      miner.debugStateChanges(tx).stateChanges.get.error.get.text should include("Key size = 401 bytes must be less than 400")
    }
  }

  def createDapp(scriptParts: String*): KeyPair = {
    val script  = scriptParts.mkString(" ")
    val address = miner.createKeyPair()
    val compiledScript = ScriptCompiler
      .compile(
        script,
        ScriptEstimatorV2
      )
      .explicitGet()
      ._1

    miner.transfer(sender.keyPair, address.toAddress.toString, 10.waves, minFee, waitForTx = true)

    nodes.waitForTransaction(
      miner
<<<<<<< HEAD
        .signedBroadcast(
          SetScriptTransaction
            .selfSigned(1.toByte, KeyPair(Base58.decode(miner.seed(address))), Some(compiledScript), setScriptFee, System.currentTimeMillis())
            .explicitGet()
            .json
            .value()
        )
=======
        .setScript(address, Some(compiledScript.bytes().base64), setScriptFee, 1.toByte, true)
>>>>>>> 685f2f2a
        .id
    )

    address
  }

  def invokeScript(address: KeyPair, function: String, key: String = "", value: String = "", wait: Boolean = true): String = {
    val args = function match {
      case "write"            => List(CONST_STRING(key).explicitGet(), CONST_STRING(value).explicitGet())
      case "writeString"      => List(CONST_STRING(key).explicitGet(), CONST_STRING(value).explicitGet())
      case "writeInteger"     => List(CONST_STRING(key).explicitGet(), CONST_LONG(value.toLong))
      case "writeBoolean"     => List(CONST_STRING(key).explicitGet(), CONST_BOOLEAN(value.toBoolean))
      case "writeBinary"      => List(CONST_STRING(key).explicitGet(), CONST_BYTESTR(ByteStr(value.getBytes())).explicitGet())
      case "delete"           => List(CONST_STRING(key).explicitGet())
      case "write4"           => List.empty
      case "delete100Entries" => List.empty
      case "delete101Entries" => List.empty
      case _                  => List.empty
    }

    val tx = miner
      .invokeScript(
        address,
        address.publicKey.toAddress.toString,
        fee = smartMinFee + smartFee,
        waitForTx = wait,
        func = Some(function),
        args = args
      )
      ._1
      .id

    if (wait) nodes.waitForTransaction(tx)
    tx
  }
}<|MERGE_RESOLUTION|>--- conflicted
+++ resolved
@@ -146,17 +146,7 @@
 
     nodes.waitForTransaction(
       miner
-<<<<<<< HEAD
-        .signedBroadcast(
-          SetScriptTransaction
-            .selfSigned(1.toByte, KeyPair(Base58.decode(miner.seed(address))), Some(compiledScript), setScriptFee, System.currentTimeMillis())
-            .explicitGet()
-            .json
-            .value()
-        )
-=======
         .setScript(address, Some(compiledScript.bytes().base64), setScriptFee, 1.toByte, true)
->>>>>>> 685f2f2a
         .id
     )
 
