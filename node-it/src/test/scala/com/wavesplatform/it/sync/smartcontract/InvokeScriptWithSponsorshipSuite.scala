--- conflicted
+++ resolved
@@ -159,21 +159,6 @@
       ),
       s"does not exceed minimal value of 900000 WAVES or $feeAmount"
     )
-<<<<<<< HEAD
-    val tx = sender
-      .invokeScript(
-        caller,
-        dAppAddress,
-        Some("spendMaxFee"),
-        payment = Seq(Payment(paymentAmount, IssuedAsset(ByteStr.decodeBase58(smartAsset).get))),
-        fee = smartFeeAmount - 1,
-        feeAssetId = Some(dAppAsset),
-        waitForTx = true
-      )
-      ._1
-      .id
-    sender.debugStateChanges(tx).stateChanges.get.error.get.text should include("does not exceed minimal value of 5300000 WAVES")
-=======
 
     assertApiError(
       sender
@@ -187,7 +172,6 @@
         ),
       AssertiveApiError(ScriptExecutionError.Id, "with 12 total scripts invoked does not exceed minimal value", matchMessage = true)
     )
->>>>>>> 87cfd168
 
     sender
       .invokeScript(
@@ -211,19 +195,11 @@
         waitForTx = true
       )
 
-<<<<<<< HEAD
-    sender.assetBalance(dAppAddress, dAppAsset).balance shouldBe halfQuantity + (feeAmount - 10) + smartFeeAmount + (smartFeeAmount - 1)
-    sender.assetBalance(dAppAddress, callerAsset).balance shouldBe halfQuantity + paymentAmount
-    sender.accountBalances(dAppAddress)._1 shouldBe dAppInitBalance - 0.009.waves - 0.053.waves - 0.052.waves
-
-    sender.assetBalance(callerAddress, dAppAsset).balance shouldBe halfQuantity + (-feeAmount + 10) - smartFeeAmount - (smartFeeAmount - 1)
-=======
     sender.assetBalance(dAppAddress, dAppAsset).balance shouldBe halfQuantity + (feeAmount - 10) + smartFeeAmount
     sender.assetBalance(dAppAddress, callerAsset).balance shouldBe halfQuantity + paymentAmount
     sender.accountBalances(dAppAddress)._1 shouldBe dAppInitBalance - 0.009.waves - 0.053.waves
 
     sender.assetBalance(callerAddress, dAppAsset).balance shouldBe halfQuantity + (-feeAmount + 10) - smartFeeAmount
->>>>>>> 87cfd168
     sender.assetBalance(callerAddress, callerAsset).balance shouldBe halfQuantity - paymentAmount
     sender.accountBalances(callerAddress)._1 shouldBe callerInitBalance
   }
