--- conflicted
+++ resolved
@@ -54,14 +54,9 @@
     val eff1             = miner.accountBalances(firstAddress)._2
     val bigAssetFee      = eff1 + 1.waves
 
-<<<<<<< HEAD
-    assertBadRequestAndMessage(sender.issue(firstAddress, assetName, assetDescription, someAssetAmount, 2, reissuable = false, bigAssetFee),
-                               "Accounts balance errors")
-=======
     assertApiError(sender.issue(firstAddress, assetName, assetDescription, someAssetAmount, 2, reissuable = false, bigAssetFee)) { error =>
-      error.message should include("negative waves balance")
+      error.message should include("Accounts balance errors")
     }
->>>>>>> 08d83b63
   }
 
   val invalidScript =
@@ -71,13 +66,8 @@
       ("base64:", "Can't parse empty script bytes"),
       ("base64:AA==", "Illegal length of script: 1"),
       ("base64:AAQB", "Invalid content type of script: 4"),
-<<<<<<< HEAD
       ("base64:AAEF", "Invalid version of script: 5"),
-      ("base64:CAEF", "Invalid version of script: 8"),
-=======
-      ("base64:AAEE", "Invalid version of script: 4"),
-      ("base64:BAEE", "Invalid version of script: 4")
->>>>>>> 08d83b63
+      ("base64:CAEF", "Invalid version of script: 8")
     )
 
   forAll(invalidScript) { (script: String, error: String) =>
