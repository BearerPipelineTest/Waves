--- conflicted
+++ resolved
@@ -3,32 +3,18 @@
 import com.typesafe.config.Config
 import com.wavesplatform.it.api.SyncHttpApi._
 import com.wavesplatform.it.sync._
-<<<<<<< HEAD
 import com.wavesplatform.it.sync.transactions.OverflowBlock
-import com.wavesplatform.it.transactions.NodesFromDocker
-import com.wavesplatform.it.util._
-import com.wavesplatform.it.{Node, NodeConfigs}
-import org.scalatest.FunSuite
-
-class DebugPortfoliosSuite extends FunSuite with NodesFromDocker with OverflowBlock {
-=======
 import com.wavesplatform.it.transactions.NodesFromDocker
 import com.wavesplatform.it.{BaseFunSuite, NodeConfigs}
 import com.wavesplatform.test._
 
-class DebugPortfoliosSuite extends BaseFunSuite with NodesFromDocker {
->>>>>>> 89efe1e7
+class DebugPortfoliosSuite extends BaseFunSuite with NodesFromDocker with OverflowBlock {
   override protected def nodeConfigs: Seq[Config] =
     NodeConfigs.newBuilder
       .overrideBase(_.quorum(0))
       .withDefault(entitiesNumber = 1)
       .buildNonConflicting()
 
-<<<<<<< HEAD
-  def sender: Node = nodes.head
-
-=======
->>>>>>> 89efe1e7
   private lazy val firstAcc  = sender.createKeyPair()
   private lazy val secondAcc = sender.createKeyPair()
 
