package com.wavesplatform.it.sync.transactions

import akka.http.scaladsl.model.StatusCodes
import com.wavesplatform.account.KeyPair
import com.wavesplatform.api.http.ApiError.{Mistiming, StateCheckFailed, WrongJson}
import com.wavesplatform.common.state.ByteStr
import com.wavesplatform.common.utils.{Base58, EitherExt2}
import com.wavesplatform.crypto
import com.wavesplatform.it.api.SyncHttpApi._
import com.wavesplatform.it.sync.{script, someAssetAmount, _}
import com.wavesplatform.it.transactions.BaseTransactionSuite
import com.wavesplatform.it.util._
import com.wavesplatform.lang.v1.estimator.ScriptEstimatorV1
import com.wavesplatform.transaction.Asset.IssuedAsset
import com.wavesplatform.transaction.Proofs
import com.wavesplatform.transaction.assets.SetAssetScriptTransaction
import com.wavesplatform.transaction.smart.SetScriptTransaction
import com.wavesplatform.transaction.smart.script.ScriptCompiler
import play.api.libs.json._

import scala.concurrent.duration._
import scala.util.Random

class SetAssetScriptTransactionSuite extends BaseTransactionSuite {
  val estimator = ScriptEstimatorV1

  var assetWOScript    = ""
  var assetWScript     = ""
  var assetWScript2    = ""
  private def accountB = secondKeyPair
  private val unchangeableScript = ScriptCompiler(
    s"""match tx {
       |  case _: SetAssetScriptTransaction => false
       |  case _ => true
       |}
       |""".stripMargin,
    isAssetScript = true,
    estimator
  ).explicitGet()._1

  protected override def beforeAll(): Unit = {
    super.beforeAll()
    assetWOScript = sender
      .issue(
        firstKeyPair,
        "AssetWOScript",
        "Test coin for SetAssetScript tests w/o script",
        someAssetAmount,
        0,
        reissuable = false,
        issueFee,
        version = 2.toByte
      )
      .id

    assetWScript = sender
      .issue(
        firstKeyPair,
        "SetAssetScript",
        "Test coin for SetAssetScript tests",
        someAssetAmount,
        0,
        reissuable = false,
        issueFee,
        2.toByte,
        Some(scriptBase64)
      )
      .id

    assetWScript2 = sender
      .issue(
        firstKeyPair,
        "SetAssetScript",
        "Test coin for SetAssetScript tests",
        someAssetAmount,
        0,
        reissuable = false,
        issueFee,
        2.toByte,
        Some(scriptBase64),
        waitForTx = true
      )
      .id

    nodes.waitForHeightAriseAndTxPresent(assetWOScript)
    nodes.waitForHeightAriseAndTxPresent(assetWScript)
    sender.postForm("/addresses")
    sender.postForm("/addresses")
    sender.postForm("/addresses")
  }

  test("issuer cannot change script on asset w/o initial script") {
    for (v <- setAssetScrTxSupportedVersions) {
      val (balance, eff) = miner.accountBalances(firstAddress)
      assertApiError(
        sender.setAssetScript(assetWOScript, firstKeyPair, setAssetScriptFee, Some(scriptBase64), version = v),
        AssertiveApiError(StateCheckFailed.Id, StateCheckFailed.message("Cannot set script on an asset issued without a script"))
      )
      assertApiError(
        broadcastSetAssetScriptJson(assetWOScript, firstKeyPair, setAssetScriptFee, version = v),
        AssertiveApiError(WrongJson.Id, "failed to parse json message", matchMessage = true)
      )
      assertApiError(
        broadcastSetAssetScriptJson(assetWOScript, firstKeyPair, setAssetScriptFee, Some(""), version = v),
        AssertiveApiError(WrongJson.Id, "failed to parse json message", matchMessage = true)
      )
      miner.assertBalances(firstAddress, balance, eff)
    }
  }

  private def broadcastSetAssetScriptJson(assetId: String, issuer: KeyPair, fee: Long, script: Option[String] = None, version: Byte) =
    sender.signedBroadcast(
      Json.obj(
        "type"            -> SetAssetScriptTransaction.typeId,
        "version"         -> version,
        "assetId"         -> assetId,
        "sender"          -> issuer.toAddress,
        "senderPublicKey" -> issuer.publicKey,
        "fee"             -> fee,
        "script"          -> script.fold[JsValue](JsNull)(JsString),
        "timestamp"       -> System.currentTimeMillis()
      )
    )

  test("non-issuer cannot change script") {
    /*
    issuer is first address, but script allows make SetAssetScript only second address
     */
    val assetWAnotherOwner = sender
      .issue(
        firstKeyPair,
        "NonOwnCoin",
        "Test coin for SetAssetScript tests",
        someAssetAmount,
        0,
        reissuable = false,
        issueFee,
        2.toByte,
        script = Some(
          ScriptCompiler(
            s"""match tx {
               |case s : SetAssetScriptTransaction => s.sender == addressFromPublicKey(base58'${secondKeyPair.publicKey}')
               |case _ => false
               |}
               |""".stripMargin,
            isAssetScript = true,
            estimator
<<<<<<< HEAD
          ).explicitGet()._1.bytes.value().base64
=======
          ).explicitGet()._1.bytes().base64
>>>>>>> 685f2f2a
        )
      )
      .id
    nodes.waitForHeightAriseAndTxPresent(assetWAnotherOwner)

    for (v <- setAssetScrTxSupportedVersions) {
      assertApiError(sender.setAssetScript(assetWAnotherOwner, secondKeyPair, setAssetScriptFee, Some(scriptBase64), version = v)) { error =>
        error.id shouldBe StateCheckFailed.Id
        error.message shouldBe StateCheckFailed.message("Asset was issued by other address")
      }
      assertApiError(broadcastSetAssetScriptJson(assetWAnotherOwner, secondKeyPair, setAssetScriptFee, Some(""), version = v)) { error =>
        error.id shouldBe WrongJson.Id
        error.message shouldBe "failed to parse json message"
      }
    }
  }

  test("non-issuer cannot change script on asset w/o script") {
    val (balance1, eff1) = miner.accountBalances(firstAddress)
    val (balance2, eff2) = miner.accountBalances(secondAddress)
    for (v <- setAssetScrTxSupportedVersions) {
      assertApiError(sender.setAssetScript(assetWOScript, secondKeyPair, setAssetScriptFee, Some(scriptBase64), version = v)) { error =>
        error.id shouldBe StateCheckFailed.Id
        error.message shouldBe StateCheckFailed.message("Asset was issued by other address")
      }

      miner.assertBalances(firstAddress, balance1, eff1)
      miner.assertBalances(secondAddress, balance2, eff2)
    }
  }

  test("sender's waves balance is decreased by fee") {
    val script2 = ScriptCompiler(
      s"""
           |match tx {
           |  case _: SetAssetScriptTransaction => true
           |  case _ => false
           |}
         """.stripMargin,
      isAssetScript = true,
      estimator
<<<<<<< HEAD
    ).explicitGet()._1.bytes.value().base64
=======
    ).explicitGet()._1.bytes().base64
>>>>>>> 685f2f2a

    val details = miner.assetsDetails(assetWScript, true).scriptDetails.getOrElse(fail("Expecting to get asset details"))
    assert(details.scriptComplexity == 1)
    assert(details.scriptText == "true")
    assert(details.script == scriptBase64)
    for (v <- setAssetScrTxSupportedVersions) {
      val (balance, eff) = miner.accountBalances(firstAddress)
      val txId           = sender.setAssetScript(assetWScript, firstKeyPair, setAssetScriptFee, Some(script2), version = v).id
      nodes.waitForHeightAriseAndTxPresent(txId)
      miner.assertBalances(firstAddress, balance - setAssetScriptFee, eff - setAssetScriptFee)
      val details2 = miner.assetsDetails(assetWScript, true).scriptDetails.getOrElse(fail("Expecting to get asset details"))
      assert(details2.scriptComplexity == 6)
      assert(details2.script == script2)
    }
  }

  test("cannot transact without having enough waves") {
    val (balance, eff) = miner.accountBalances(firstAddress)
    for (v <- setAssetScrTxSupportedVersions) {
      assertApiError(sender.setAssetScript(assetWScript, firstKeyPair, balance + 1, Some(scriptBase64), version = v)) { error =>
        error.id shouldBe StateCheckFailed.Id
        error.message shouldBe StateCheckFailed.message("Accounts balance errors")
      }
      nodes.waitForHeightArise()
      miner.assertBalances(firstAddress, balance, eff)
    }

    val leaseAmount = 1.waves
    val leaseId     = sender.lease(firstKeyPair, secondAddress, leaseAmount, minFee).id
    nodes.waitForHeightAriseAndTxPresent(leaseId)

    for (v <- setAssetScrTxSupportedVersions) {
      assertApiError(sender.setAssetScript(assetWScript, firstKeyPair, balance - leaseAmount, Some(scriptBase64), version = v)) { error =>
        error.id shouldBe StateCheckFailed.Id
        error.message should include regex StateCheckFailed.message(s"Accounts balance errors")
      }
      nodes.waitForHeightArise()
      miner.assertBalances(firstAddress, balance - minFee, eff - leaseAmount - minFee)
    }
  }

  test("invalid transaction should not be in UTX or blockchain") {
    for (v <- setAssetScrTxSupportedVersions) {
      def sastx(
          fee: Long = setAssetScriptFee,
          timestamp: Long = System.currentTimeMillis,
          assetId: IssuedAsset = IssuedAsset(ByteStr.decodeBase58(assetWScript).get)
      ): SetAssetScriptTransaction =
        SetAssetScriptTransaction
          .signed(version = v, sender.keyPair.publicKey, assetId, Some(script), fee, timestamp, sender.keyPair.privateKey)
          .explicitGet()

      val (balance, eff) = miner.accountBalances(firstAddress)

      val invalidTxs = Seq(
        (
          sastx(timestamp = System.currentTimeMillis + 1.day.toMillis),
          Mistiming("Transaction timestamp .* is more than .*ms in the future").assertive(true)
        ),
        (
          sastx(fee = 9999999),
          AssertiveApiError(StateCheckFailed.Id, "Fee .* does not exceed minimal value", StateCheckFailed.Code, true)
        ),
        (
          sastx(assetId = IssuedAsset(ByteStr.decodeBase58("9ekQuYn92natMnMq8KqeGK3Nn7cpKd3BvPEGgD6fFyyz9ekQuYn92natMnMq8").get)),
          AssertiveApiError(WrongJson.Id, "failed to parse json", StatusCodes.BadRequest, true)
        ),
        (
          sastx(assetId = IssuedAsset(ByteStr.decodeBase58("9ekQuYn92natMnMq8KqeGK3Nn7cpKd3BvPEGgD6fFyyz").get)),
          AssertiveApiError(StateCheckFailed.Id, "Referenced assetId not found", StateCheckFailed.Code, true)
        )
      )

      for ((tx, diag) <- invalidTxs) {
        assertApiError(sender.broadcastRequest(tx.json()), diag)
        nodes.foreach(_.ensureTxDoesntExist(tx.id().toString))
      }

      nodes.waitForHeightArise()
      miner.assertBalances(firstAddress, balance, eff)
    }
  }

  test("transaction requires a valid proof") {
    for (v <- setAssetScrTxSupportedVersions) {
      val request: JsObject =
        SetAssetScriptTransaction
          .selfSigned(
            v,
            firstKeyPair,
            IssuedAsset(ByteStr.decodeBase58(assetWScript).get),
            Some(script),
            setAssetScriptFee,
            System.currentTimeMillis()
          )
          .explicitGet()
          .json()

      def id(obj: JsObject) = obj.value("id").as[String]

      val noProof = request - "proofs"
      assertApiError(sender.postJson("/transactions/broadcast", noProof)) { error =>
        error.message should include regex "failed to parse json message"

        val validationErrors = (error.json \ "validationErrors" \ "obj.proofs").as[JsArray].value.flatMap(json => (json \ "msg").as[List[String]])
        validationErrors should contain("error.path.missing")
      }
      nodes.foreach(_.ensureTxDoesntExist(id(noProof)))

      val badProof = request ++ Json.obj("proofs" -> Seq(Base58.encode(Array.fill(64)(Random.nextInt().toByte))))
      assertApiError(sender.postJson("/transactions/broadcast", badProof)) { error =>
        error.message should include regex "Proof doesn't validate as signature"
      }
      nodes.foreach(_.ensureTxDoesntExist(id(badProof)))

      val withProof = request
      assert((withProof \ "proofs").as[Seq[String]].lengthCompare(1) == 0)
      sender.postJson("/transactions/broadcast", withProof)
      nodes.waitForHeightAriseAndTxPresent(id(withProof))
    }
  }

  test("try to update script to null") {
    for (v <- setAssetScrTxSupportedVersions) {
      assertApiError(broadcastSetAssetScriptJson(assetWScript, firstKeyPair, setAssetScriptFee, version = v)) { error =>
        error.message should include regex "failed to parse json message"
      }
      assertApiError(broadcastSetAssetScriptJson(assetWScript, firstKeyPair, setAssetScriptFee, Some(""), version = v)) { error =>
        error.message should include regex "failed to parse json message"
      }
    }
  }

  test("try to make SetAssetScript tx on script that deprecates SetAssetScript") {
    /*
    script doesn't allow do SetAssetScript
     */
    val assetUnchangeableScript = sender
      .issue(
        firstKeyPair,
        "SetAssetWDep",
        "Test coin for SetAssetScript tests",
        someAssetAmount,
        0,
        reissuable = false,
        issueFee,
        2.toByte,
<<<<<<< HEAD
        script = Some(unchangeableScript.bytes.value().base64)
=======
        script = Some(unchangeableScript.bytes().base64)
>>>>>>> 685f2f2a
      )
      .id

    nodes.waitForHeightAriseAndTxPresent(assetUnchangeableScript)

    for (v <- setAssetScrTxSupportedVersions) {
      assertApiError(sender.setAssetScript(assetUnchangeableScript, firstKeyPair, setAssetScriptFee, Some(scriptBase64), version = v)) { error =>
        error.message shouldBe errNotAllowedByToken
      }
    }
  }

  test("non-issuer can change script if issuer's account script allows (proof correct)") {
    val accountA = firstKeyPair

    for (v <- setAssetScrTxSupportedVersions) {
      val assetWithScript = if (v < 2) assetWScript else assetWScript2
      val setScriptTransaction = SetScriptTransaction
        .selfSigned(
          version = v,
          accountA,
          Some(
            ScriptCompiler(
              s"""|let pkB = base58'${accountB.publicKey}'
                  |match tx {
                  |  case s: SetAssetScriptTransaction => sigVerify(s.bodyBytes,s.proofs[0],pkB)
                  |  case _ => true
                  |}
                """.stripMargin,
              isAssetScript = false,
              estimator
            ).explicitGet()._1
          ),
          setScriptFee + smartFee,
          System.currentTimeMillis()
        )
        .explicitGet()

      val setScriptId = sender
        .signedBroadcast(setScriptTransaction.json())
        .id

      nodes.waitForHeightAriseAndTxPresent(setScriptId)

      val nonIssuerUnsignedTx = SetAssetScriptTransaction(
        version = v,
        accountA.publicKey,
        IssuedAsset(ByteStr.decodeBase58(assetWithScript).get),
        Some(unchangeableScript),
        setAssetScriptFee + smartFee,
        System.currentTimeMillis,
        Proofs.empty,
        accountA.toAddress.chainId
      )

      val sigTxB = crypto.sign(accountB.privateKey, nonIssuerUnsignedTx.bodyBytes())

      val signedTxByB =
        nonIssuerUnsignedTx.copy(proofs = Proofs(Seq(sigTxB)))

      val tx =
        sender.signedBroadcast(signedTxByB.json()).id

      nodes.waitForHeightAriseAndTxPresent(tx)

      //try to change unchangeable script
      val nonIssuerUnsignedTx2 = SetAssetScriptTransaction(
        version = v,
        accountA.publicKey,
        IssuedAsset(ByteStr.decodeBase58(assetWithScript).get),
        Some(script),
        setAssetScriptFee + smartFee,
        System.currentTimeMillis,
        Proofs.empty,
        accountA.toAddress.chainId
      )

      val sigTxB2 = crypto.sign(accountB.privateKey, nonIssuerUnsignedTx2.bodyBytes())

      val signedTxByB2 =
        nonIssuerUnsignedTx2.copy(proofs = Proofs(Seq(sigTxB2)))

      assertApiError(sender.signedBroadcast(signedTxByB2.json())) { error =>
        error.message shouldBe errNotAllowedByToken
      }
      nodes.foreach(_.ensureTxDoesntExist(signedTxByB2.id().toString))
    }
  }

  test("try to make SetAssetScript for asset v1") {
    val assetV1 = sender
      .issue(thirdKeyPair, "AssetV1", "Test coin for V1", someAssetAmount, 0, reissuable = false, issueFee)
      .id
    nodes.waitForHeightAriseAndTxPresent(assetV1)

    val (balance1, eff1) = miner.accountBalances(thirdAddress)
    val (balance2, eff2) = miner.accountBalances(secondAddress)
    for (v <- setAssetScrTxSupportedVersions) {
      assertApiError(sender.setAssetScript(assetV1, thirdKeyPair, setAssetScriptFee, Some(scriptBase64), version = v)) { error =>
        error.message.contains("Reason: Cannot set script on an asset issued without a script") shouldBe true
      }

      assertApiError(sender.setAssetScript(assetV1, secondKeyPair, setAssetScriptFee, Some(scriptBase64), version = v)) { error =>
        error.message.contains("Reason: Asset was issued by other address") shouldBe true
      }
    }

    miner.assertBalances(thirdAddress, balance1, eff1)
    miner.assertBalances(secondAddress, balance2, eff2)

  }

}<|MERGE_RESOLUTION|>--- conflicted
+++ resolved
@@ -145,11 +145,7 @@
                |""".stripMargin,
             isAssetScript = true,
             estimator
-<<<<<<< HEAD
-          ).explicitGet()._1.bytes.value().base64
-=======
           ).explicitGet()._1.bytes().base64
->>>>>>> 685f2f2a
         )
       )
       .id
@@ -191,11 +187,7 @@
          """.stripMargin,
       isAssetScript = true,
       estimator
-<<<<<<< HEAD
-    ).explicitGet()._1.bytes.value().base64
-=======
     ).explicitGet()._1.bytes().base64
->>>>>>> 685f2f2a
 
     val details = miner.assetsDetails(assetWScript, true).scriptDetails.getOrElse(fail("Expecting to get asset details"))
     assert(details.scriptComplexity == 1)
@@ -343,11 +335,7 @@
         reissuable = false,
         issueFee,
         2.toByte,
-<<<<<<< HEAD
-        script = Some(unchangeableScript.bytes.value().base64)
-=======
         script = Some(unchangeableScript.bytes().base64)
->>>>>>> 685f2f2a
       )
       .id
 
