--- conflicted
+++ resolved
@@ -104,20 +104,10 @@
         2,
         script = Some(
           ScriptCompiler(
-            s"""
-<<<<<<< HEAD
-                                        |match tx {
-                                        |case s : SetAssetScriptTransaction => s.sender == addressFromPublicKey(base58'${ByteStr(
-              pkByAddress(secondAddress).publicKey).toString
-            }')
-                                        |case _ => false}""".stripMargin,
-=======
-               |match tx {
-               |  case s : SetAssetScriptTransaction => s.sender == addressFromPublicKey(base58'${ByteStr(pkByAddress(secondAddress).publicKey).base58}')
-               |  case _ => false
-               |}
-               """.stripMargin,
->>>>>>> 08d83b63
+            s"""match tx {
+               |case s : SetAssetScriptTransaction => s.sender == addressFromPublicKey(base58'${ByteStr(pkByAddress(secondAddress).publicKey).toString}')
+               |case _ => false
+               |}""".stripMargin,
             isAssetScript = true,
             estimator
           ).explicitGet()._1.bytes.value.base64
@@ -184,14 +174,10 @@
 
   test("cannot transact without having enough waves") {
     val (balance, eff) = miner.accountBalances(firstAddress)
-<<<<<<< HEAD
-    assertBadRequestAndResponse(sender.setAssetScript(assetWScript, firstAddress, balance + 1, Some(scriptBase64)), "Accounts balance errors")
-=======
     assertApiError(sender.setAssetScript(assetWScript, firstAddress, balance + 1, Some(scriptBase64))) { error =>
       error.id shouldBe StateCheckFailed.Id
-      error.message shouldBe StateCheckFailed.message(s"negative waves balance: $firstAddress, old: $balance, new: -1")
-    }
->>>>>>> 08d83b63
+      error.message shouldBe StateCheckFailed.message("Accounts balance errors")
+    }
     nodes.waitForHeightArise()
     miner.assertBalances(firstAddress, balance, eff)
 
@@ -201,7 +187,7 @@
 
     assertApiError(sender.setAssetScript(assetWScript, firstAddress, balance - leaseAmount, Some(scriptBase64))) { error =>
       error.id shouldBe StateCheckFailed.Id
-      error.message should include regex StateCheckFailed.message(s"negative effective balance: $firstAddress")
+      error.message should include regex StateCheckFailed.message(s"Accounts balance errors")
     }
     nodes.waitForHeightArise()
     miner.assertBalances(firstAddress, balance - minFee, eff - leaseAmount - minFee)
@@ -240,13 +226,8 @@
     )
 
     for ((tx, diag) <- invalidTxs) {
-<<<<<<< HEAD
-      assertBadRequestAndResponse(sender.broadcastRequest(tx.json()), diag)
+      assertApiError(sender.broadcastRequest(tx.json()), diag)
       nodes.foreach(_.ensureTxDoesntExist(tx.id().toString))
-=======
-      assertApiError(sender.broadcastRequest(tx.json()), diag)
-      nodes.foreach(_.ensureTxDoesntExist(tx.id().base58))
->>>>>>> 08d83b63
     }
 
     nodes.waitForHeightArise()
