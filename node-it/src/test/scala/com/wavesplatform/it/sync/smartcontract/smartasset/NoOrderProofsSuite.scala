package com.wavesplatform.it.sync.smartcontract.smartasset

import com.wavesplatform.account.AddressScheme
import com.wavesplatform.common.state.ByteStr
import com.wavesplatform.common.utils.EitherExt2
import com.wavesplatform.it.api.SyncHttpApi._
import com.wavesplatform.it.sync.{someAssetAmount, _}
import com.wavesplatform.it.transactions.BaseTransactionSuite
import com.wavesplatform.lang.v1.estimator.v2.ScriptEstimatorV2
import com.wavesplatform.transaction.Asset.{IssuedAsset, Waves}
import com.wavesplatform.transaction.Proofs
import com.wavesplatform.transaction.assets.BurnTransaction
import com.wavesplatform.transaction.smart.script.ScriptCompiler
import com.wavesplatform.transaction.transfer.TransferTransaction

import scala.concurrent.duration._

class NoOrderProofsSuite extends BaseTransactionSuite {
  val estimator = ScriptEstimatorV2
  test("try to use Order in asset scripts") {
    try {
      sender.issue(
        firstKeyPair,
        "assetWProofs",
        "Test coin for assetWProofs test",
        someAssetAmount,
        0,
        reissuable = true,
        issueFee,
        2: Byte,
        script = Some(
          ScriptCompiler(
            s"""
              |match tx {
              |  case _: Order => true
              |  case _ => false
              |}""".stripMargin,
            isAssetScript = true,
            estimator
<<<<<<< HEAD
          ).explicitGet()._1.bytes.value().base64
=======
          ).explicitGet()._1.bytes().base64
>>>>>>> 685f2f2a
        )
      )

      fail("ScriptCompiler didn't throw expected error")
    } catch {
      case ex: java.lang.Exception => ex.getMessage should include("Compilation failed: [Matching not exhaustive")
      case _: Throwable            => fail("ScriptCompiler works incorrect for orders with smart assets")
    }
  }

  test("try to use proofs in assets script") {
    val errProofMsg = "Reason: Proof doesn't validate as signature"
    val assetWProofs = sender
      .issue(
        firstKeyPair,
        "assetWProofs",
        "Test coin for assetWProofs test",
        someAssetAmount,
        0,
        reissuable = true,
        issueFee,
        2: Byte,
        script = Some(
          ScriptCompiler(
            s"""
                let proof = base58'assetWProofs'
                match tx {
                  case _: SetAssetScriptTransaction | TransferTransaction | ReissueTransaction | BurnTransaction => tx.proofs[0] == proof
                  case _ => false
                }""".stripMargin,
            false,
            estimator
<<<<<<< HEAD
          ).explicitGet()._1.bytes.value().base64
=======
          ).explicitGet()._1.bytes().base64
>>>>>>> 685f2f2a
        ),
        waitForTx = true
      )
      .id

    val incorrectTrTx = TransferTransaction(
      2.toByte,
      firstKeyPair.publicKey,
      thirdKeyPair.toAddress,
      IssuedAsset(ByteStr.decodeBase58(assetWProofs).get),
      1,
      Waves,
      smartMinFee, ByteStr.empty,
      System.currentTimeMillis + 10.minutes.toMillis,
      Proofs(Seq(ByteStr("assetWProofs".getBytes("UTF-8")))),
      AddressScheme.current.chainId
    )

    assertBadRequestAndMessage(
      sender.signedBroadcast(incorrectTrTx.json()),
      errProofMsg
    )

    val incorrectBrTx = BurnTransaction
      .create(
        2.toByte,
        firstKeyPair.publicKey,
        IssuedAsset(ByteStr.decodeBase58(assetWProofs).get),
        1,
        smartMinFee,
        System.currentTimeMillis + 10.minutes.toMillis,
        Proofs(Seq(ByteStr("assetWProofs".getBytes("UTF-8")))),
        AddressScheme.current.chainId
      )
      .explicitGet()

    assertBadRequestAndMessage(
      sender.signedBroadcast(incorrectBrTx.json()),
      errProofMsg
    )
  }

}<|MERGE_RESOLUTION|>--- conflicted
+++ resolved
@@ -37,11 +37,7 @@
               |}""".stripMargin,
             isAssetScript = true,
             estimator
-<<<<<<< HEAD
-          ).explicitGet()._1.bytes.value().base64
-=======
           ).explicitGet()._1.bytes().base64
->>>>>>> 685f2f2a
         )
       )
 
@@ -74,11 +70,7 @@
                 }""".stripMargin,
             false,
             estimator
-<<<<<<< HEAD
-          ).explicitGet()._1.bytes.value().base64
-=======
           ).explicitGet()._1.bytes().base64
->>>>>>> 685f2f2a
         ),
         waitForTx = true
       )
