--- conflicted
+++ resolved
@@ -82,11 +82,7 @@
 
   "after activation" - {
     "returns only non-nft portfolio on /balance/{address}" in {
-<<<<<<< HEAD
-      val expectedIds = simple map (_.assetId().toString)
-=======
-      val expectedIds = simple map (_.assetId.base58)
->>>>>>> f2a3fa77
+      val expectedIds = simple map (_.assetId.toString)
 
       val assertion =
         getPortfolio(node, issuer.address) map { ids =>
@@ -97,11 +93,7 @@
     }
 
     "returns issue transactions on /nft/{address}/limit/{limit}" in {
-<<<<<<< HEAD
-      val expectedIds = nft.map(_.assetId().toString)
-=======
-      val expectedIds = nft.map(_.assetId.base58)
->>>>>>> f2a3fa77
+      val expectedIds = nft.map(_.assetId.toString)
 
       val assertion =
         getNFTPage(node, issuer.address, 1000, None) map { ids =>
@@ -144,13 +136,8 @@
   "pagination" - {
     "works" in {
       val expectedIds = nft
-<<<<<<< HEAD
-        .filter(_.assetId() != randomTokenToTransfer.id)
-        .map(_.assetId().toString)
-=======
         .filter(_.assetId != randomTokenToTransfer.id)
-        .map(_.assetId.base58)
->>>>>>> f2a3fa77
+        .map(_.assetId.toString)
         .toSet
 
       val assertion = for {
