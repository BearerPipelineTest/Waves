package com.wavesplatform.it.sync.grpc

import com.wavesplatform.common.utils.{Base64, EitherExt2}
import com.wavesplatform.it.NTPTime
import com.wavesplatform.it.api.SyncGrpcApi._
import com.wavesplatform.it.sync.{matcherFee, minFee, someAssetAmount}
import com.wavesplatform.test._
import com.wavesplatform.protobuf.transaction.{PBTransactions, Recipient}
import com.wavesplatform.transaction.Asset.{IssuedAsset, Waves}
import com.wavesplatform.transaction.TxVersion
import com.wavesplatform.transaction.assets.IssueTransaction
import com.wavesplatform.transaction.assets.exchange.{AssetPair, Order}
import com.wavesplatform.utils._
import io.grpc.Status.Code

import scala.collection.immutable

class ExchangeTransactionGrpcSuite extends GrpcBaseTransactionSuite with NTPTime {

  val transactionV1versions: (TxVersion, TxVersion, TxVersion) = (1: Byte, 1: Byte, 1: Byte)
  val transactionV2versions: immutable.Seq[(TxVersion, TxVersion, TxVersion)] = for {
    o1ver <- 1 to 3
    o2ver <- 1 to 3
    txVer <- 2 to 3
  } yield (o1ver.toByte, o2ver.toByte, txVer.toByte)

  val (buyer, buyerAddress)     = (firstAcc, firstAddress)
  val (seller, sellerAddress)   = (secondAcc, secondAddress)
  val (matcher, matcherAddress) = (thirdAcc, thirdAddress)

  val versions: immutable.Seq[(TxVersion, TxVersion, TxVersion)] = transactionV1versions +: transactionV2versions

  test("exchange tx with orders v1,v2") {
<<<<<<< HEAD
    val exchAsset          = sender.broadcastIssue(buyer, Base64.encode("exchAsset".utf8Bytes), someAssetAmount, 8, reissuable = true, 1.waves, waitForTx = true)
    val exchAssetId        = PBTransactions.vanilla(exchAsset, unsafe = false).explicitGet().id().toString
=======
    val exchAsset =
      sender.broadcastIssue(buyer, Base64.encode("exchAsset".utf8Bytes), someAssetAmount, 8, reissuable = true, 1.waves, waitForTx = true)
    val exchAssetId        = PBTransactions.vanilla(exchAsset).explicitGet().id().toString
>>>>>>> 2f13caf8
    val price              = 500000L
    val amount             = 40000000L
    val priceAssetSpending = amount * price / 100000000L
    val pair               = AssetPair.createAssetPair("WAVES", exchAssetId).get
    for ((o1ver, o2ver, tver) <- versions) {
      val ts                       = ntpTime.correctedTime()
      val expirationTimestamp      = ts + Order.MaxLiveTime
      val buy                      = Order.buy(o1ver, buyer, matcher.publicKey, pair, amount, price, ts, expirationTimestamp, matcherFee).explicitGet()
      val sell                     = Order.sell(o2ver, seller, matcher.publicKey, pair, amount, price, ts, expirationTimestamp, matcherFee).explicitGet()
      val buyerWavesBalanceBefore  = sender.wavesBalance(buyerAddress).available
      val sellerWavesBalanceBefore = sender.wavesBalance(sellerAddress).available
      val buyerAssetBalanceBefore  = sender.assetsBalance(buyerAddress, Seq(exchAssetId)).getOrElse(exchAssetId, 0L)
      val sellerAssetBalanceBefore = sender.assetsBalance(sellerAddress, Seq(exchAssetId)).getOrElse(exchAssetId, 0L)

      sender.exchange(matcher, buy, sell, amount, price, matcherFee, matcherFee, matcherFee, ts, tver, waitForTx = true)

      sender.wavesBalance(buyerAddress).available shouldBe buyerWavesBalanceBefore + amount - matcherFee
      sender.wavesBalance(sellerAddress).available shouldBe sellerWavesBalanceBefore - amount - matcherFee
      sender.assetsBalance(buyerAddress, Seq(exchAssetId))(exchAssetId) shouldBe buyerAssetBalanceBefore - priceAssetSpending
      sender.assetsBalance(sellerAddress, Seq(exchAssetId))(exchAssetId) shouldBe sellerAssetBalanceBefore + priceAssetSpending
    }
  }

  test("exchange tx with orders v3") {
    val feeAsset           = sender.broadcastIssue(buyer, "feeAsset", someAssetAmount, 8, reissuable = true, 1.waves, waitForTx = true)
    val feeAssetId         = PBTransactions.vanilla(feeAsset, unsafe = false).explicitGet().id()
    val price              = 500000L
    val amount             = 40000000L
    val priceAssetSpending = price * amount / 100000000L

    sender.broadcastTransfer(
      buyer,
      Recipient().withPublicKeyHash(sellerAddress),
      someAssetAmount / 2,
      minFee,
      assetId = feeAssetId.toString,
      waitForTx = true
    )

    for ((o1ver, o2ver, matcherFeeOrder1, matcherFeeOrder2, buyerWavesDelta, sellerWavesDelta, buyerAssetDelta, sellerAssetDelta) <- Seq(
           (1: Byte, 3: Byte, Waves, IssuedAsset(feeAssetId), amount - matcherFee, -amount, -priceAssetSpending, priceAssetSpending - matcherFee),
           (1: Byte, 3: Byte, Waves, Waves, amount - matcherFee, -amount - matcherFee, -priceAssetSpending, priceAssetSpending),
           (2: Byte, 3: Byte, Waves, IssuedAsset(feeAssetId), amount - matcherFee, -amount, -priceAssetSpending, priceAssetSpending - matcherFee),
           (3: Byte, 1: Byte, IssuedAsset(feeAssetId), Waves, amount, -amount - matcherFee, -priceAssetSpending - matcherFee, priceAssetSpending),
           (2: Byte, 3: Byte, Waves, Waves, amount - matcherFee, -amount - matcherFee, -priceAssetSpending, priceAssetSpending),
           (3: Byte, 2: Byte, IssuedAsset(feeAssetId), Waves, amount, -amount - matcherFee, -priceAssetSpending - matcherFee, priceAssetSpending)
         )) {
      if (matcherFeeOrder1 == Waves && matcherFeeOrder2 != Waves) {
        sender.broadcastTransfer(
          buyer,
          Recipient().withPublicKeyHash(sellerAddress),
          100000,
          minFee,
          assetId = feeAssetId.toString,
          waitForTx = true
        )
      }

      val buyerWavesBalanceBefore  = sender.wavesBalance(buyerAddress).available
      val sellerWavesBalanceBefore = sender.wavesBalance(sellerAddress).available
      val buyerAssetBalanceBefore  = sender.assetsBalance(buyerAddress, Seq(feeAssetId.toString)).getOrElse(feeAssetId.toString, 0L)
      val sellerAssetBalanceBefore = sender.assetsBalance(sellerAddress, Seq(feeAssetId.toString)).getOrElse(feeAssetId.toString, 0L)

      val ts                  = ntpTime.correctedTime()
      val expirationTimestamp = ts + Order.MaxLiveTime
      val assetPair           = AssetPair.createAssetPair("WAVES", feeAssetId.toString).get
      val buy =
        Order.buy(o1ver, buyer, matcher.publicKey, assetPair, amount, price, ts, expirationTimestamp, matcherFee, matcherFeeOrder1).explicitGet()
      val sell =
        Order.sell(o2ver, seller, matcher.publicKey, assetPair, amount, price, ts, expirationTimestamp, matcherFee, matcherFeeOrder2).explicitGet()

      sender.exchange(matcher, sell, buy, amount, price, matcherFee, matcherFee, matcherFee, ts, 3, waitForTx = true)

      sender.wavesBalance(buyerAddress).available shouldBe (buyerWavesBalanceBefore + buyerWavesDelta)
      sender.wavesBalance(sellerAddress).available shouldBe (sellerWavesBalanceBefore + sellerWavesDelta)
      sender.assetsBalance(buyerAddress, Seq(feeAssetId.toString))(feeAssetId.toString) shouldBe (buyerAssetBalanceBefore + buyerAssetDelta)
      sender.assetsBalance(sellerAddress, Seq(feeAssetId.toString))(feeAssetId.toString) shouldBe (sellerAssetBalanceBefore + sellerAssetDelta)
    }
  }

  test("cannot exchange non-issued assets") {
    val exchAsset: IssueTransaction = IssueTransaction
      .selfSigned(
        TxVersion.V1,
        sender.keyPair,
        "myasset",
        "my asset description",
        quantity = someAssetAmount,
        decimals = 2,
        reissuable = true,
        script = None,
        fee = 1.waves,
        timestamp = System.currentTimeMillis()
      )
      .explicitGet()
    for ((o1ver, o2ver, tver) <- versions) {

      val assetId             = exchAsset.id().toString
      val ts                  = ntpTime.correctedTime()
      val expirationTimestamp = ts + Order.MaxLiveTime
      val price               = 2 * Order.PriceConstant
      val amount              = 1
      val pair                = AssetPair.createAssetPair("WAVES", assetId).get
      val buy                 = Order.buy(o1ver, buyer, matcher.publicKey, pair, amount, price, ts, expirationTimestamp, matcherFee).explicitGet()
      val sell                = Order.sell(o2ver, seller, matcher.publicKey, pair, amount, price, ts, expirationTimestamp, matcherFee).explicitGet()

      assertGrpcError(
        sender.exchange(matcher, buy, sell, amount, price, matcherFee, matcherFee, matcherFee, ts, tver),
        "Assets should be issued before they can be traded",
        Code.INVALID_ARGUMENT
      )
    }
  }
}<|MERGE_RESOLUTION|>--- conflicted
+++ resolved
@@ -31,14 +31,9 @@
   val versions: immutable.Seq[(TxVersion, TxVersion, TxVersion)] = transactionV1versions +: transactionV2versions
 
   test("exchange tx with orders v1,v2") {
-<<<<<<< HEAD
-    val exchAsset          = sender.broadcastIssue(buyer, Base64.encode("exchAsset".utf8Bytes), someAssetAmount, 8, reissuable = true, 1.waves, waitForTx = true)
-    val exchAssetId        = PBTransactions.vanilla(exchAsset, unsafe = false).explicitGet().id().toString
-=======
     val exchAsset =
       sender.broadcastIssue(buyer, Base64.encode("exchAsset".utf8Bytes), someAssetAmount, 8, reissuable = true, 1.waves, waitForTx = true)
-    val exchAssetId        = PBTransactions.vanilla(exchAsset).explicitGet().id().toString
->>>>>>> 2f13caf8
+    val exchAssetId        = PBTransactions.vanilla(exchAsset, unsafe = false).explicitGet().id().toString
     val price              = 500000L
     val amount             = 40000000L
     val priceAssetSpending = amount * price / 100000000L
