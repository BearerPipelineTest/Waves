--- conflicted
+++ resolved
@@ -65,13 +65,8 @@
   val reissueTxSupportedVersions: List[Byte]      = List(1, 2, 3)
 
   val script: Script          = ScriptCompiler(s"""true""".stripMargin, isAssetScript = false, ScriptEstimatorV2).explicitGet()._1
-<<<<<<< HEAD
-  val scriptBase64: String    = script.bytes.value().base64
-  val scriptBase64Raw: String = script.bytes.value().base64Raw
-=======
   val scriptBase64: String    = script.bytes().base64
   val scriptBase64Raw: String = script.bytes().base64Raw
->>>>>>> 685f2f2a
 
   val errNotAllowedByToken = "Transaction is not allowed by token-script"
   val errNotAllowedByTokenApiError: AssertiveApiError =
