package com.wavesplatform.it.sync.grpc

import com.google.protobuf.ByteString
import com.wavesplatform.it.api.SyncGrpcApi._
import com.wavesplatform.it.sync.minFee
import com.wavesplatform.it.util._
import com.wavesplatform.common.utils.EitherExt2
import com.wavesplatform.protobuf.transaction.DataTransactionData.DataEntry
import com.wavesplatform.protobuf.transaction.PBTransactions
import com.wavesplatform.state.{DataEntry => VanillaDataEntry}
import com.wavesplatform.state.DataEntry.{MaxKeySize, MaxValueSize}
import com.wavesplatform.transaction.DataTransaction.MaxEntryCount
import com.wavesplatform.transaction.TxValidationError.TooBigArray
import io.grpc.Status.Code

import scala.concurrent.duration._

class DataTransactionGrpcSuite extends GrpcBaseTransactionSuite {
  test("sender's waves balance is decreased by fee.") {
    val firstBalance = sender.wavesBalance(firstAddress).available
    val firstEffBalance = sender.wavesBalance(firstAddress).effective
    val entry            = DataEntry("int", DataEntry.Value.IntValue(0xcafebabe))
    val data             = List(entry)
    val fee      = calcDataFee(data)
    sender.putData(firstAcc, data, fee, waitForTx = true)
    sender.wavesBalance(firstAddress).available shouldBe firstBalance - fee
    sender.wavesBalance(firstAddress).effective shouldBe firstEffBalance - fee
  }

  test("cannot put data without having enough waves") {
    val firstBalance = sender.wavesBalance(firstAddress).available
    val firstEffBalance = sender.wavesBalance(firstAddress).effective
    val entry = DataEntry("bool", DataEntry.Value.BoolValue(false))
    val data = List(entry)

    assertGrpcError(
<<<<<<< HEAD
      sender.grpc.putData(firstAcc, data, firstBalance + 1),
    "Accounts balance errors",
=======
      sender.putData(firstAcc, data, firstBalance + 1),
    "negative waves balance",
>>>>>>> c494b6a8
      Code.INVALID_ARGUMENT)

    nodes.foreach(n => n.waitForHeight(n.height + 1))
    sender.wavesBalance(firstAddress).available shouldBe firstBalance
    sender.wavesBalance(firstAddress).effective shouldBe firstEffBalance
  }

  test("invalid transaction should not be in UTX or blockchain") {
    val firstBalance = sender.wavesBalance(firstAddress).available
    val firstEffBalance = sender.wavesBalance(firstAddress).effective
    val entry = DataEntry("bool", DataEntry.Value.BoolValue(false))
    val data = List(entry)

    assertGrpcError(
      sender.putData(firstAcc, data, minFee, timestamp = System.currentTimeMillis() + 1.day.toMillis),
      "Transaction timestamp .* is more than .*ms in the future",
      Code.INVALID_ARGUMENT)
    assertGrpcError(
      sender.putData(firstAcc, data, minFee - 1),
      "Fee .* does not exceed minimal value",
      Code.INVALID_ARGUMENT)

    sender.waitForHeight(sender.height + 1)
    sender.wavesBalance(firstAddress).available shouldBe firstBalance
    sender.wavesBalance(firstAddress).effective shouldBe firstEffBalance
  }

  test("max transaction size") {
    val key  = "\u6fae" * (VanillaDataEntry.MaxKeySize - 1)
    val data = List.tabulate(26)(n => DataEntry(key + n.toChar, DataEntry.Value.BinaryValue(ByteString.copyFrom(Array.fill(5599)(n.toByte)))))
    val fee  = calcDataFee(data)

    sender.putData(firstAcc, data, fee, waitForTx = true)
  }

  test("data definition and retrieval") {
    val intEntry            = DataEntry("int", DataEntry.Value.IntValue(8))
    val intList             = List(intEntry)
    sender.putData(secondAcc, intList, calcDataFee(intList), waitForTx = true)

    sender.getDataByKey(secondAddress, "int") shouldBe intList
    sender.getData(secondAddress) shouldBe intList

    val boolEntry = DataEntry("bool", DataEntry.Value.BoolValue(true))
    val boolList  = List(boolEntry)
    sender.putData(secondAcc, boolList, calcDataFee(boolList), waitForTx = true)

    val stringEntry = DataEntry("str", DataEntry.Value.StringValue("AAA"))
    val stringList  = List(stringEntry)
    sender.putData(secondAcc, stringList, calcDataFee(stringList), waitForTx = true)

    sender.getDataByKey(secondAddress, "int") shouldBe List(intEntry)
    sender.getDataByKey(secondAddress, "bool") shouldBe List(boolEntry)
    sender.getDataByKey(secondAddress, "str") shouldBe List(stringEntry)
    sender.getData(secondAddress) should contain theSameElementsAs boolList ++ intList ++ stringList

    // redefine int entry
    val reIntEntry            = DataEntry("int", DataEntry.Value.IntValue(8))
    val reIntList             = List(intEntry)
    sender.putData(secondAcc, reIntList, calcDataFee(reIntList), waitForTx = true)

    sender.getDataByKey(secondAddress, "int") shouldBe List(reIntEntry)
    sender.getDataByKey(secondAddress, "bool") shouldBe List(boolEntry)
    sender.getDataByKey(secondAddress, "str") shouldBe List(stringEntry)
    sender.getData(secondAddress) should contain theSameElementsAs boolList ++ reIntList ++ stringList

    // define tx with all types
    val firstBalance = sender.wavesBalance(secondAddress).available
    val firstEffBalance = sender.wavesBalance(secondAddress).effective
    val intEntry2          = DataEntry("int", DataEntry.Value.IntValue(-127))
    val boolEntry2         = DataEntry("bool", DataEntry.Value.BoolValue(false))
    val blobEntry2         = DataEntry("blob", DataEntry.Value.BinaryValue(ByteString.copyFrom(Array[Byte](127.toByte, 0, 1, 1))))
    val stringEntry2       = DataEntry("str", DataEntry.Value.StringValue("BBBB"))
    val unicodeStringEntry = DataEntry("?&$#^123\\/.a:;'\"\r\n\t\u0000|%è&", DataEntry.Value.StringValue("specïal"))
    val dataAllTypes       = List(intEntry2, boolEntry2, blobEntry2, stringEntry2, unicodeStringEntry)
    val fee                = calcDataFee(dataAllTypes)
    sender.putData(secondAcc, dataAllTypes, fee, waitForTx = true)

    sender.getDataByKey(secondAddress, "int") shouldBe List(intEntry2)
    sender.getDataByKey(secondAddress, "bool") shouldBe List(boolEntry2)
    sender.getDataByKey(secondAddress, "blob") shouldBe List(blobEntry2)
    sender.getDataByKey(secondAddress, "str") shouldBe List(stringEntry2)
    sender.getData(secondAddress) should contain theSameElementsAs dataAllTypes

    sender.wavesBalance(secondAddress).available shouldBe firstBalance - fee
    sender.wavesBalance(secondAddress).effective shouldBe firstEffBalance - fee
  }

  test("queries for nonexistent data") {
    sender.getDataByKey(firstAddress, "foo") shouldBe List.empty
    sender.getData(thirdAddress) shouldBe List.empty
  }

  test("update type for dataEntry") {
    val nonLatinKey = "\u05EA\u05E8\u05D1\u05D5\u05EA, \u05E1\u05E4\u05D5\u05E8\u05D8 \u05D5\u05EA\u05D9\u05D9\u05E8\u05D5\u05EA"
    val boolData    = List(DataEntry(nonLatinKey, DataEntry.Value.BoolValue(true)))
    val boolDataFee = calcDataFee(boolData)
    sender.putData(firstAcc, boolData, boolDataFee, waitForTx = true)
    sender.getDataByKey(firstAddress, nonLatinKey) shouldBe boolData

    val longData    = List(DataEntry(nonLatinKey, DataEntry.Value.IntValue(100500)))
    val longDataFee = calcDataFee(longData)
    sender.putData(firstAcc, longData, longDataFee, waitForTx = true)
    sender.getDataByKey(firstAddress, nonLatinKey) shouldBe longData
  }

  test("try to send tx above limits of key, value and size") {
    val tooBigKey = "a" * (MaxKeySize + 1)
    val tooBigKeyDataEntry     = List(DataEntry(tooBigKey, DataEntry.Value.BoolValue(false)))

    assertGrpcError(sender.putData(firstAcc, tooBigKeyDataEntry, calcDataFee(tooBigKeyDataEntry)), s"$TooBigArray", Code.INTERNAL)
    assertGrpcError(sender.putData(firstAcc, List(DataEntry("", DataEntry.Value.BoolValue(false))), 1.waves), "Empty key found", Code.INTERNAL)
    assertGrpcError(
<<<<<<< HEAD
      sender.grpc.putData(firstAcc, List(DataEntry("abc", DataEntry.Value.BoolValue(false)), DataEntry("abc", DataEntry.Value.BoolValue(false))), 1.waves),
      "Duplicated keys found",
=======
      sender.putData(firstAcc, List(DataEntry("abc", DataEntry.Value.BoolValue(false)), DataEntry("abc", DataEntry.Value.BoolValue(false))), 1.waves),
      "Duplicate keys found",
>>>>>>> c494b6a8
      Code.INTERNAL)

    val extraValueData = List(DataEntry("key", DataEntry.Value.BinaryValue(ByteString.copyFrom(Array.fill(MaxValueSize + 1)(1.toByte)))))
    assertGrpcError(sender.putData(firstAcc, extraValueData, calcDataFee(extraValueData)), s"$TooBigArray", Code.INTERNAL)
    val largeBinData = List.tabulate(5)(n => DataEntry(s"key$n", DataEntry.Value.BinaryValue(ByteString.copyFrom(Array.fill(MaxValueSize)(n.toByte)))))
    assertGrpcError(sender.putData(firstAcc, largeBinData, calcDataFee(largeBinData)), s"$TooBigArray", Code.INTERNAL)

    val largeStrData = List.tabulate(5)(n => DataEntry(s"key$n", DataEntry.Value.StringValue("A" * MaxValueSize)))
    assertGrpcError(sender.putData(firstAcc, largeStrData, calcDataFee(largeStrData)), s"$TooBigArray", Code.INTERNAL)

    val tooManyEntriesData = List.tabulate(MaxEntryCount + 1)(n => DataEntry(s"key$n", DataEntry.Value.IntValue(10)))
    assertGrpcError(sender.putData(firstAcc, tooManyEntriesData, calcDataFee(tooManyEntriesData)), s"$TooBigArray", Code.INTERNAL)
  }

  test("try to put empty data") {
    sender.putData(thirdAcc, List.empty, calcDataFee(List.empty))
    sender.getData(thirdAddress) shouldBe List.empty
  }

  test("try to make address with 1000 DataEntries") {
    val dataSet = 0 until 200 flatMap (
      i =>
        List(
          DataEntry(s"int$i", DataEntry.Value.IntValue(1000 + i)),
          DataEntry(s"bool$i", DataEntry.Value.BoolValue(false)),
          DataEntry(s"blob$i", DataEntry.Value.BinaryValue(ByteString.copyFrom(Array[Byte](127.toByte, 0, 1, 1)))),
          DataEntry(s"str$i", DataEntry.Value.StringValue(s"hi there! + $i")),
          DataEntry(s"integer$i", DataEntry.Value.IntValue(1000 - i)),
        )
      )

<<<<<<< HEAD
    val txIds = dataSet.grouped(100).map(_.toList).map(data => PBTransactions.vanilla(sender.grpc.putData(thirdAcc, data, calcDataFee(data))).explicitGet().id().toString)
    txIds.foreach(tx => sender.grpc.waitForTransaction(tx))
=======
    val txIds = dataSet.grouped(100).map(_.toList).map(data => PBTransactions.vanilla(sender.putData(thirdAcc, data, calcDataFee(data))).explicitGet().id().base58)
    txIds.foreach(tx => sender.waitForTransaction(tx))
>>>>>>> c494b6a8
    val r = scala.util.Random.nextInt(199)
    sender.getDataByKey(thirdAddress, s"int$r") shouldBe List(DataEntry(s"int$r", DataEntry.Value.IntValue(1000 + r)))
    sender.getDataByKey(thirdAddress, s"bool$r") shouldBe List(DataEntry(s"bool$r", DataEntry.Value.BoolValue(false)))
    sender.getDataByKey(thirdAddress, s"blob$r") shouldBe List(DataEntry(s"blob$r", DataEntry.Value.BinaryValue(ByteString.copyFrom(Array[Byte](127.toByte, 0, 1, 1)))))
    sender.getDataByKey(thirdAddress, s"str$r") shouldBe List(DataEntry(s"str$r", DataEntry.Value.StringValue(s"hi there! + $r")))
    sender.getDataByKey(thirdAddress, s"integer$r") shouldBe List(DataEntry(s"integer$r", DataEntry.Value.IntValue(1000 - r)))

    sender.getData(thirdAddress).size shouldBe 1000
  }

  def calcDataFee(data: List[DataEntry]): Long = {
    val dataSize = data.map(_.toByteArray.length).sum + 128
    if (dataSize > 1024) {
      minFee * (dataSize / 1024 + 1)
    } else minFee
  }

}<|MERGE_RESOLUTION|>--- conflicted
+++ resolved
@@ -34,13 +34,8 @@
     val data = List(entry)
 
     assertGrpcError(
-<<<<<<< HEAD
-      sender.grpc.putData(firstAcc, data, firstBalance + 1),
+      sender.putData(firstAcc, data, firstBalance + 1),
     "Accounts balance errors",
-=======
-      sender.putData(firstAcc, data, firstBalance + 1),
-    "negative waves balance",
->>>>>>> c494b6a8
       Code.INVALID_ARGUMENT)
 
     nodes.foreach(n => n.waitForHeight(n.height + 1))
@@ -154,13 +149,8 @@
     assertGrpcError(sender.putData(firstAcc, tooBigKeyDataEntry, calcDataFee(tooBigKeyDataEntry)), s"$TooBigArray", Code.INTERNAL)
     assertGrpcError(sender.putData(firstAcc, List(DataEntry("", DataEntry.Value.BoolValue(false))), 1.waves), "Empty key found", Code.INTERNAL)
     assertGrpcError(
-<<<<<<< HEAD
-      sender.grpc.putData(firstAcc, List(DataEntry("abc", DataEntry.Value.BoolValue(false)), DataEntry("abc", DataEntry.Value.BoolValue(false))), 1.waves),
+      sender.putData(firstAcc, List(DataEntry("abc", DataEntry.Value.BoolValue(false)), DataEntry("abc", DataEntry.Value.BoolValue(false))), 1.waves),
       "Duplicated keys found",
-=======
-      sender.putData(firstAcc, List(DataEntry("abc", DataEntry.Value.BoolValue(false)), DataEntry("abc", DataEntry.Value.BoolValue(false))), 1.waves),
-      "Duplicate keys found",
->>>>>>> c494b6a8
       Code.INTERNAL)
 
     val extraValueData = List(DataEntry("key", DataEntry.Value.BinaryValue(ByteString.copyFrom(Array.fill(MaxValueSize + 1)(1.toByte)))))
@@ -192,13 +182,8 @@
         )
       )
 
-<<<<<<< HEAD
-    val txIds = dataSet.grouped(100).map(_.toList).map(data => PBTransactions.vanilla(sender.grpc.putData(thirdAcc, data, calcDataFee(data))).explicitGet().id().toString)
-    txIds.foreach(tx => sender.grpc.waitForTransaction(tx))
-=======
-    val txIds = dataSet.grouped(100).map(_.toList).map(data => PBTransactions.vanilla(sender.putData(thirdAcc, data, calcDataFee(data))).explicitGet().id().base58)
+    val txIds = dataSet.grouped(100).map(_.toList).map(data => PBTransactions.vanilla(sender.putData(thirdAcc, data, calcDataFee(data))).explicitGet().id().toString)
     txIds.foreach(tx => sender.waitForTransaction(tx))
->>>>>>> c494b6a8
     val r = scala.util.Random.nextInt(199)
     sender.getDataByKey(thirdAddress, s"int$r") shouldBe List(DataEntry(s"int$r", DataEntry.Value.IntValue(1000 + r)))
     sender.getDataByKey(thirdAddress, s"bool$r") shouldBe List(DataEntry(s"bool$r", DataEntry.Value.BoolValue(false)))
