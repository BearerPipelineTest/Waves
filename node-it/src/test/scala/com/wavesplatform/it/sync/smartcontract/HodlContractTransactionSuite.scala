--- conflicted
+++ resolved
@@ -125,22 +125,6 @@
   }
 
   test("caller can't withdraw more than owns") {
-<<<<<<< HEAD
-    val tx = sender
-      .invokeScript(
-        caller,
-        contractAddress,
-        func = Some("withdraw"),
-        args = List(CONST_LONG(1.51.waves)),
-        payment = Seq(),
-        fee = 1.waves
-      )
-      ._1
-      .id
-    sender.waitForHeight(sender.height + 1)
-    sender.transactionStatus(Seq(tx)).head.status shouldBe "not_found"
-    assertApiErrorRaised(sender.debugStateChanges(tx).stateChanges)
-=======
     assertBadRequestAndMessage(
       sender
         .invokeScript(
@@ -153,7 +137,6 @@
         ),
       "Not enough balance"
     )
->>>>>>> 87cfd168
   }
 
   test("caller can withdraw less than he owns") {
