package com.wavesplatform.it.sync.smartcontract

import java.nio.charset.StandardCharsets

import com.typesafe.config.Config
import com.wavesplatform.account.Alias
import com.wavesplatform.common.state.ByteStr
import com.wavesplatform.common.utils.{Base58, EitherExt2}
import com.wavesplatform.it.NodeConfigs
import com.wavesplatform.it.api.SyncHttpApi._
import com.wavesplatform.it.api.TransferTransactionInfo
import com.wavesplatform.it.sync._
import com.wavesplatform.it.transactions.BaseTransactionSuite
import com.wavesplatform.lang.v1.repl.Repl
import com.wavesplatform.lang.v1.repl.node.http.NodeConnectionSettings
import com.wavesplatform.state.{BinaryDataEntry, BooleanDataEntry, IntegerDataEntry, StringDataEntry}
import com.wavesplatform.transaction.Asset.{IssuedAsset, Waves}
import com.wavesplatform.transaction.TxVersion
import com.wavesplatform.transaction.transfer.TransferTransaction
import org.scalatest.Assertion
import org.scalatest.EitherValues._

import scala.concurrent.Await
import scala.concurrent.duration._

class RideReplBlockchainFunctionsSuite extends BaseTransactionSuite {

  override protected def nodeConfigs: Seq[Config] =
    NodeConfigs.newBuilder
      .overrideBase(_.quorum(0))
      .withDefault(entitiesNumber = 1)
      .buildNonConflicting()

  private def alice = firstKeyPair
  private def bob   = secondKeyPair

  private lazy val chainId: Char = miner.settings.blockchainSettings.addressSchemeCharacter

  private lazy val settings = NodeConnectionSettings(miner.nodeApiEndpoint.toString, chainId.toByte, alice.toAddress.stringRepr)
  private lazy val repl     = Repl(Some(settings))

  private var dataTxId       = ""
  private var assetId        = ""
  private var transferTxIds  = Map[TxVersion, String]()

  private val alias = "nickname"
  private val transferAmount = 100
  private val attachment = "attachment"

  private def execute(expr: String): Either[String, String] =
    Await.result(repl.execute(expr), 2 seconds)

  private def assert(expr: String, result: String): Assertion =
    execute(expr).explicitGet() should endWith(result)

  test("prepare") {
    dataTxId = sender
      .putData(
        alice,
        List(
          BinaryDataEntry("bin", ByteStr("binary".getBytes)),
          BooleanDataEntry("bool1", true),
          BooleanDataEntry("bool2", false),
          IntegerDataEntry("int", 100500),
          StringDataEntry("str", "Hello")
        ),
        minFee
      )
      .id

    sender.createAlias(bob, alias, minFee).id
    assetId = sender.issue(alice, "Asset", "descr", 1000, 2, waitForTx = true).id
<<<<<<< HEAD
    transferTxId = sender.transfer(alice, s"alias:$chainId:$alias", transferAmount, minFee, Some(assetId)).id
    nodes.waitForHeightAriseAndTxPresent(transferTxId)
=======

    transferTxIds =
      Seq(TxVersion.V1, TxVersion.V2, TxVersion.V3)
          .map {
            version =>
              val tx = sender.transfer(
                alice,
                s"alias:$chainId:$alias",
                transferAmount,
                minFee,
                Some(assetId),
                version = version,
                attachment = Some(attachment)
              )
              (version, tx.id)
          }
          .toMap

    transferTxIds.values.foreach(nodes.waitForHeightAriseAndTxPresent)
>>>>>>> 87cfd168
  }

  test("this") {
    assert("this.toString()", s""""${alice.toAddress.stringRepr}"""")
  }

  test("height") {
    assert("height > 0", "true")
  }

  test("lastBlock") {
    assert("lastBlock.height == height", "true")
  }

  test("tx variable doesn't exist") {
    execute("tx").left.value should include("A definition of 'tx' is not found")
  }

  test("assetBalance()") {
    assert(s"this.assetBalance(base58'$assetId')", "= 700")
  }

  test("wavesBalance()") {
    assert(
      "this.wavesBalance()",
      """
        |BalanceDetails(
        |	available = 9899600000
        |	regular = 9899600000
        |	generating = 0
        |	effective = 9899600000
        |)
      """.trim.stripMargin
    )
  }

  test("getBinary()") {
    assert(
      """this.getBinary("bin").value()""",
      s" base58\'${Base58.encode("binary".getBytes)}\'"
    )
  }

  test("getBinaryValue()") {
    assert(
      """this.getBinaryValue("bin")""",
      s" base58\'${Base58.encode("binary".getBytes)}\'"
    )
  }

  test("getBoolean()") {
    assert("""this.getBoolean("bool1").value()""", " true")
    assert("""this.getBoolean("bool2").value()"""," false")
  }

  test("getBooleanValue()") {
    assert("""this.getBooleanValue("bool1")""", " true")
    assert("""this.getBooleanValue("bool2")""", " false")
  }

  test("getInteger()") {
    assert("""this.getInteger("int").value()""", " 100500")
  }

  test("getIntegerValue()") {
    assert("""this.getIntegerValue("int")""", " 100500")
  }

  test("getString()") {
    assert("""this.getString("str").value()""", " \"Hello\"")
  }

  test("getStringValue()") {
    assert("""this.getStringValue("str")""", " \"Hello\"")
  }

  test("assetInfo()") {
    assert(
      s"assetInfo(base58'$assetId').value().issuer.toString()",
      s""""${alice.toAddress.stringRepr}""""
    )
  }

  test("blockInfoByHeight()") {
    val h  = miner.height - 1
    val bi = miner.blockAt(h)
    execute(s"let bi = blockInfoByHeight($h).value()")
    assert(
      s"bi",
      s"""
         |BlockInfo(
         |	baseTarget = ${bi.baseTarget.get}
         |	generator = Address(
         |		bytes = base58'${bi.generator}'
         |	)
         |	timestamp = ${bi.timestamp}
         |	vrf = base58'${bi.vrf.get}'
         |	height = ${bi.height}
         |	generationSignature = base58'${bi.generationSignature.get}'
         |	generatorPublicKey = base58'${bi.generatorPublicKey}'
         |)
      """.trim.stripMargin
    )
  }

  test("transactionHeightById()") {
    assert(s"transactionHeightById(base58'$dataTxId').value() > 0", "true")
  }

  test("transferTransactionById()") {
    Seq(TxVersion.V1, TxVersion.V2, TxVersion.V3)
      .foreach {
        version =>
          val transferTxId = transferTxIds(version)
          val responseTx = sender.transactionInfo[TransferTransactionInfo](transferTxId)
          val bodyBytes = TransferTransaction.selfSigned(
            version = version,
            sender = alice,
            recipient = Alias.createWithChainId(alias, chainId.toByte).explicitGet(),
            asset = IssuedAsset(ByteStr.decodeBase58(assetId).get),
            amount = transferAmount,
            feeAsset = Waves,
            fee = responseTx.fee,
            attachment = ByteStr(attachment.getBytes(StandardCharsets.UTF_8)),
            timestamp = responseTx.timestamp
          )
            .explicitGet()
            .bodyBytes
            .value()

          execute(s"let transferTx$version = transferTransactionById(base58'$transferTxId').value()")
          assert(
            s"transferTx$version",
            s"""
               |TransferTransaction(
               |	recipient = Alias(
               |		alias = "$alias"
               |	)
               |	timestamp = ${responseTx.timestamp}
               |	bodyBytes = base58'${Base58.encode(bodyBytes)}'
               |	assetId = base58'$assetId'
               |	feeAssetId = Unit
               |	amount = 100
               |	version = $version
               |	id = base58'$transferTxId'
               |	senderPublicKey = base58'${alice.publicKey}'
               |	attachment = base58'${ByteStr(attachment.getBytes(StandardCharsets.UTF_8))}'
               |	sender = Address(
               |		bytes = base58'${responseTx.sender.get}'
               |	)
               |	proofs = [base58'${responseTx.proofs.get.head}', base58'', base58'', base58'', base58'', base58'', base58'', base58'']
               |	fee = ${responseTx.fee}
               |)
            """.trim.stripMargin
          )
      }
  }

  test("addressFromPublicKey()") {
    assert(
      s"addressFromPublicKey(base58'${alice.publicKey}').value().toString()",
      s""""${alice.toAddress.stringRepr}""""
    )
  }

  test("addressFromRecipient() with alias") {
    assert(
      s"""addressFromRecipient(transferTx1.recipient).toString()""",
      s""""${bob.toAddress.stringRepr}""""
    )
  }

  test("addressFromString()") {
    assert(
      s"""addressFromString("${alice.toAddress.stringRepr}").value().toString()""",
      s""""${alice.toAddress.stringRepr}""""
    )
  }

  test("addressFromStringValue()") {
    assert(
      s"""addressFromStringValue("${alice.toAddress.stringRepr}").toString()""",
      s""""${alice.toAddress.stringRepr}""""
    )
  }
}<|MERGE_RESOLUTION|>--- conflicted
+++ resolved
@@ -70,10 +70,6 @@
 
     sender.createAlias(bob, alias, minFee).id
     assetId = sender.issue(alice, "Asset", "descr", 1000, 2, waitForTx = true).id
-<<<<<<< HEAD
-    transferTxId = sender.transfer(alice, s"alias:$chainId:$alias", transferAmount, minFee, Some(assetId)).id
-    nodes.waitForHeightAriseAndTxPresent(transferTxId)
-=======
 
     transferTxIds =
       Seq(TxVersion.V1, TxVersion.V2, TxVersion.V3)
@@ -93,7 +89,6 @@
           .toMap
 
     transferTxIds.values.foreach(nodes.waitForHeightAriseAndTxPresent)
->>>>>>> 87cfd168
   }
 
   test("this") {
