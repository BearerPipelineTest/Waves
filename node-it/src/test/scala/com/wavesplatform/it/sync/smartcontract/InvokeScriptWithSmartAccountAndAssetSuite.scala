package com.wavesplatform.it.sync.smartcontract

import com.wavesplatform.api.http.ApiError.{ScriptExecutionError, TransactionNotAllowedByAssetScript}
import com.wavesplatform.common.state.ByteStr
import com.wavesplatform.common.utils.EitherExt2
import com.wavesplatform.it.api.SyncHttpApi._
import com.wavesplatform.it.sync.{issueFee, minFee, smartFee, smartMinFee}
import com.wavesplatform.it.transactions.BaseTransactionSuite
import com.wavesplatform.it.util._
import com.wavesplatform.lang.v1.estimator.v2.ScriptEstimatorV2
import com.wavesplatform.transaction.Asset.IssuedAsset
import com.wavesplatform.transaction.smart.InvokeScriptTransaction.Payment
import com.wavesplatform.transaction.smart.script.ScriptCompiler
import org.scalatest.CancelAfterFailure

class InvokeScriptWithSmartAccountAndAssetSuite extends BaseTransactionSuite with CancelAfterFailure {
  private val estimator = ScriptEstimatorV2

  private def dApp        = firstKeyPair
  private def caller      = secondKeyPair
  private def smartCaller = thirdKeyPair

  var asset1: String = ""
  var asset2: String = ""
  var asset3: String = ""

  private lazy val dAppAddress: String        = dApp.toAddress.toString
  private lazy val callerAddress: String      = caller.toAddress.toString
  private lazy val smartCallerAddress: String = smartCaller.toAddress.toString
<<<<<<< HEAD

  test("_send waves to dApp and caller accounts") {
    val dAppTransferId        = sender.transfer(sender.keyPair, dAppAddress, 5.waves, minFee).id
    val callerTransferId      = sender.transfer(sender.keyPair, callerAddress, 5.waves, minFee).id
    val smartCallerTransferId = sender.transfer(sender.keyPair, smartCallerAddress, 5.waves, minFee).id

    nodes.waitForHeightAriseAndTxPresent(smartCallerTransferId)
    nodes.waitForTransaction(callerTransferId)
    nodes.waitForTransaction(dAppTransferId)
  }

  test("_issue and transfer smart assets between dApp and caller") {
    asset1 = sender
      .issue(
        dApp,
        "Asset1",
        "test asset",
        1500,
        0,
        reissuable = true,
        issueFee,
        script = Some(
          ScriptCompiler
            .compile(
              s"""
           |match tx {
           |  case tx:TransferTransaction => tx.amount > 10
           |  case _ => false
           |}""".stripMargin,
              estimator
            )
            .explicitGet()
            ._1
            .bytes()
            .base64
        )
      )
      .id

    asset2 = sender
      .issue(
        dApp,
        "Asset2",
        "test asset",
        1500,
        0,
        reissuable = true,
        issueFee,
        script = Some(
          ScriptCompiler
            .compile(
              s"""
           |{-# STDLIB_VERSION 3 #-}
           |match tx {
           |  case tx:InvokeScriptTransaction => extract(tx.payment).amount > 10
           |  case _:TransferTransaction => true
           |  case _ => false
           |}""".stripMargin,
              estimator
            )
            .explicitGet()
            ._1
            .bytes()
            .base64
        )
      )
      .id

    asset3 = sender
      .issue(
        dApp,
        "Asset3",
        "test asset",
        1500,
        0,
        reissuable = true,
        issueFee,
        script = Some(
          ScriptCompiler
            .compile(
              s"""
                 |{-# STDLIB_VERSION 3 #-}
                 |match tx {
                 |  case tx:TransferTransaction => tx.amount > 20
                 |  case _ => false
                 |}""".stripMargin,
              estimator
            )
            .explicitGet()
            ._1
            .bytes()
            .base64
        )
      )
      .id

    nodes.waitForHeightAriseAndTxPresent(asset3)
    nodes.waitForHeightAriseAndTxPresent(asset2)
    sender.waitForTransaction(asset1)

    val asset1ToCallerId = sender.transfer(dApp, callerAddress, 500, smartMinFee, Some(asset1)).id
    val asset2ToCallerId = sender.transfer(dApp, callerAddress, 500, smartMinFee, Some(asset2)).id
    val asset3ToCallerId = sender.transfer(dApp, callerAddress, 500, smartMinFee, Some(asset3)).id
    val asset1ToSmartId  = sender.transfer(dApp, smartCallerAddress, 500, smartMinFee, Some(asset1)).id
    val asset2ToSmartId  = sender.transfer(dApp, smartCallerAddress, 500, smartMinFee, Some(asset2)).id
    val asset3ToSmartId  = sender.transfer(dApp, smartCallerAddress, 500, smartMinFee, Some(asset3)).id
    nodes.waitForHeightAriseAndTxPresent(asset2ToSmartId)
    nodes.waitForHeightAriseAndTxPresent(asset3ToSmartId)
    sender.waitForTransaction(asset1ToCallerId)
    sender.waitForTransaction(asset2ToCallerId)
    sender.waitForTransaction(asset3ToCallerId)
    sender.waitForTransaction(asset1ToSmartId)
  }

  test("_set scripts to dApp and smartCaller account") {
    val dAppScript = ScriptCompiler
      .compile(
        s"""
          |{-# STDLIB_VERSION 3 #-}
          |{-# CONTENT_TYPE DAPP #-}
          |
          |let asset1 = base58'$asset1'
          |let asset2 = base58'$asset2'
          |let asset3 = base58'$asset3'
          |
          |@Callable(i)
          |func payAsset1GetAsset2() = {
          |  let pay = extract(i.payment)
          |  if (pay.assetId == asset1 && pay.amount > 15) then
          |    TransferSet([ScriptTransfer(i.caller, 15, asset2)])
          |  else throw("need payment in 15+ tokens of asset1 " + toBase58String(asset1))
          |}
          |
          |@Callable(i)
          |func payAsset2GetAsset1() = {
          |  let pay = extract(i.payment)
          |  if (pay.assetId == asset2 && pay.amount > 15) then
          |    TransferSet([ScriptTransfer(i.caller, 15, asset1)])
          |  else {
          |    if (${"sigVerify(base58'', base58'', base58'') ||" * 16} true)
          |    then
          |       throw("need payment in 15+ tokens of asset2 " + toBase58String(asset2))
          |    else
          |       throw("unexpected")
          |  }
          |}
          |@Callable(i)
          |func payAsset2GetAsset3() = {
          |  let pay = extract(i.payment)
          |  if (pay.assetId == asset2 && pay.amount > 15) then
          |    TransferSet([ScriptTransfer(i.caller, 15, asset3)])
          |  else throw("need payment in 15+ tokens of asset2 " + toBase58String(asset2))
          |}
          |
          |@Callable(i)
          |func get10ofAsset1() = {
          |  TransferSet([ScriptTransfer(i.caller, 10, asset1)])
          |}
          |
          |@Callable(i)
          |func spendMaxFee() = {
          |  if (extract(i.payment).assetId == asset2) then
          |    TransferSet([
          |      ScriptTransfer(i.caller, 11, asset1),
          |      ScriptTransfer(i.caller, 11, asset1),
          |      ScriptTransfer(i.caller, 11, asset1),
          |      ScriptTransfer(i.caller, 11, asset1),
          |      ScriptTransfer(i.caller, 11, asset1),
          |      ScriptTransfer(i.caller, 11, asset1),
          |      ScriptTransfer(i.caller, 11, asset1),
          |      ScriptTransfer(i.caller, 11, asset1),
          |      ScriptTransfer(i.caller, 11, asset1),
          |      ScriptTransfer(i.caller, 11, asset1)
          |    ])
          |  else throw("need payment in asset2 " + toBase58String(asset2))
          |}
          |
          |@Callable(i)
          |func justWriteData() = {
          |  WriteSet([DataEntry("a", "a")])
          |}
        """.stripMargin,
        estimator
      )
      .explicitGet()
      ._1
    val dAppSetScriptTxId = sender.setScript(dApp, Some(dAppScript.bytes().base64)).id

    val smartCallerScript = ScriptCompiler
      .compile(
        """
          |{-# STDLIB_VERSION 3 #-}
          |{-# CONTENT_TYPE DAPP #-}
          |
          |@Verifier(tx)
          |func verify() = {
          |  match (tx) {
          |    case tx:InvokeScriptTransaction =>
          |      if (isDefined(tx.payment)) then
          |        extract(tx.payment).amount > 12
          |      else true
          |    case _ => false
          |  }
          |}
        """.stripMargin,
        estimator
      )
      .explicitGet()
      ._1
    val smartCallerSetScriptTxId = sender.setScript(smartCaller, Some(smartCallerScript.bytes().base64)).id

    nodes.waitForHeightAriseAndTxPresent(smartCallerSetScriptTxId)
    sender.waitForTransaction(dAppSetScriptTxId)

    val dAppScriptInfo = sender.addressScriptInfo(dAppAddress)
    dAppScriptInfo.script.isEmpty shouldBe false
    dAppScriptInfo.scriptText.isEmpty shouldBe false
    dAppScriptInfo.script.get.startsWith("base64:") shouldBe true
    val smartCallerScriptInfo = sender.addressScriptInfo(smartCallerAddress)
    smartCallerScriptInfo.script.isEmpty shouldBe false
    smartCallerScriptInfo.scriptText.isEmpty shouldBe false
    smartCallerScriptInfo.script.get.startsWith("base64:") shouldBe true
  }
=======
>>>>>>> 87cfd168

  test("invoke by smart account requires just 1 extra fee") {
    assertBadRequestAndMessage(
      sender.invokeScript(
        smartCaller,
        dAppAddress,
        Some("justWriteData"),
        fee = 0.00899999.waves
      ),
      s"does not exceed minimal value of 900000 WAVES"
    )
  }

  test("max fee is 0.053 Waves (0.005 + extraFee(1 smart caller + 1 payment + 10 transfers))") {
    val paymentAmount = 20

<<<<<<< HEAD
    val tx = sender
      .invokeScript(
        smartCaller,
        dAppAddress,
        Some("spendMaxFee"),
        payment = Seq(Payment(paymentAmount, IssuedAsset(ByteStr.decodeBase58(asset2).get))),
        fee = 0.05299999.waves,
        waitForTx = true
=======
    assertApiError(
      sender
        .invokeScript(
          smartCaller,
          dAppAddress,
          Some("spendMaxFee"),
          payment = Seq(Payment(paymentAmount, IssuedAsset(ByteStr.decodeBase58(asset2).get))),
          fee = 0.05299999.waves
        ),
      AssertiveApiError(
        ScriptExecutionError.Id,
        "Error while executing account-script: Fee in WAVES for InvokeScriptTransaction (5299999 in WAVES) with 12 total scripts invoked does not exceed minimal value of 5300000 WAVES."
>>>>>>> 87cfd168
      )
    )

    val invokeScriptTxId = sender
      .invokeScript(
        smartCaller,
        dAppAddress,
        Some("spendMaxFee"),
        payment = Seq(Payment(paymentAmount, IssuedAsset(ByteStr.decodeBase58(asset2).get))),
        fee = 5300000
      )
      ._1
      .id
    nodes.waitForHeightAriseAndTxPresent(invokeScriptTxId)

    sender.debugStateChanges(invokeScriptTxId).stateChanges.get.error shouldBe empty
  }

  test("can't invoke with insufficient payment for @Verifier") {
    val amountLessThanVerifierLimit = 12

    assertBadRequestAndMessage(
      sender
        .invokeScript(
          smartCaller,
          dAppAddress,
          Some("get10ofAsset1"),
          payment = Seq(Payment(amountLessThanVerifierLimit, IssuedAsset(ByteStr.decodeBase58(asset2).get))),
          fee = smartMinFee + smartFee + smartFee // scripted asset + dApp
        )
        ._1
        .id,
      "Transaction is not allowed by account-script"
    )
  }

  test("can't invoke with small fee for both smart assets") {
    val amountGreaterThanAccountScriptLimit = 20

    assertBadRequestAndMessage(
      sender
        .invokeScript(
          caller,
          dAppAddress,
          Some("payAsset2GetAsset1"),
          payment = Seq(Payment(amountGreaterThanAccountScriptLimit, IssuedAsset(ByteStr.decodeBase58(asset2).get))),
          fee = smartMinFee
        )
        ._1
        .id,
      "does not exceed minimal value of 900000 WAVES"
    )
  }

  test("can't invoke with small fee for one of smart assets") {
    val amountGreaterThanAccountScriptLimit = 20

<<<<<<< HEAD
    val tx = sender
      .invokeScript(
        caller,
        dAppAddress,
        Some("payAsset2GetAsset1"),
        payment = Seq(Payment(amountGreaterThanAccountScriptLimit, IssuedAsset(ByteStr.decodeBase58(asset2).get))),
        fee = smartMinFee + smartFee,
        waitForTx = true
=======
    assertApiError(
      sender
        .invokeScript(
          caller,
          dAppAddress,
          Some("payAsset2GetAsset1"),
          payment = Seq(Payment(amountGreaterThanAccountScriptLimit, IssuedAsset(ByteStr.decodeBase58(asset2).get))),
          fee = smartMinFee + smartFee
        ),
      AssertiveApiError(
        ScriptExecutionError.Id,
        "Error while executing account-script: Fee in WAVES for InvokeScriptTransaction (900000 in WAVES) with 2 total scripts invoked does not exceed minimal value of 1300000 WAVES."
>>>>>>> 87cfd168
      )
    )
  }

  test("can invoke a function with enough payment and fee") {
    val amountGreaterThanAccountScriptLimit = 20

    val invokeScriptId = sender
      .invokeScript(
        caller,
        dAppAddress,
        Some("payAsset2GetAsset1"),
        payment = Seq(Payment(amountGreaterThanAccountScriptLimit, IssuedAsset(ByteStr.decodeBase58(asset2).get))),
        fee = smartMinFee + smartFee + smartFee
      )
      ._1
      .id

    nodes.waitForHeightAriseAndTxPresent(invokeScriptId)
  }

  test("can't invoke with payment if asset script disallows InvokeScript") {
    val amountGreaterThanDAppScriptLimit = 16

<<<<<<< HEAD
    val tx = sender
      .invokeScript(
        caller,
        dAppAddress,
        Some("payAsset1GetAsset2"),
        payment = Seq(Payment(amountGreaterThanDAppScriptLimit, IssuedAsset(ByteStr.decodeBase58(asset1).get))),
        fee = smartMinFee + smartFee + smartFee,
        waitForTx = true
      )
      ._1
      .id
    sender.debugStateChanges(tx).stateChanges.get.error.get.text should include("Transaction is not allowed by script of the asset")
=======
    assertApiError(
      sender
        .invokeScript(
          caller,
          dAppAddress,
          Some("payAsset1GetAsset2"),
          payment = Seq(Payment(amountGreaterThanDAppScriptLimit, IssuedAsset(ByteStr.decodeBase58(asset1).get))),
          fee = smartMinFee + smartFee + smartFee
        ),
      AssertiveApiError(TransactionNotAllowedByAssetScript.Id, "Transaction is not allowed by token-script")
    )
>>>>>>> 87cfd168
  }

  test("can't invoke a function with payment less than dApp script's limit") {
    val amountLessThanDAppScriptLimit = 15

<<<<<<< HEAD
    val tx = sender
      .invokeScript(
        caller,
        dAppAddress,
        Some("payAsset2GetAsset1"),
        payment = Seq(Payment(amountLessThanDAppScriptLimit, IssuedAsset(ByteStr.decodeBase58(asset2).get))),
        fee = smartMinFee + smartFee + smartFee,
        waitForTx = true
      )
      ._1
      .id
    sender.debugStateChanges(tx).stateChanges.get.error.get.text should include(s"need payment in 15+ tokens of asset2 $asset2")
=======
    assertApiError(
      sender
        .invokeScript(
          caller,
          dAppAddress,
          Some("payAsset2GetAsset1"),
          payment = Seq(Payment(amountLessThanDAppScriptLimit, IssuedAsset(ByteStr.decodeBase58(asset2).get))),
          fee = smartMinFee + smartFee + smartFee
        ),
      AssertiveApiError(ScriptExecutionError.Id, s"Error while executing account-script: need payment in 15+ tokens of asset2 $asset2")
    )
>>>>>>> 87cfd168
  }

  test("can't invoke a function with payment less than asset script's limit") {
    val amountGreaterThanDAppScriptLimit = 16

    assertApiError(
      sender.invokeScript(
        caller,
        dAppAddress,
        Some("payAsset2GetAsset3"),
        payment = Seq(Payment(amountGreaterThanDAppScriptLimit, IssuedAsset(ByteStr.decodeBase58(asset2).get))),
        fee = smartMinFee + smartFee + smartFee
      ),
      AssertiveApiError(TransactionNotAllowedByAssetScript.Id, "Transaction is not allowed by token-script")
    )
  }

  test("can't invoke a function that transfers less than asset script's limit") {
<<<<<<< HEAD
    val tx = sender.invokeScript(caller, dAppAddress, Some("get10ofAsset1"), fee = smartMinFee + smartFee, waitForTx = true)._1.id
    sender.debugStateChanges(tx).stateChanges.get.error.get.text should include("Transaction is not allowed by script of the asset")
=======
    assertApiError(
      sender.invokeScript(caller, dAppAddress, Some("get10ofAsset1"), fee = smartMinFee + smartFee),
      AssertiveApiError(TransactionNotAllowedByAssetScript.Id, "Transaction is not allowed by token-script")
    )
>>>>>>> 87cfd168
  }

  protected override def beforeAll(): Unit = {
    super.beforeAll()

    withClue("send waves to dApp and caller accounts") {
      val dAppTransferId        = sender.transfer(sender.keyPair, dAppAddress, 5.waves, minFee).id
      val callerTransferId      = sender.transfer(sender.keyPair, callerAddress, 5.waves, minFee).id
      val smartCallerTransferId = sender.transfer(sender.keyPair, smartCallerAddress, 5.waves, minFee).id

      nodes.waitForHeightAriseAndTxPresent(smartCallerTransferId)
      nodes.waitForTransaction(callerTransferId)
      nodes.waitForTransaction(dAppTransferId)
    }

    withClue("issue and transfer smart assets between dApp and caller") {
      asset1 = sender
        .issue(
          dApp,
          "Asset1",
          "test asset",
          1500,
          0,
          reissuable = true,
          issueFee,
          script = Some(
            ScriptCompiler
              .compile(
                s"""
                   |match tx {
                   |  case tx:TransferTransaction => tx.amount > 10
                   |  case _ => false
                   |}""".stripMargin,
                estimator
              )
              .explicitGet()
              ._1
              .bytes()
              .base64
          )
        )
        .id

      asset2 = sender
        .issue(
          dApp,
          "Asset2",
          "test asset",
          1500,
          0,
          reissuable = true,
          issueFee,
          script = Some(
            ScriptCompiler
              .compile(
                s"""
                   |{-# STDLIB_VERSION 3 #-}
                   |match tx {
                   |  case tx:InvokeScriptTransaction => extract(tx.payment).amount > 10
                   |  case _:TransferTransaction => true
                   |  case _ => false
                   |}""".stripMargin,
                estimator
              )
              .explicitGet()
              ._1
              .bytes()
              .base64
          )
        )
        .id

      asset3 = sender
        .issue(
          dApp,
          "Asset3",
          "test asset",
          1500,
          0,
          reissuable = true,
          issueFee,
          script = Some(
            ScriptCompiler
              .compile(
                s"""
                   |{-# STDLIB_VERSION 3 #-}
                   |match tx {
                   |  case tx:TransferTransaction => tx.amount > 20
                   |  case _ => false
                   |}""".stripMargin,
                estimator
              )
              .explicitGet()
              ._1
              .bytes()
              .base64
          )
        )
        .id

      nodes.waitForHeightAriseAndTxPresent(asset3)
      nodes.waitForHeightAriseAndTxPresent(asset2)
      sender.waitForTransaction(asset1)

      val asset1ToCallerId = sender.transfer(dApp, callerAddress, 500, smartMinFee, Some(asset1)).id
      val asset2ToCallerId = sender.transfer(dApp, callerAddress, 500, smartMinFee, Some(asset2)).id
      val asset3ToCallerId = sender.transfer(dApp, callerAddress, 500, smartMinFee, Some(asset3)).id
      val asset1ToSmartId  = sender.transfer(dApp, smartCallerAddress, 500, smartMinFee, Some(asset1)).id
      val asset2ToSmartId  = sender.transfer(dApp, smartCallerAddress, 500, smartMinFee, Some(asset2)).id
      val asset3ToSmartId  = sender.transfer(dApp, smartCallerAddress, 500, smartMinFee, Some(asset3)).id
      nodes.waitForHeightAriseAndTxPresent(asset2ToSmartId)
      nodes.waitForHeightAriseAndTxPresent(asset3ToSmartId)
      sender.waitForTransaction(asset1ToCallerId)
      sender.waitForTransaction(asset2ToCallerId)
      sender.waitForTransaction(asset3ToCallerId)
      sender.waitForTransaction(asset1ToSmartId)
    }

    withClue("set scripts to dApp and smartCaller account") {
      val dAppScript = ScriptCompiler
        .compile(
          s"""
             |{-# STDLIB_VERSION 3 #-}
             |{-# CONTENT_TYPE DAPP #-}
             |
             |let asset1 = base58'$asset1'
             |let asset2 = base58'$asset2'
             |let asset3 = base58'$asset3'
             |
             |@Callable(i)
             |func payAsset1GetAsset2() = {
             |  let pay = extract(i.payment)
             |  if (pay.assetId == asset1 && pay.amount > 15) then
             |    TransferSet([ScriptTransfer(i.caller, 15, asset2)])
             |  else throw("need payment in 15+ tokens of asset1 " + toBase58String(asset1))
             |}
             |
             |@Callable(i)
             |func payAsset2GetAsset1() = {
             |  let pay = extract(i.payment)
             |  if (pay.assetId == asset2 && pay.amount > 15) then
             |    TransferSet([ScriptTransfer(i.caller, 15, asset1)])
             |  else {
             |    if (${"sigVerify(base58'', base58'', base58'') ||" * 16} true)
             |    then
             |       throw("need payment in 15+ tokens of asset2 " + toBase58String(asset2))
             |    else
             |       throw("unexpected")
             |  }
             |}
             |@Callable(i)
             |func payAsset2GetAsset3() = {
             |  let pay = extract(i.payment)
             |  if (pay.assetId == asset2 && pay.amount > 15) then
             |    TransferSet([ScriptTransfer(i.caller, 15, asset3)])
             |  else throw("need payment in 15+ tokens of asset2 " + toBase58String(asset2))
             |}
             |
             |@Callable(i)
             |func get10ofAsset1() = {
             |  TransferSet([ScriptTransfer(i.caller, 10, asset1)])
             |}
             |
             |@Callable(i)
             |func spendMaxFee() = {
             |  if (extract(i.payment).assetId == asset2) then
             |    TransferSet([
             |      ScriptTransfer(i.caller, 11, asset1),
             |      ScriptTransfer(i.caller, 11, asset1),
             |      ScriptTransfer(i.caller, 11, asset1),
             |      ScriptTransfer(i.caller, 11, asset1),
             |      ScriptTransfer(i.caller, 11, asset1),
             |      ScriptTransfer(i.caller, 11, asset1),
             |      ScriptTransfer(i.caller, 11, asset1),
             |      ScriptTransfer(i.caller, 11, asset1),
             |      ScriptTransfer(i.caller, 11, asset1),
             |      ScriptTransfer(i.caller, 11, asset1)
             |    ])
             |  else throw("need payment in asset2 " + toBase58String(asset2))
             |}
             |
             |@Callable(i)
             |func justWriteData() = {
             |  WriteSet([DataEntry("a", "a")])
             |}
        """.stripMargin,
          estimator
        )
        .explicitGet()
        ._1
      val dAppSetScriptTxId = sender.setScript(dApp, Some(dAppScript.bytes().base64)).id

      val smartCallerScript = ScriptCompiler
        .compile(
          """
            |{-# STDLIB_VERSION 3 #-}
            |{-# CONTENT_TYPE DAPP #-}
            |
            |@Verifier(tx)
            |func verify() = {
            |  match (tx) {
            |    case tx:InvokeScriptTransaction =>
            |      if (isDefined(tx.payment)) then
            |        extract(tx.payment).amount > 12
            |      else true
            |    case _ => false
            |  }
            |}
        """.stripMargin,
          estimator
        )
        .explicitGet()
        ._1
      val smartCallerSetScriptTxId = sender.setScript(smartCaller, Some(smartCallerScript.bytes().base64)).id

      nodes.waitForHeightAriseAndTxPresent(smartCallerSetScriptTxId)
      sender.waitForTransaction(dAppSetScriptTxId)

      val dAppScriptInfo = sender.addressScriptInfo(dAppAddress)
      dAppScriptInfo.script.isEmpty shouldBe false
      dAppScriptInfo.scriptText.isEmpty shouldBe false
      dAppScriptInfo.script.get.startsWith("base64:") shouldBe true
      val smartCallerScriptInfo = sender.addressScriptInfo(smartCallerAddress)
      smartCallerScriptInfo.script.isEmpty shouldBe false
      smartCallerScriptInfo.scriptText.isEmpty shouldBe false
      smartCallerScriptInfo.script.get.startsWith("base64:") shouldBe true
    }
  }
}<|MERGE_RESOLUTION|>--- conflicted
+++ resolved
@@ -27,232 +27,6 @@
   private lazy val dAppAddress: String        = dApp.toAddress.toString
   private lazy val callerAddress: String      = caller.toAddress.toString
   private lazy val smartCallerAddress: String = smartCaller.toAddress.toString
-<<<<<<< HEAD
-
-  test("_send waves to dApp and caller accounts") {
-    val dAppTransferId        = sender.transfer(sender.keyPair, dAppAddress, 5.waves, minFee).id
-    val callerTransferId      = sender.transfer(sender.keyPair, callerAddress, 5.waves, minFee).id
-    val smartCallerTransferId = sender.transfer(sender.keyPair, smartCallerAddress, 5.waves, minFee).id
-
-    nodes.waitForHeightAriseAndTxPresent(smartCallerTransferId)
-    nodes.waitForTransaction(callerTransferId)
-    nodes.waitForTransaction(dAppTransferId)
-  }
-
-  test("_issue and transfer smart assets between dApp and caller") {
-    asset1 = sender
-      .issue(
-        dApp,
-        "Asset1",
-        "test asset",
-        1500,
-        0,
-        reissuable = true,
-        issueFee,
-        script = Some(
-          ScriptCompiler
-            .compile(
-              s"""
-           |match tx {
-           |  case tx:TransferTransaction => tx.amount > 10
-           |  case _ => false
-           |}""".stripMargin,
-              estimator
-            )
-            .explicitGet()
-            ._1
-            .bytes()
-            .base64
-        )
-      )
-      .id
-
-    asset2 = sender
-      .issue(
-        dApp,
-        "Asset2",
-        "test asset",
-        1500,
-        0,
-        reissuable = true,
-        issueFee,
-        script = Some(
-          ScriptCompiler
-            .compile(
-              s"""
-           |{-# STDLIB_VERSION 3 #-}
-           |match tx {
-           |  case tx:InvokeScriptTransaction => extract(tx.payment).amount > 10
-           |  case _:TransferTransaction => true
-           |  case _ => false
-           |}""".stripMargin,
-              estimator
-            )
-            .explicitGet()
-            ._1
-            .bytes()
-            .base64
-        )
-      )
-      .id
-
-    asset3 = sender
-      .issue(
-        dApp,
-        "Asset3",
-        "test asset",
-        1500,
-        0,
-        reissuable = true,
-        issueFee,
-        script = Some(
-          ScriptCompiler
-            .compile(
-              s"""
-                 |{-# STDLIB_VERSION 3 #-}
-                 |match tx {
-                 |  case tx:TransferTransaction => tx.amount > 20
-                 |  case _ => false
-                 |}""".stripMargin,
-              estimator
-            )
-            .explicitGet()
-            ._1
-            .bytes()
-            .base64
-        )
-      )
-      .id
-
-    nodes.waitForHeightAriseAndTxPresent(asset3)
-    nodes.waitForHeightAriseAndTxPresent(asset2)
-    sender.waitForTransaction(asset1)
-
-    val asset1ToCallerId = sender.transfer(dApp, callerAddress, 500, smartMinFee, Some(asset1)).id
-    val asset2ToCallerId = sender.transfer(dApp, callerAddress, 500, smartMinFee, Some(asset2)).id
-    val asset3ToCallerId = sender.transfer(dApp, callerAddress, 500, smartMinFee, Some(asset3)).id
-    val asset1ToSmartId  = sender.transfer(dApp, smartCallerAddress, 500, smartMinFee, Some(asset1)).id
-    val asset2ToSmartId  = sender.transfer(dApp, smartCallerAddress, 500, smartMinFee, Some(asset2)).id
-    val asset3ToSmartId  = sender.transfer(dApp, smartCallerAddress, 500, smartMinFee, Some(asset3)).id
-    nodes.waitForHeightAriseAndTxPresent(asset2ToSmartId)
-    nodes.waitForHeightAriseAndTxPresent(asset3ToSmartId)
-    sender.waitForTransaction(asset1ToCallerId)
-    sender.waitForTransaction(asset2ToCallerId)
-    sender.waitForTransaction(asset3ToCallerId)
-    sender.waitForTransaction(asset1ToSmartId)
-  }
-
-  test("_set scripts to dApp and smartCaller account") {
-    val dAppScript = ScriptCompiler
-      .compile(
-        s"""
-          |{-# STDLIB_VERSION 3 #-}
-          |{-# CONTENT_TYPE DAPP #-}
-          |
-          |let asset1 = base58'$asset1'
-          |let asset2 = base58'$asset2'
-          |let asset3 = base58'$asset3'
-          |
-          |@Callable(i)
-          |func payAsset1GetAsset2() = {
-          |  let pay = extract(i.payment)
-          |  if (pay.assetId == asset1 && pay.amount > 15) then
-          |    TransferSet([ScriptTransfer(i.caller, 15, asset2)])
-          |  else throw("need payment in 15+ tokens of asset1 " + toBase58String(asset1))
-          |}
-          |
-          |@Callable(i)
-          |func payAsset2GetAsset1() = {
-          |  let pay = extract(i.payment)
-          |  if (pay.assetId == asset2 && pay.amount > 15) then
-          |    TransferSet([ScriptTransfer(i.caller, 15, asset1)])
-          |  else {
-          |    if (${"sigVerify(base58'', base58'', base58'') ||" * 16} true)
-          |    then
-          |       throw("need payment in 15+ tokens of asset2 " + toBase58String(asset2))
-          |    else
-          |       throw("unexpected")
-          |  }
-          |}
-          |@Callable(i)
-          |func payAsset2GetAsset3() = {
-          |  let pay = extract(i.payment)
-          |  if (pay.assetId == asset2 && pay.amount > 15) then
-          |    TransferSet([ScriptTransfer(i.caller, 15, asset3)])
-          |  else throw("need payment in 15+ tokens of asset2 " + toBase58String(asset2))
-          |}
-          |
-          |@Callable(i)
-          |func get10ofAsset1() = {
-          |  TransferSet([ScriptTransfer(i.caller, 10, asset1)])
-          |}
-          |
-          |@Callable(i)
-          |func spendMaxFee() = {
-          |  if (extract(i.payment).assetId == asset2) then
-          |    TransferSet([
-          |      ScriptTransfer(i.caller, 11, asset1),
-          |      ScriptTransfer(i.caller, 11, asset1),
-          |      ScriptTransfer(i.caller, 11, asset1),
-          |      ScriptTransfer(i.caller, 11, asset1),
-          |      ScriptTransfer(i.caller, 11, asset1),
-          |      ScriptTransfer(i.caller, 11, asset1),
-          |      ScriptTransfer(i.caller, 11, asset1),
-          |      ScriptTransfer(i.caller, 11, asset1),
-          |      ScriptTransfer(i.caller, 11, asset1),
-          |      ScriptTransfer(i.caller, 11, asset1)
-          |    ])
-          |  else throw("need payment in asset2 " + toBase58String(asset2))
-          |}
-          |
-          |@Callable(i)
-          |func justWriteData() = {
-          |  WriteSet([DataEntry("a", "a")])
-          |}
-        """.stripMargin,
-        estimator
-      )
-      .explicitGet()
-      ._1
-    val dAppSetScriptTxId = sender.setScript(dApp, Some(dAppScript.bytes().base64)).id
-
-    val smartCallerScript = ScriptCompiler
-      .compile(
-        """
-          |{-# STDLIB_VERSION 3 #-}
-          |{-# CONTENT_TYPE DAPP #-}
-          |
-          |@Verifier(tx)
-          |func verify() = {
-          |  match (tx) {
-          |    case tx:InvokeScriptTransaction =>
-          |      if (isDefined(tx.payment)) then
-          |        extract(tx.payment).amount > 12
-          |      else true
-          |    case _ => false
-          |  }
-          |}
-        """.stripMargin,
-        estimator
-      )
-      .explicitGet()
-      ._1
-    val smartCallerSetScriptTxId = sender.setScript(smartCaller, Some(smartCallerScript.bytes().base64)).id
-
-    nodes.waitForHeightAriseAndTxPresent(smartCallerSetScriptTxId)
-    sender.waitForTransaction(dAppSetScriptTxId)
-
-    val dAppScriptInfo = sender.addressScriptInfo(dAppAddress)
-    dAppScriptInfo.script.isEmpty shouldBe false
-    dAppScriptInfo.scriptText.isEmpty shouldBe false
-    dAppScriptInfo.script.get.startsWith("base64:") shouldBe true
-    val smartCallerScriptInfo = sender.addressScriptInfo(smartCallerAddress)
-    smartCallerScriptInfo.script.isEmpty shouldBe false
-    smartCallerScriptInfo.scriptText.isEmpty shouldBe false
-    smartCallerScriptInfo.script.get.startsWith("base64:") shouldBe true
-  }
-=======
->>>>>>> 87cfd168
 
   test("invoke by smart account requires just 1 extra fee") {
     assertBadRequestAndMessage(
@@ -269,16 +43,6 @@
   test("max fee is 0.053 Waves (0.005 + extraFee(1 smart caller + 1 payment + 10 transfers))") {
     val paymentAmount = 20
 
-<<<<<<< HEAD
-    val tx = sender
-      .invokeScript(
-        smartCaller,
-        dAppAddress,
-        Some("spendMaxFee"),
-        payment = Seq(Payment(paymentAmount, IssuedAsset(ByteStr.decodeBase58(asset2).get))),
-        fee = 0.05299999.waves,
-        waitForTx = true
-=======
     assertApiError(
       sender
         .invokeScript(
@@ -291,7 +55,6 @@
       AssertiveApiError(
         ScriptExecutionError.Id,
         "Error while executing account-script: Fee in WAVES for InvokeScriptTransaction (5299999 in WAVES) with 12 total scripts invoked does not exceed minimal value of 5300000 WAVES."
->>>>>>> 87cfd168
       )
     )
 
@@ -349,16 +112,6 @@
   test("can't invoke with small fee for one of smart assets") {
     val amountGreaterThanAccountScriptLimit = 20
 
-<<<<<<< HEAD
-    val tx = sender
-      .invokeScript(
-        caller,
-        dAppAddress,
-        Some("payAsset2GetAsset1"),
-        payment = Seq(Payment(amountGreaterThanAccountScriptLimit, IssuedAsset(ByteStr.decodeBase58(asset2).get))),
-        fee = smartMinFee + smartFee,
-        waitForTx = true
-=======
     assertApiError(
       sender
         .invokeScript(
@@ -371,7 +124,6 @@
       AssertiveApiError(
         ScriptExecutionError.Id,
         "Error while executing account-script: Fee in WAVES for InvokeScriptTransaction (900000 in WAVES) with 2 total scripts invoked does not exceed minimal value of 1300000 WAVES."
->>>>>>> 87cfd168
       )
     )
   }
@@ -396,20 +148,6 @@
   test("can't invoke with payment if asset script disallows InvokeScript") {
     val amountGreaterThanDAppScriptLimit = 16
 
-<<<<<<< HEAD
-    val tx = sender
-      .invokeScript(
-        caller,
-        dAppAddress,
-        Some("payAsset1GetAsset2"),
-        payment = Seq(Payment(amountGreaterThanDAppScriptLimit, IssuedAsset(ByteStr.decodeBase58(asset1).get))),
-        fee = smartMinFee + smartFee + smartFee,
-        waitForTx = true
-      )
-      ._1
-      .id
-    sender.debugStateChanges(tx).stateChanges.get.error.get.text should include("Transaction is not allowed by script of the asset")
-=======
     assertApiError(
       sender
         .invokeScript(
@@ -421,26 +159,11 @@
         ),
       AssertiveApiError(TransactionNotAllowedByAssetScript.Id, "Transaction is not allowed by token-script")
     )
->>>>>>> 87cfd168
   }
 
   test("can't invoke a function with payment less than dApp script's limit") {
     val amountLessThanDAppScriptLimit = 15
 
-<<<<<<< HEAD
-    val tx = sender
-      .invokeScript(
-        caller,
-        dAppAddress,
-        Some("payAsset2GetAsset1"),
-        payment = Seq(Payment(amountLessThanDAppScriptLimit, IssuedAsset(ByteStr.decodeBase58(asset2).get))),
-        fee = smartMinFee + smartFee + smartFee,
-        waitForTx = true
-      )
-      ._1
-      .id
-    sender.debugStateChanges(tx).stateChanges.get.error.get.text should include(s"need payment in 15+ tokens of asset2 $asset2")
-=======
     assertApiError(
       sender
         .invokeScript(
@@ -452,7 +175,6 @@
         ),
       AssertiveApiError(ScriptExecutionError.Id, s"Error while executing account-script: need payment in 15+ tokens of asset2 $asset2")
     )
->>>>>>> 87cfd168
   }
 
   test("can't invoke a function with payment less than asset script's limit") {
@@ -471,15 +193,10 @@
   }
 
   test("can't invoke a function that transfers less than asset script's limit") {
-<<<<<<< HEAD
-    val tx = sender.invokeScript(caller, dAppAddress, Some("get10ofAsset1"), fee = smartMinFee + smartFee, waitForTx = true)._1.id
-    sender.debugStateChanges(tx).stateChanges.get.error.get.text should include("Transaction is not allowed by script of the asset")
-=======
     assertApiError(
       sender.invokeScript(caller, dAppAddress, Some("get10ofAsset1"), fee = smartMinFee + smartFee),
       AssertiveApiError(TransactionNotAllowedByAssetScript.Id, "Transaction is not allowed by token-script")
     )
->>>>>>> 87cfd168
   }
 
   protected override def beforeAll(): Unit = {
