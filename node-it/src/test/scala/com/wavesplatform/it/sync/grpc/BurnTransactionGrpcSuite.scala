--- conflicted
+++ resolved
@@ -1,9 +1,9 @@
 package com.wavesplatform.it.sync.grpc
 
+import com.wavesplatform.common.utils.EitherExt2
 import com.wavesplatform.it.api.SyncGrpcApi._
 import com.wavesplatform.it.sync._
 import com.wavesplatform.protobuf.transaction.{PBTransactions, Recipient}
-import com.wavesplatform.common.utils.EitherExt2
 import io.grpc.Status.Code
 
 class BurnTransactionGrpcSuite extends GrpcBaseTransactionSuite {
@@ -13,13 +13,8 @@
   test("burning assets changes issuer's asset balance; issuer's waves balance is decreased by fee") {
     for (v <- supportedVersions) {
       val issuedAssetId = PBTransactions.vanilla(
-<<<<<<< HEAD
-        sender.grpc.broadcastIssue(firstAcc, s"name+$v", issueAmount, decimals, reissuable = false, fee = issueFee, waitForTx = true)
+        sender.broadcastIssue(firstAcc, s"name+$v", issueAmount, decimals, reissuable = false, fee = issueFee, waitForTx = true)
       ).explicitGet().id().toString
-=======
-        sender.broadcastIssue(firstAcc, s"name+$v", issueAmount, decimals, reissuable = false, fee = issueFee, waitForTx = true)
-      ).explicitGet().id().base58
->>>>>>> c494b6a8
 
       sender.assetsBalance(firstAddress, Seq(issuedAssetId))(issuedAssetId) shouldBe issueAmount
 
@@ -44,25 +39,15 @@
       val transferredQuantity = issuedQuantity / 2
 
       val issuedAssetId = PBTransactions.vanilla(
-<<<<<<< HEAD
-        sender.grpc.broadcastIssue(firstAcc, s"name+$v", issuedQuantity, decimals, reissuable = false, issueFee, waitForTx = true)
+        sender.broadcastIssue(firstAcc, s"name+$v", issuedQuantity, decimals, reissuable = false, issueFee, waitForTx = true)
       ).explicitGet().id().toString
-      sender.grpc.broadcastTransfer(firstAcc, Recipient().withPublicKeyHash(secondAddress), transferredQuantity, minFee, assetId = issuedAssetId, waitForTx = true)
-=======
-        sender.broadcastIssue(firstAcc, s"name+$v", issuedQuantity, decimals, reissuable = false, issueFee, waitForTx = true)
-      ).explicitGet().id().base58
-      sender.broadcastTransfer(firstAcc, Recipient().withAddress(secondAddress), transferredQuantity, minFee, assetId = issuedAssetId, waitForTx = true)
->>>>>>> c494b6a8
+      sender.broadcastTransfer(firstAcc, Recipient().withPublicKeyHash(secondAddress), transferredQuantity, minFee, assetId = issuedAssetId, waitForTx = true)
 
       sender.broadcastBurn(secondAcc, issuedAssetId, transferredQuantity, minFee, version = v, waitForTx = true)
       sender.assetsBalance(secondAddress, Seq(issuedAssetId)).getOrElse(issuedAssetId, 0L) shouldBe 0L
 
       assertGrpcError(
-<<<<<<< HEAD
-        sender.grpc.broadcastTransfer(secondAcc, Recipient().withPublicKeyHash(firstAddress), transferredQuantity, minFee, assetId = issuedAssetId),
-=======
-        sender.broadcastTransfer(secondAcc, Recipient().withAddress(firstAddress), transferredQuantity, minFee, assetId = issuedAssetId),
->>>>>>> c494b6a8
+        sender.broadcastTransfer(secondAcc, Recipient().withPublicKeyHash(firstAddress), transferredQuantity, minFee, assetId = issuedAssetId),
         "Attempt to transfer unavailable funds",
         Code.INVALID_ARGUMENT
       )
@@ -75,21 +60,12 @@
       val burnedQuantity = issuedQuantity + 1
 
       val issuedAssetId = PBTransactions.vanilla(
-<<<<<<< HEAD
-        sender.grpc.broadcastIssue(firstAcc, s"name+$v", issuedQuantity, decimals, reissuable = false, issueFee, waitForTx = true)
+        sender.broadcastIssue(firstAcc, s"name+$v", issuedQuantity, decimals, reissuable = false, issueFee, waitForTx = true)
       ).explicitGet().id().toString
 
       assertGrpcError(
-        sender.grpc.broadcastBurn(firstAcc, issuedAssetId, burnedQuantity, minFee, version = v),
+        sender.broadcastBurn(firstAcc, issuedAssetId, burnedQuantity, minFee, version = v),
         "Accounts balance errors",
-=======
-        sender.broadcastIssue(firstAcc, s"name+$v", issuedQuantity, decimals, reissuable = false, issueFee, waitForTx = true)
-      ).explicitGet().id().base58
-
-      assertGrpcError(
-        sender.broadcastBurn(firstAcc, issuedAssetId, burnedQuantity, minFee, version = v),
-        "negative asset balance",
->>>>>>> c494b6a8
         Code.INVALID_ARGUMENT
       )
     }
@@ -102,23 +78,13 @@
       val burnedQuantity      = transferredQuantity + 1
 
       val issuedAssetId = PBTransactions.vanilla(
-<<<<<<< HEAD
-        sender.grpc.broadcastIssue(firstAcc, s"name+$v", issuedQuantity, decimals, reissuable = false, issueFee, waitForTx = true)
+        sender.broadcastIssue(firstAcc, s"name+$v", issuedQuantity, decimals, reissuable = false, issueFee, waitForTx = true)
       ).explicitGet().id().toString
-      sender.grpc.broadcastTransfer(firstAcc, Recipient().withPublicKeyHash(secondAddress), transferredQuantity, minFee, assetId = issuedAssetId, waitForTx = true)
-
-      assertGrpcError(
-        sender.grpc.broadcastBurn(secondAcc, issuedAssetId, burnedQuantity, minFee, version = v),
-        "Accounts balance errors",
-=======
-        sender.broadcastIssue(firstAcc, s"name+$v", issuedQuantity, decimals, reissuable = false, issueFee, waitForTx = true)
-      ).explicitGet().id().base58
-      sender.broadcastTransfer(firstAcc, Recipient().withAddress(secondAddress), transferredQuantity, minFee, assetId = issuedAssetId, waitForTx = true)
+      sender.broadcastTransfer(firstAcc, Recipient().withPublicKeyHash(secondAddress), transferredQuantity, minFee, assetId = issuedAssetId, waitForTx = true)
 
       assertGrpcError(
         sender.broadcastBurn(secondAcc, issuedAssetId, burnedQuantity, minFee, version = v),
-        "negative asset balance",
->>>>>>> c494b6a8
+        "Accounts balance errors",
         Code.INVALID_ARGUMENT
       )
     }
@@ -130,19 +96,11 @@
       val transferredQuantity = issuedQuantity / 2
 
       val issuedAssetId = PBTransactions.vanilla(
-<<<<<<< HEAD
-        sender.grpc.broadcastIssue(firstAcc, s"name+$v", issuedQuantity, decimals, reissuable = true, issueFee, waitForTx = true)
+        sender.broadcastIssue(firstAcc, s"name+$v", issuedQuantity, decimals, reissuable = true, issueFee, waitForTx = true)
       ).explicitGet().id().toString
 
-      sender.grpc.broadcastTransfer(firstAcc, Recipient().withPublicKeyHash(secondAddress), transferredQuantity, minFee, assetId = issuedAssetId, waitForTx = true)
-      sender.grpc.broadcastBurn(firstAcc, issuedAssetId, transferredQuantity, minFee, v, waitForTx = true)
-=======
-        sender.broadcastIssue(firstAcc, s"name+$v", issuedQuantity, decimals, reissuable = true, issueFee, waitForTx = true)
-      ).explicitGet().id().base58
-
-      sender.broadcastTransfer(firstAcc, Recipient().withAddress(secondAddress), transferredQuantity, minFee, assetId = issuedAssetId, waitForTx = true)
+      sender.broadcastTransfer(firstAcc, Recipient().withPublicKeyHash(secondAddress), transferredQuantity, minFee, assetId = issuedAssetId, waitForTx = true)
       sender.broadcastBurn(firstAcc, issuedAssetId, transferredQuantity, minFee, v, waitForTx = true)
->>>>>>> c494b6a8
 
       sender.assetsBalance(firstAddress, Seq(issuedAssetId)).getOrElse(issuedAssetId, 0L) shouldBe 0L
       sender.assetsBalance(secondAddress, Seq(issuedAssetId))(issuedAssetId) shouldBe transferredQuantity
