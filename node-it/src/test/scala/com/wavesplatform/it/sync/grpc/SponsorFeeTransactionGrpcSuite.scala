package com.wavesplatform.it.sync.grpc

import com.google.protobuf.ByteString
import com.wavesplatform.common.utils.{Base58, EitherExt2}
import com.wavesplatform.it.api.SyncGrpcApi._
import com.wavesplatform.it.sync._
import com.wavesplatform.protobuf.Amount
import com.wavesplatform.protobuf.transaction.{PBTransactions, Recipient}
import com.wavesplatform.state.diffs.FeeValidation
import io.grpc.Status.Code

class SponsorFeeTransactionGrpcSuite extends GrpcBaseTransactionSuite {
  val (alice, aliceAddress)                     = (firstAcc, firstAddress)
  val (bob, bobAddress)                         = (secondAcc, secondAddress)
  val (sponsor, sponsorAddress)                 = (thirdAcc, thirdAddress)
  val token                                     = 100L
  val sponsorAssetTotal                         = 100 * token
  val minSponsorFee                             = token
  val tinyFee                                   = token / 2
  val smallFee                                  = token + token / 2
  val largeFee                                  = 10 * token
  val sponsorFeeTxSupportedVersions: List[Byte] = List(1, 2)

  test("able to make transfer with sponsored fee") {
    for (v <- sponsorFeeTxSupportedVersions) {
      val minerWavesBalance  = sender.wavesBalance(ByteString.copyFrom(Base58.decode(miner.address)))
      val minerBalanceHeight = sender.height

      val sponsoredAssetId = PBTransactions
        .vanilla(
<<<<<<< HEAD
          sender.broadcastIssue(sponsor, "SponsoredAsset", sponsorAssetTotal, 2, reissuable = false, issueFee, waitForTx = true),
          unsafe = false
=======
          sender.broadcastIssue(sponsor, "SponsoredAsset", sponsorAssetTotal, 2, reissuable = false, issueFee, waitForTx = true)
>>>>>>> 2f13caf8
        )
        .explicitGet()
        .id()
        .toString

      val sponsoredAssetMinFee = Some(Amount.of(ByteString.copyFrom(Base58.decode(sponsoredAssetId)), token))
      sender.broadcastSponsorFee(sponsor, sponsoredAssetMinFee, fee = sponsorReducedFee, version = v, waitForTx = true)

      sender.broadcastTransfer(
        sponsor,
        Recipient().withPublicKeyHash(aliceAddress),
        sponsorAssetTotal / 2,
        minFee,
        assetId = sponsoredAssetId,
        waitForTx = true
      )

      val aliceWavesBalance   = sender.wavesBalance(aliceAddress)
      val bobWavesBalance     = sender.wavesBalance(bobAddress)
      val sponsorWavesBalance = sender.wavesBalance(sponsorAddress)
      val aliceAssetBalance   = sender.assetsBalance(aliceAddress, Seq(sponsoredAssetId)).getOrElse(sponsoredAssetId, 0L)
      val bobAssetBalance     = sender.assetsBalance(bobAddress, Seq(sponsoredAssetId)).getOrElse(sponsoredAssetId, 0L)
      val sponsorAssetBalance = sender.assetsBalance(sponsorAddress, Seq(sponsoredAssetId)).getOrElse(sponsoredAssetId, 0L)

      sender.broadcastTransfer(
        alice,
        Recipient().withPublicKeyHash(bobAddress),
        10 * token,
        smallFee,
        assetId = sponsoredAssetId,
        feeAssetId = sponsoredAssetId,
        waitForTx = true
      )

      nodes.foreach(n => n.waitForHeight(n.height + 1))
      sender.wavesBalance(aliceAddress).available shouldBe aliceWavesBalance.available
      sender.wavesBalance(bobAddress).available shouldBe bobWavesBalance.available
      sender.wavesBalance(sponsorAddress).available shouldBe sponsorWavesBalance.available - FeeValidation.FeeUnit * smallFee / minSponsorFee
      sender.assetsBalance(aliceAddress, Seq(sponsoredAssetId)).getOrElse(sponsoredAssetId, 0L) shouldBe aliceAssetBalance - 10 * token - smallFee
      sender.assetsBalance(bobAddress, Seq(sponsoredAssetId)).getOrElse(sponsoredAssetId, 0L) shouldBe bobAssetBalance + 10 * token
      sender.assetsBalance(sponsorAddress, Seq(sponsoredAssetId)).getOrElse(sponsoredAssetId, 0L) shouldBe sponsorAssetBalance + smallFee

      val reward = (sender.height - minerBalanceHeight) * 600000000L
      sender.wavesBalance(ByteString.copyFrom(Base58.decode(miner.address))).available shouldBe
        minerWavesBalance.available + reward + sponsorReducedFee + issueFee + minFee + FeeValidation.FeeUnit * smallFee / minSponsorFee
    }
  }

  test("only issuer is able to sponsor asset") {
    for (v <- sponsorFeeTxSupportedVersions) {
      val sponsoredAssetId = PBTransactions
        .vanilla(
<<<<<<< HEAD
          sender.broadcastIssue(sponsor, "SponsoredAsset", sponsorAssetTotal, 2, reissuable = false, issueFee, waitForTx = true),
          unsafe = false
=======
          sender.broadcastIssue(sponsor, "SponsoredAsset", sponsorAssetTotal, 2, reissuable = false, issueFee, waitForTx = true)
>>>>>>> 2f13caf8
        )
        .explicitGet()
        .id()
        .toString

      val sponsoredAssetMinFee = Some(Amount.of(ByteString.copyFrom(Base58.decode(sponsoredAssetId)), token))
      assertGrpcError(
        sender.broadcastSponsorFee(alice, sponsoredAssetMinFee, fee = sponsorReducedFee, version = v),
        "Asset was issued by other address",
        Code.INVALID_ARGUMENT
      )
    }
  }

  test("sponsor is able to cancel sponsorship") {
    for (v <- sponsorFeeTxSupportedVersions) {
      val sponsoredAssetId = PBTransactions
        .vanilla(
<<<<<<< HEAD
          sender.broadcastIssue(alice, "SponsoredAsset", sponsorAssetTotal, 2, reissuable = false, issueFee, waitForTx = true),
          unsafe = false
=======
          sender.broadcastIssue(alice, "SponsoredAsset", sponsorAssetTotal, 2, reissuable = false, issueFee, waitForTx = true)
>>>>>>> 2f13caf8
        )
        .explicitGet()
        .id()
        .toString

      val sponsoredAssetMinFee = Some(Amount.of(ByteString.copyFrom(Base58.decode(sponsoredAssetId)), token))
      sender.broadcastSponsorFee(alice, sponsoredAssetMinFee, fee = sponsorReducedFee, version = v, waitForTx = true)

      /**
        * Cancel sponsorship by sponsor None amount of sponsored asset.
        * As it is optional to pass all parameters to PB objects (Amount(assetId: ByteString, amount: Long) in this case),
        * we can simply pass unspecific (None) amount by creating Amount(assetId: ByteString). SponsorFeeTransaction with
        * that kind of Amount will cancel sponsorship.
        **/
      val sponsoredAssetNullMinFee = Some(Amount(ByteString.copyFrom(Base58.decode(sponsoredAssetId))))
      sender.broadcastSponsorFee(alice, sponsoredAssetNullMinFee, fee = sponsorReducedFee, version = v, waitForTx = true)

      assertGrpcError(
        sender.broadcastTransfer(
          alice,
          Recipient().withPublicKeyHash(bobAddress),
          10 * token,
          smallFee,
          assetId = sponsoredAssetId,
          feeAssetId = sponsoredAssetId,
          waitForTx = true
        ),
        s"Asset $sponsoredAssetId is not sponsored, cannot be used to pay fees",
        Code.INVALID_ARGUMENT
      )
    }
  }

  test("sponsor is able to update amount of sponsored fee") {
    for (v <- sponsorFeeTxSupportedVersions) {
      val sponsoredAssetId = PBTransactions
        .vanilla(
<<<<<<< HEAD
          sender.broadcastIssue(sponsor, "SponsoredAsset", sponsorAssetTotal, 2, reissuable = false, issueFee, waitForTx = true),
          unsafe = false
=======
          sender.broadcastIssue(sponsor, "SponsoredAsset", sponsorAssetTotal, 2, reissuable = false, issueFee, waitForTx = true)
>>>>>>> 2f13caf8
        )
        .explicitGet()
        .id()
        .toString

      sender.broadcastTransfer(
        sponsor,
        Recipient().withPublicKeyHash(aliceAddress),
        sponsorAssetTotal / 2,
        minFee,
        assetId = sponsoredAssetId,
        waitForTx = true
      )

      val sponsoredAssetMinFee = Some(Amount.of(ByteString.copyFrom(Base58.decode(sponsoredAssetId)), token))
      sender.broadcastSponsorFee(sponsor, sponsoredAssetMinFee, fee = sponsorReducedFee, version = v, waitForTx = true)

      val sponsoredAssetUpdatedMinFee = Some(Amount(ByteString.copyFrom(Base58.decode(sponsoredAssetId)), largeFee))
      sender.broadcastSponsorFee(sponsor, sponsoredAssetUpdatedMinFee, fee = sponsorReducedFee, version = v, waitForTx = true)

      assertGrpcError(
        sender.broadcastTransfer(
          alice,
          Recipient().withPublicKeyHash(bobAddress),
          10 * token,
          smallFee,
          assetId = sponsoredAssetId,
          feeAssetId = sponsoredAssetId,
          waitForTx = true
        ),
        s"does not exceed minimal value of $minFee WAVES or $largeFee $sponsoredAssetId",
        Code.INVALID_ARGUMENT
      )
      val aliceWavesBalance   = sender.wavesBalance(aliceAddress)
      val bobWavesBalance     = sender.wavesBalance(bobAddress)
      val sponsorWavesBalance = sender.wavesBalance(sponsorAddress)
      val aliceAssetBalance   = sender.assetsBalance(aliceAddress, Seq(sponsoredAssetId)).getOrElse(sponsoredAssetId, 0L)
      val bobAssetBalance     = sender.assetsBalance(bobAddress, Seq(sponsoredAssetId)).getOrElse(sponsoredAssetId, 0L)
      val sponsorAssetBalance = sender.assetsBalance(sponsorAddress, Seq(sponsoredAssetId)).getOrElse(sponsoredAssetId, 0L)

      sender.broadcastTransfer(
        alice,
        Recipient().withPublicKeyHash(bobAddress),
        10 * token,
        largeFee,
        assetId = sponsoredAssetId,
        feeAssetId = sponsoredAssetId,
        waitForTx = true
      )

      sender.wavesBalance(aliceAddress).available shouldBe aliceWavesBalance.available
      sender.wavesBalance(bobAddress).available shouldBe bobWavesBalance.available
      sender.wavesBalance(sponsorAddress).available shouldBe sponsorWavesBalance.available - FeeValidation.FeeUnit * largeFee / largeFee
      sender.assetsBalance(aliceAddress, Seq(sponsoredAssetId)).getOrElse(sponsoredAssetId, 0L) shouldBe aliceAssetBalance - 10 * token - largeFee
      sender.assetsBalance(bobAddress, Seq(sponsoredAssetId)).getOrElse(sponsoredAssetId, 0L) shouldBe bobAssetBalance + 10 * token
      sender.assetsBalance(sponsorAddress, Seq(sponsoredAssetId)).getOrElse(sponsoredAssetId, 0L) shouldBe sponsorAssetBalance + largeFee
    }
  }
}<|MERGE_RESOLUTION|>--- conflicted
+++ resolved
@@ -2,8 +2,8 @@
 
 import com.google.protobuf.ByteString
 import com.wavesplatform.common.utils.{Base58, EitherExt2}
-import com.wavesplatform.it.api.SyncGrpcApi._
-import com.wavesplatform.it.sync._
+import com.wavesplatform.it.api.SyncGrpcApi.*
+import com.wavesplatform.it.sync.*
 import com.wavesplatform.protobuf.Amount
 import com.wavesplatform.protobuf.transaction.{PBTransactions, Recipient}
 import com.wavesplatform.state.diffs.FeeValidation
@@ -28,12 +28,8 @@
 
       val sponsoredAssetId = PBTransactions
         .vanilla(
-<<<<<<< HEAD
           sender.broadcastIssue(sponsor, "SponsoredAsset", sponsorAssetTotal, 2, reissuable = false, issueFee, waitForTx = true),
-          unsafe = false
-=======
-          sender.broadcastIssue(sponsor, "SponsoredAsset", sponsorAssetTotal, 2, reissuable = false, issueFee, waitForTx = true)
->>>>>>> 2f13caf8
+          true
         )
         .explicitGet()
         .id()
@@ -44,7 +40,7 @@
 
       sender.broadcastTransfer(
         sponsor,
-        Recipient().withPublicKeyHash(aliceAddress),
+        Recipient.of(Recipient.Recipient.PublicKeyHash(aliceAddress)),
         sponsorAssetTotal / 2,
         minFee,
         assetId = sponsoredAssetId,
@@ -60,7 +56,7 @@
 
       sender.broadcastTransfer(
         alice,
-        Recipient().withPublicKeyHash(bobAddress),
+        Recipient.of(Recipient.Recipient.PublicKeyHash(bobAddress)),
         10 * token,
         smallFee,
         assetId = sponsoredAssetId,
@@ -86,12 +82,8 @@
     for (v <- sponsorFeeTxSupportedVersions) {
       val sponsoredAssetId = PBTransactions
         .vanilla(
-<<<<<<< HEAD
           sender.broadcastIssue(sponsor, "SponsoredAsset", sponsorAssetTotal, 2, reissuable = false, issueFee, waitForTx = true),
-          unsafe = false
-=======
-          sender.broadcastIssue(sponsor, "SponsoredAsset", sponsorAssetTotal, 2, reissuable = false, issueFee, waitForTx = true)
->>>>>>> 2f13caf8
+          true
         )
         .explicitGet()
         .id()
@@ -110,12 +102,8 @@
     for (v <- sponsorFeeTxSupportedVersions) {
       val sponsoredAssetId = PBTransactions
         .vanilla(
-<<<<<<< HEAD
           sender.broadcastIssue(alice, "SponsoredAsset", sponsorAssetTotal, 2, reissuable = false, issueFee, waitForTx = true),
-          unsafe = false
-=======
-          sender.broadcastIssue(alice, "SponsoredAsset", sponsorAssetTotal, 2, reissuable = false, issueFee, waitForTx = true)
->>>>>>> 2f13caf8
+          true
         )
         .explicitGet()
         .id()
@@ -124,19 +112,17 @@
       val sponsoredAssetMinFee = Some(Amount.of(ByteString.copyFrom(Base58.decode(sponsoredAssetId)), token))
       sender.broadcastSponsorFee(alice, sponsoredAssetMinFee, fee = sponsorReducedFee, version = v, waitForTx = true)
 
-      /**
-        * Cancel sponsorship by sponsor None amount of sponsored asset.
-        * As it is optional to pass all parameters to PB objects (Amount(assetId: ByteString, amount: Long) in this case),
-        * we can simply pass unspecific (None) amount by creating Amount(assetId: ByteString). SponsorFeeTransaction with
-        * that kind of Amount will cancel sponsorship.
-        **/
+      /** Cancel sponsorship by sponsor None amount of sponsored asset. As it is optional to pass all parameters to PB objects (Amount(assetId:
+        * ByteString, amount: Long) in this case), we can simply pass unspecific (None) amount by creating Amount(assetId: ByteString).
+        * SponsorFeeTransaction with that kind of Amount will cancel sponsorship.
+        */
       val sponsoredAssetNullMinFee = Some(Amount(ByteString.copyFrom(Base58.decode(sponsoredAssetId))))
       sender.broadcastSponsorFee(alice, sponsoredAssetNullMinFee, fee = sponsorReducedFee, version = v, waitForTx = true)
 
       assertGrpcError(
         sender.broadcastTransfer(
           alice,
-          Recipient().withPublicKeyHash(bobAddress),
+          Recipient.of(Recipient.Recipient.PublicKeyHash(bobAddress)),
           10 * token,
           smallFee,
           assetId = sponsoredAssetId,
@@ -153,12 +139,8 @@
     for (v <- sponsorFeeTxSupportedVersions) {
       val sponsoredAssetId = PBTransactions
         .vanilla(
-<<<<<<< HEAD
           sender.broadcastIssue(sponsor, "SponsoredAsset", sponsorAssetTotal, 2, reissuable = false, issueFee, waitForTx = true),
-          unsafe = false
-=======
-          sender.broadcastIssue(sponsor, "SponsoredAsset", sponsorAssetTotal, 2, reissuable = false, issueFee, waitForTx = true)
->>>>>>> 2f13caf8
+          true
         )
         .explicitGet()
         .id()
@@ -166,7 +148,7 @@
 
       sender.broadcastTransfer(
         sponsor,
-        Recipient().withPublicKeyHash(aliceAddress),
+        Recipient.of(Recipient.Recipient.PublicKeyHash(aliceAddress)),
         sponsorAssetTotal / 2,
         minFee,
         assetId = sponsoredAssetId,
@@ -182,7 +164,7 @@
       assertGrpcError(
         sender.broadcastTransfer(
           alice,
-          Recipient().withPublicKeyHash(bobAddress),
+          Recipient.of(Recipient.Recipient.PublicKeyHash(bobAddress)),
           10 * token,
           smallFee,
           assetId = sponsoredAssetId,
@@ -201,7 +183,7 @@
 
       sender.broadcastTransfer(
         alice,
-        Recipient().withPublicKeyHash(bobAddress),
+        Recipient.of(Recipient.Recipient.PublicKeyHash(bobAddress)),
         10 * token,
         largeFee,
         assetId = sponsoredAssetId,
