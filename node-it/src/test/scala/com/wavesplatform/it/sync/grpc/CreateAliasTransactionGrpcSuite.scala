--- conflicted
+++ resolved
@@ -3,12 +3,7 @@
 import com.wavesplatform.common.state.ByteStr
 import com.wavesplatform.common.utils.EitherExt2
 import com.wavesplatform.it.NTPTime
-<<<<<<< HEAD
-import com.wavesplatform.it.api.SyncHttpApi._
-=======
-import com.wavesplatform.account.Address
 import com.wavesplatform.it.api.SyncGrpcApi._
->>>>>>> c494b6a8
 import com.wavesplatform.it.sync.{minFee, transferAmount}
 import com.wavesplatform.it.util._
 import com.wavesplatform.protobuf.transaction.{PBRecipients, Recipient}
@@ -30,11 +25,7 @@
     sender.wavesBalance(aliasCreatorAddr).available shouldBe creatorBalance - minFee
     sender.wavesBalance(aliasCreatorAddr).effective shouldBe creatorEffBalance - minFee
 
-<<<<<<< HEAD
-    sender.grpc.resolveAlias(alias) shouldBe PBRecipients.toAddress(ByteStr(aliasCreatorAddr.toByteArray)).explicitGet()
-=======
-    sender.resolveAlias(alias) shouldBe Address.fromBytes(aliasCreatorAddr.toByteArray).explicitGet()
->>>>>>> c494b6a8
+    sender.resolveAlias(alias) shouldBe PBRecipients.toAddress(ByteStr(aliasCreatorAddr.toByteArray)).explicitGet()
 
     sender.broadcastTransfer(aliasCreator, Recipient().withAlias(alias), transferAmount, minFee, waitForTx = true)
 
@@ -74,13 +65,8 @@
 
   aliases_names.foreach { alias =>
     test(s"create alias named $alias") {
-<<<<<<< HEAD
-      sender.grpc.broadcastCreateAlias(aliasCreator, alias, minFee, waitForTx = true)
-      sender.grpc.resolveAlias(alias) shouldBe PBRecipients.toAddress(ByteStr(aliasCreatorAddr.toByteArray)).explicitGet()
-=======
       sender.broadcastCreateAlias(aliasCreator, alias, minFee, waitForTx = true)
-      sender.resolveAlias(alias) shouldBe Address.fromBytes(aliasCreatorAddr.toByteArray).explicitGet()
->>>>>>> c494b6a8
+      sender.resolveAlias(alias) shouldBe PBRecipients.toAddress(ByteStr(aliasCreatorAddr.toByteArray)).explicitGet()
     }
   }
 
@@ -124,11 +110,7 @@
   test("Not able to create alias when insufficient funds") {
     val balance = sender.wavesBalance(aliasCreatorAddr).available
     val alias   = randomAlias()
-<<<<<<< HEAD
-    assertGrpcError(sender.grpc.broadcastCreateAlias(aliasCreator, alias, balance + minFee), "Accounts balance errors", Code.INVALID_ARGUMENT)
-=======
-    assertGrpcError(sender.broadcastCreateAlias(aliasCreator, alias, balance + minFee), "negative waves balance", Code.INVALID_ARGUMENT)
->>>>>>> c494b6a8
+    assertGrpcError(sender.broadcastCreateAlias(aliasCreator, alias, balance + minFee), "Accounts balance errors", Code.INVALID_ARGUMENT)
   }
 
   private def randomAlias(): String = {
