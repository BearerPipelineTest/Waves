package com.wavesplatform.it.sync.transactions

import com.wavesplatform.common.state.ByteStr
import com.wavesplatform.common.utils.{Base58, EitherExt2}
import com.wavesplatform.it.api.SyncHttpApi._
import com.wavesplatform.it.api.UnexpectedStatusCodeException
import com.wavesplatform.it.sync.{calcDataFee, minFee}
import com.wavesplatform.it.transactions.BaseTransactionSuite
import com.wavesplatform.it.util._
import com.wavesplatform.state.{BinaryDataEntry, BooleanDataEntry, DataEntry, IntegerDataEntry, StringDataEntry}
import com.wavesplatform.transaction.DataTransaction
import org.scalatest.{Assertion, Assertions}
import play.api.libs.json._

import scala.concurrent.duration._
import scala.util.{Failure, Random, Try}

//noinspection NameBooleanParameters
class DataTransactionSuite extends BaseTransactionSuite {

  test("sender's waves balance is decreased by fee.") {
    val (balance1, eff1) = miner.accountBalances(firstAddress)
    val entry            = IntegerDataEntry("int", 0xcafebabe)
    val data             = List(entry)
    val transferFee      = calcDataFee(data)
    val txId             = sender.putData(firstAddress, data, transferFee).id
    nodes.waitForHeightAriseAndTxPresent(txId)
    miner.assertBalances(firstAddress, balance1 - transferFee, eff1 - transferFee)
  }

  test("cannot transact without having enough waves") {
    val (balance1, eff1) = miner.accountBalances(firstAddress)

    val data = List(BooleanDataEntry("bool", false))
    assertBadRequestAndResponse(sender.putData(firstAddress, data, balance1 + 1), "Accounts balance errors")
    nodes.waitForHeightArise()
    miner.assertBalances(firstAddress, balance1, eff1)

    val leaseAmount = 1.waves
    val leaseId     = sender.lease(firstAddress, secondAddress, leaseAmount, minFee).id
    nodes.waitForHeightAriseAndTxPresent(leaseId)

    assertBadRequestAndResponse(sender.putData(firstAddress, data, balance1 - leaseAmount), "Accounts balance errors")
    nodes.waitForHeightArise()
    miner.assertBalances(firstAddress, balance1 - minFee, eff1 - leaseAmount - minFee)
  }

  test("invalid transaction should not be in UTX or blockchain") {
    def data(
        entries: List[DataEntry[_]] = List(IntegerDataEntry("int", 177)),
        fee: Long = 100000,
        timestamp: Long = System.currentTimeMillis,
        version: Byte = DataTransaction.supportedVersions.head
    ): DataTransaction =
      DataTransaction.selfSigned(sender.privateKey, entries, fee, timestamp).explicitGet()

    val (balance1, eff1) = miner.accountBalances(firstAddress)
    val invalidTxs = Seq(
      (data(timestamp = System.currentTimeMillis + 1.day.toMillis), "Transaction timestamp .* is more than .*ms in the future"),
      (data(fee = 99999), "Fee .* does not exceed minimal value")
    )

    for ((tx, diag) <- invalidTxs) {
      assertBadRequestAndResponse(sender.broadcastRequest(tx.json()), diag)
      nodes.foreach(_.ensureTxDoesntExist(tx.id().toString))
    }

    nodes.waitForHeightArise()
    miner.assertBalances(firstAddress, balance1, eff1)
  }

  test("max transaction size") {
    val key  = "\u6fae" * (DataEntry.MaxKeySize - 1)
    val data = List.tabulate(26)(n => BinaryDataEntry(key + n.toChar, ByteStr(Array.fill(5599)(n.toByte))))
    val fee  = calcDataFee(data)
    val txId = sender.putData(firstAddress, data, fee).id
    nodes.waitForHeightAriseAndTxPresent(txId)
  }

  test("data definition and retrieval") {
    // define first int entry
    val intEntry = IntegerDataEntry("int", 8)
    val intList  = List(intEntry)
    val tx1      = sender.putData(secondAddress, intList, calcDataFee(intList)).id
    nodes.waitForHeightAriseAndTxPresent(tx1)

    sender.getDataByKey(secondAddress, "int") shouldBe intEntry
    sender.getData(secondAddress) shouldBe intList

    // define boolean entry
    val boolEntry = BooleanDataEntry("bool", true)
    val boolList  = List(boolEntry)
    val tx2       = sender.putData(secondAddress, boolList, calcDataFee(boolList)).id
    nodes.waitForHeightAriseAndTxPresent(tx2)

    // define string entry
    val stringEntry = StringDataEntry("str", "AAA")
    val stringList  = List(stringEntry)
    val txS         = sender.putData(secondAddress, stringList, calcDataFee(stringList)).id
    nodes.waitForHeightAriseAndTxPresent(txS)

    sender.getDataByKey(secondAddress, "int") shouldBe intEntry
    sender.getDataByKey(secondAddress, "bool") shouldBe boolEntry
    sender.getDataByKey(secondAddress, "str") shouldBe stringEntry
    sender.getData(secondAddress) shouldBe boolList ++ intList ++ stringList

    // redefine int entry
    val reIntEntry = IntegerDataEntry("int", 10)
    val reIntList  = List(reIntEntry)
    val tx3        = sender.putData(secondAddress, reIntList, calcDataFee(reIntList)).id
    nodes.waitForHeightAriseAndTxPresent(tx3)

    sender.getDataByKey(secondAddress, "int") shouldBe reIntEntry
    sender.getDataByKey(secondAddress, "bool") shouldBe boolEntry
    sender.getData(secondAddress) shouldBe boolList ++ reIntList ++ stringList

    // define tx with all types
    val (balance2, eff2)   = miner.accountBalances(secondAddress)
    val intEntry2          = IntegerDataEntry("int", -127)
    val boolEntry2         = BooleanDataEntry("bool", false)
    val blobEntry2         = BinaryDataEntry("blob", ByteStr(Array[Byte](127.toByte, 0, 1, 1)))
    val stringEntry2       = StringDataEntry("str", "BBBB")
    val unicodeStringEntry = StringDataEntry("?&$#^123\\/.a:;'\"\r\n\t\u0000|%è&", "specïal")
    val dataAllTypes       = List(intEntry2, boolEntry2, blobEntry2, stringEntry2, unicodeStringEntry)
    val fee                = calcDataFee(dataAllTypes)
    val txId               = sender.putData(secondAddress, dataAllTypes, fee).id
    nodes.waitForHeightAriseAndTxPresent(txId)

    sender.getDataByKey(secondAddress, "int") shouldBe intEntry2
    sender.getDataByKey(secondAddress, "bool") shouldBe boolEntry2
    sender.getDataByKey(secondAddress, "blob") shouldBe blobEntry2
    sender.getDataByKey(secondAddress, "str") shouldBe stringEntry2
    sender.getData(secondAddress) shouldBe dataAllTypes.sortBy(_.key)

    miner.assertBalances(secondAddress, balance2 - fee, eff2 - fee)

    val json = Json.parse(sender.get(s"/transactions/info/$txId").getResponseBody)
    ((json \ "data")(2) \ "value").as[String].startsWith("base64:") shouldBe true
  }

  test("queries for multiple keys") {
    val tooBigKey = "toobigkeytoobigkeytoobigkeytoobigkeytoobigkeytoobigkeytoobigkeytoobigkeytoobigkeytoobigkeytoobigkeytoobigkey"
    val keys   = Seq("int", "bool", "int", "blob", "?&$#^123\\/.a:;'\"\r\n\t\u0000|%è&", "str", "inexisted_key", tooBigKey)
    val values = Seq[Any](-127, false, -127, ByteStr(Array[Byte](127.toByte, 0, 1, 1)), "specïal","BBBB")

    val list     = sender.getDataList(secondAddress, keys: _*).map(_.value)
    val jsonList = sender.getDataListJson(secondAddress, keys: _*).map(_.value)
    val postList = sender.getDataListPost(secondAddress, keys: _*).map(_.value)

    list shouldBe values
    jsonList shouldBe list
    postList shouldBe list
  }

  test("queries for nonexistent data") {
    def assertNotFound(url: String): Assertion = Try(sender.get(url)) match {
      case Failure(UnexpectedStatusCodeException(_, _, statusCode, responseBody)) =>
        statusCode shouldBe 404
        responseBody should include("no data for this key")
      case _ => Assertions.fail("Expected 404")
    }

    assertNotFound(s"/addresses/data/$secondAddress/foo")
    assertNotFound(s"/addresses/data/$thirdAddress/foo")
    sender.getData(thirdAddress) shouldBe List.empty
  }

  test("update type for dataEntry") {
    val nonLatinKey = "\u05EA\u05E8\u05D1\u05D5\u05EA, \u05E1\u05E4\u05D5\u05E8\u05D8 \u05D5\u05EA\u05D9\u05D9\u05E8\u05D5\u05EA"
    val boolData    = List(BooleanDataEntry(nonLatinKey, true))
    val boolDataFee = calcDataFee(boolData)
    val firstTx     = sender.putData(firstAddress, boolData, boolDataFee).id
    nodes.waitForHeightAriseAndTxPresent(firstTx)
    sender.getDataByKey(firstAddress, nonLatinKey) shouldBe boolData.head

    val longData    = List(IntegerDataEntry(nonLatinKey, 100500))
    val longDataFee = calcDataFee(longData)
    val secondTx    = sender.putData(firstAddress, longData, longDataFee).id
    nodes.waitForHeightAriseAndTxPresent(secondTx)
    sender.getDataByKey(firstAddress, nonLatinKey) shouldBe longData.head
  }

  test("malformed JSON") {
    def request(item: JsObject) = Json.obj("version" -> 1, "sender"   -> secondAddress, "fee" -> minFee, "data" -> Seq(item))
    val validItem               = Json.obj("key"     -> "key", "type" -> "integer", "value"   -> 8)

    assertBadRequestAndResponse(sender.postJson("/addresses/data", request(validItem - "key")), "key is missing")

    assertBadRequestAndResponse(sender.postJson("/addresses/data", request(validItem - "type")), "type is missing")

    assertBadRequestAndResponse(sender.postJson("/addresses/data", request(validItem + ("type" -> JsString("falafel")))), "unknown type falafel")

    assertBadRequestAndResponse(sender.postJson("/addresses/data", request(validItem - "value")), "value is missing")

    assertBadRequestAndResponse(
      sender.postJson("/addresses/data", request(validItem + ("value" -> JsString("8")))),
      "value is missing or not an integer"
    )

    val notValidIntValue = Json.obj("key" -> "key", "type" -> "integer", "value" -> JsNull)

    assertBadRequestAndResponse(sender.postJson("/addresses/data", request(notValidIntValue)), "value is missing or not an integer")

    val notValidBoolValue = Json.obj("key" -> "bool", "type" -> "boolean", "value" -> JsNull)

    assertBadRequestAndResponse(sender.postJson("/addresses/data", request(notValidBoolValue)), "value is missing or not a boolean")

    assertBadRequestAndResponse(
      sender.postJson("/addresses/data", request(notValidBoolValue + ("value" -> JsString("true")))),
      "value is missing or not a boolean"
    )

    val notValidBlobValue = Json.obj("key" -> "blob", "type" -> "binary", "value" -> JsNull)

    assertBadRequestAndResponse(sender.postJson("/addresses/data", request(notValidBlobValue)), "value is missing or not a string")

    assertBadRequestAndResponse(
      sender.postJson("/addresses/data", request(notValidBlobValue + ("value" -> JsString("base64:not a base64")))),
      "Illegal base64 character"
    )
  }

  test("transaction requires a valid proof") {
    def request: JsObject = {
      val rs = sender.postJsonWithApiKey(
        "/transactions/sign",
        Json.obj(
          "version" -> 1,
          "type"    -> DataTransaction.typeId,
          "sender"  -> firstAddress,
          "data"    -> List(IntegerDataEntry("int", 333)),
          "fee"     -> 100000
        )
      )
      Json.parse(rs.getResponseBody).as[JsObject]
    }
    def id(obj: JsObject) = obj.value("id").as[String]

    val noProof = request - "proofs"
    assertBadRequestAndResponse(sender.postJson("/transactions/broadcast", noProof), "failed to parse json message.*proofs.*missing")
    nodes.foreach(_.ensureTxDoesntExist(id(noProof)))

    val badProof = request ++ Json.obj("proofs" -> Seq(Base58.encode(Array.fill(64)(Random.nextInt.toByte))))
    assertBadRequestAndResponse(sender.postJson("/transactions/broadcast", badProof), "Proof doesn't validate as signature")
    nodes.foreach(_.ensureTxDoesntExist(id(badProof)))

    val withProof = request
    assert((withProof \ "proofs").as[Seq[String]].lengthCompare(1) == 0)
    sender.postJson("/transactions/broadcast", withProof)
    nodes.waitForHeightAriseAndTxPresent(id(withProof))
  }

  test("try to send tx above limits of key, value and size") {
    import DataEntry.{MaxKeySize, MaxValueSize}
    import DataTransaction.MaxEntryCount

    val TooBig   = "Too big sequences requested"
    val extraKey = "a" * (MaxKeySize + 1)
    val data     = List(BooleanDataEntry(extraKey, false))

    assertBadRequestAndResponse(sender.putData(firstAddress, data, calcDataFee(data)), TooBig)
    assertBadRequestAndResponse(sender.putData(firstAddress, List(IntegerDataEntry("", 4)), 100000), "Empty key found")
<<<<<<< HEAD
    assertBadRequestAndResponse(sender.putData(firstAddress, List(IntegerDataEntry("abc", 4), IntegerDataEntry("abc", 5)), 100000),
                                "Duplicated keys found")
=======
    assertBadRequestAndResponse(
      sender.putData(firstAddress, List(IntegerDataEntry("abc", 4), IntegerDataEntry("abc", 5)), 100000),
      "Duplicate keys found"
    )
>>>>>>> 08d83b63

    val extraValueData = List(BinaryDataEntry("key", ByteStr(Array.fill(MaxValueSize + 1)(1.toByte))))
    assertBadRequestAndResponse(sender.putData(firstAddress, extraValueData, 1.waves), TooBig)
    nodes.waitForHeightArise()

    val largeBinData = List.tabulate(5)(n => BinaryDataEntry(extraKey, ByteStr(Array.fill(MaxValueSize)(n.toByte))))
    assertBadRequestAndResponse(sender.putData(firstAddress, largeBinData, 1.waves), TooBig)
    nodes.waitForHeightArise()

    val largeStrData = List.tabulate(5)(n => StringDataEntry(extraKey, "A" * MaxValueSize))
    assertBadRequestAndResponse(sender.putData(firstAddress, largeStrData, 1.waves), TooBig)
    nodes.waitForHeightArise()

    val tooManyEntriesData = List.tabulate(MaxEntryCount + 1)(n => IntegerDataEntry("key", 88))
    assertBadRequestAndResponse(sender.putData(firstAddress, tooManyEntriesData, 1.waves), TooBig)
    nodes.waitForHeightArise()
  }

  test("try to put empty data") {
    val noDataTx = sender.putData(thirdAddress, List.empty, calcDataFee(List.empty)).id
    nodes.waitForHeightAriseAndTxPresent(noDataTx)
    sender.getData(thirdAddress) shouldBe List.empty
  }

  test("try to make address with 1000 DataEntries") {
    val dataSet = 0 until 200 flatMap (
        i =>
          List(
            IntegerDataEntry(s"int$i", 1000 + i),
            BooleanDataEntry(s"bool$i", false),
            BinaryDataEntry(s"blob$i", ByteStr(Array[Byte](127.toByte, 0, 1, 1))),
            StringDataEntry(s"str$i", s"hi there! + $i"),
            IntegerDataEntry(s"integer$i", 1000 - i)
          )
      )

    val txIds = dataSet.grouped(100).map(_.toList).map(data => sender.putData(thirdAddress, data, calcDataFee(data)).id)
    txIds foreach nodes.waitForTransaction

    val r = scala.util.Random.nextInt(199)
    sender.getDataByKey(thirdAddress, s"int$r") shouldBe IntegerDataEntry(s"int$r", 1000 + r)
    sender.getDataByKey(thirdAddress, s"bool$r") shouldBe BooleanDataEntry(s"bool$r", false)
    sender.getDataByKey(thirdAddress, s"blob$r") shouldBe BinaryDataEntry(s"blob$r", ByteStr(Array[Byte](127.toByte, 0, 1, 1)))
    sender.getDataByKey(thirdAddress, s"str$r") shouldBe StringDataEntry(s"str$r", s"hi there! + $r")
    sender.getDataByKey(thirdAddress, s"integer$r") shouldBe IntegerDataEntry(s"integer$r", 1000 - r)

    sender.getData(thirdAddress).size shouldBe 1000
  }
}<|MERGE_RESOLUTION|>--- conflicted
+++ resolved
@@ -260,15 +260,10 @@
 
     assertBadRequestAndResponse(sender.putData(firstAddress, data, calcDataFee(data)), TooBig)
     assertBadRequestAndResponse(sender.putData(firstAddress, List(IntegerDataEntry("", 4)), 100000), "Empty key found")
-<<<<<<< HEAD
-    assertBadRequestAndResponse(sender.putData(firstAddress, List(IntegerDataEntry("abc", 4), IntegerDataEntry("abc", 5)), 100000),
-                                "Duplicated keys found")
-=======
     assertBadRequestAndResponse(
       sender.putData(firstAddress, List(IntegerDataEntry("abc", 4), IntegerDataEntry("abc", 5)), 100000),
-      "Duplicate keys found"
-    )
->>>>>>> 08d83b63
+      "Duplicated keys found"
+    )
 
     val extraValueData = List(BinaryDataEntry("key", ByteStr(Array.fill(MaxValueSize + 1)(1.toByte))))
     assertBadRequestAndResponse(sender.putData(firstAddress, extraValueData, 1.waves), TooBig)
