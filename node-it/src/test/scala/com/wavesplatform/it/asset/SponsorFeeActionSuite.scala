--- conflicted
+++ resolved
@@ -330,14 +330,10 @@
         dApp
       )
 
-<<<<<<< HEAD
-      assertBadRequestAndMessage(miner.invokeScript(miner.keyPair, dAppAddress, Some("sponsorAsset"), fee = smartMinFee), "NegativeMinFee(-1,asset)")
-=======
       assertBadRequestAndMessage(
         miner.invokeScript(miner.keyPair, dAppAddress, Some("sponsorAsset"), fee = smartMinFee),
-        "Negative sponsor amount = -1"
-      )
->>>>>>> 2f13caf8
+        "NegativeMinFee(-1,asset)"
+      )
     }
 
     "SponsorFee is available only for assets issuing from current address" in {
