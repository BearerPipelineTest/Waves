package com.wavesplatform.it.asset

import com.wavesplatform.account.KeyPair
import com.wavesplatform.common.utils.EitherExt2
import com.wavesplatform.it.BaseSuite
import com.wavesplatform.it.api.SyncHttpApi._
import com.wavesplatform.it.api.{IssueInfoResponse, SponsorFeeResponse, StateChangesDetails}
import com.wavesplatform.it.sync._
import com.wavesplatform.it.util._
import com.wavesplatform.lang.v1.estimator.v2.ScriptEstimatorV2
import com.wavesplatform.state.Sponsorship
import com.wavesplatform.transaction.smart.SetScriptTransaction
import com.wavesplatform.transaction.smart.script.ScriptCompiler

class SponsorFeeActionSuite extends BaseSuite {
  private val initialWavesBalance = 100.waves

<<<<<<< HEAD
  private var sponsoredAssetId: String = ""
  private var globalDAppAddress: String = ""
  private var dApp: KeyPair = _
  private val minSponsoredAssetFee = 100
=======
  private var sponsoredAssetId: String  = ""
  private var globalDAppAddress: String = ""
  private var dApp: KeyPair             = _
  private val minSponsoredAssetFee      = 100
>>>>>>> 87cfd168

  override def beforeAll(): Unit = {
    super.beforeAll()
    dApp = createDApp(
      s"""
         |  {-# STDLIB_VERSION 4 #-}
         |  {-# CONTENT_TYPE DAPP #-}
         |  {-# SCRIPT_TYPE ACCOUNT #-}
         |
         |  @Callable(i)
         |  func issueAndSponsor() = {
         |      let issue = Issue("SponsoredAsset", "SponsoredAsset description", 1000000000000000, 2, true, unit, 0)
         |      let issueId = calculateAssetId(issue)
         |      [issue, SponsorFee(issueId, $minSponsoredAssetFee)]
         |  }
      """.stripMargin
    )

    globalDAppAddress = dApp.toAddress.toString
  }

  "State changes" - {
    "Issue and sponsor from dApp" in {
      val invokeTx = miner.invokeScript(miner.keyPair, globalDAppAddress, Some("issueAndSponsor"), waitForTx = true, fee = smartMinFee + issueFee)

      val matchDebugResult = matchPattern {
        case Seq(
            StateChangesDetails(
              Nil,
              Nil,
              Seq(IssueInfoResponse(issueAssetId, _, _, _, _, _, _, _)),
              Nil,
              Nil,
              Seq(SponsorFeeResponse(sponsorFeeAssetId, Some(`minSponsoredAssetFee`))),
              None
            )
            ) if issueAssetId == sponsorFeeAssetId =>
      }

      val stateChanges = miner.debugStateChanges(invokeTx._1.id).stateChanges.toSeq
      stateChanges should matchDebugResult
      miner.debugStateChangesByAddress(globalDAppAddress, limit = 100).flatMap(_.stateChanges) should matchDebugResult

      sponsoredAssetId = stateChanges.head.sponsorFees.head.assetId
      miner.assetsDetails(sponsoredAssetId).minSponsoredAssetFee shouldBe Some(minSponsoredAssetFee)

      val dAppBalance = miner.assetsBalance(globalDAppAddress).balances.head
      dAppBalance.minSponsoredAssetFee shouldBe Some(minSponsoredAssetFee)
      dAppBalance.sponsorBalance shouldBe Some(miner.balance(globalDAppAddress).balance)
    }

    "Use sponsored asset as fee" in {
      nodes.waitForHeight(miner.height + 1)

      val alice = miner.createKeyPair()
      val bob   = miner.createKeyPair()

      val startDAppSponsorAssetBalance = miner.assetBalance(globalDAppAddress, sponsoredAssetId).balance
      val startDAppBalance             = miner.balance(globalDAppAddress).balance
      val startMinerBalance            = miner.balance(miner.address).balance

      val assetFee            = 100
      val assetTransferAmount = 1000

      val aliceAddress = alice.toAddress.toString
      miner.transfer(dApp, aliceAddress, assetFee + assetTransferAmount, assetId = Some(sponsoredAssetId), fee = smartMinFee, waitForTx = true)
      val bobAddress = bob.toAddress.toString
      miner.transfer(
        alice,
        bobAddress,
        assetTransferAmount,
        assetId = Some(sponsoredAssetId),
        fee = assetFee,
        feeAssetId = Some(sponsoredAssetId),
        waitForTx = true
      )

      miner.assetBalance(aliceAddress, sponsoredAssetId).balance shouldBe 0
      miner.assetBalance(bobAddress, sponsoredAssetId).balance shouldBe assetTransferAmount

      val dAppWavesOutgo = smartMinFee + Sponsorship.toWaves(assetFee, minSponsoredAssetFee)
      val blockReward    = miner.lastBlock().reward.get

      miner.waitForHeight(miner.height + 1)

      miner.assetBalance(globalDAppAddress, sponsoredAssetId).balance shouldBe startDAppSponsorAssetBalance - assetTransferAmount
      miner.balance(globalDAppAddress).balance shouldBe startDAppBalance - dAppWavesOutgo
      miner.balance(miner.address).balance shouldBe startMinerBalance + dAppWavesOutgo + blockReward
    }

    "Cancel sponsorship" in {
      val dApp = createDApp(
        s"""
          |
          |{-# STDLIB_VERSION 4 #-}
          |{-# CONTENT_TYPE DAPP #-}
          |{-# SCRIPT_TYPE ACCOUNT #-}
          |
          |@Callable(i)
          |func issue2assets() = {
          |    let i1 = Issue("SponsoredAsset0", "SponsoredAsset description", 1000000000000000, 2, true, unit, 0)
          |    let i2 = Issue("SponsoredAsset1", "SponsoredAsset description", 1000000000000000, 2, true, unit, 0)
          |
          |    let issueId0 = calculateAssetId(i1)
          |    let issueId1 = calculateAssetId(i2)
          |
          |    [
          |        BinaryEntry("cancelSponsorAssetId0", issueId0),
          |        BinaryEntry("cancelSponsorAssetId1", issueId1),
          |        i1, i2
          |    ]
          |}
          |
          |@Callable(i)
          |func sponsor2assets() = [
          |    SponsorFee(this.getBinary("cancelSponsorAssetId0").value(), $minSponsoredAssetFee),
          |    SponsorFee(this.getBinary("cancelSponsorAssetId1").value(), $minSponsoredAssetFee)
          |]
          |
          |@Callable(i)
          |func cancelSponsorship() = [
          |    SponsorFee(this.getBinary("cancelSponsorAssetId0").value(), unit)
          |]
        """.stripMargin
      )

      val dAppAddress = dApp.toAddress.toString
      val issueTx     = miner.invokeScript(miner.keyPair, dAppAddress, Some("issue2assets"), waitForTx = true, fee = smartMinFee + issueFee * 2)
      miner.invokeScript(miner.keyPair, dAppAddress, Some("sponsor2assets"), waitForTx = true, fee = smartMinFee)
      val cancelTx = miner.invokeScript(miner.keyPair, dAppAddress, Some("cancelSponsorship"), waitForTx = true, fee = smartMinFee)

      val assetIdByName    = miner.debugStateChanges(issueTx._1.id).stateChanges.get.issues.map(issue => (issue.name, issue.assetId)).toMap
      val sponsoredAssetId = assetIdByName("SponsoredAsset1")
      val cancelledAssetId = assetIdByName("SponsoredAsset0")

      miner
        .debugStateChanges(cancelTx._1.id)
        .stateChanges
        .toSeq
        .find(_.sponsorFees == Seq(SponsorFeeResponse(`cancelledAssetId`, None)))
        .head

      miner
        .debugStateChangesByAddress(dAppAddress, limit = 100)
        .flatMap(_.stateChanges)
        .find(_.sponsorFees == Seq(SponsorFeeResponse(`cancelledAssetId`, None)))
        .head

      miner.assetsDetails(sponsoredAssetId).minSponsoredAssetFee shouldBe Some(minSponsoredAssetFee)

      val dAppBalance = miner.assetsBalance(dAppAddress).balances.map(b => (b.assetId, b)).toMap
      dAppBalance(sponsoredAssetId).minSponsoredAssetFee shouldBe Some(minSponsoredAssetFee)
      dAppBalance(sponsoredAssetId).sponsorBalance shouldBe Some(miner.balance(dAppAddress).balance)
      dAppBalance(cancelledAssetId).minSponsoredAssetFee shouldBe None
      dAppBalance(cancelledAssetId).sponsorBalance shouldBe None
    }

    "Multiple SponsorFee is available for same asset" in {
      val lastMinSponsoredAssetFee = 10000000000L
      val dApp = createDApp(
        s"""
           | {-# STDLIB_VERSION 4 #-}
           | {-# CONTENT_TYPE DAPP #-}
           | {-# SCRIPT_TYPE ACCOUNT #-}
           |
           | let issue = Issue("SponsoredAsset0", "SponsoredAsset description", 1000000000000000, 2, true, unit, 0)
           | let assetId = calculateAssetId(issue)
           |
           | @Callable(i)
           | func issueAndMultipleSponsor() = [
           |     issue,
           |     SponsorFee(assetId, 100),
           |     SponsorFee(assetId, 1000),
           |     SponsorFee(assetId, 10000),
           |     SponsorFee(assetId, 100000),
           |     SponsorFee(assetId, 1000000),
           |     SponsorFee(assetId, 10000000),
           |     SponsorFee(assetId, 100000000),
           |     SponsorFee(assetId, 1000000000),
           |     SponsorFee(assetId, $lastMinSponsoredAssetFee)
           | ]
        """.stripMargin
      )

      val dAppAddress    = dApp.toAddress.toString
      val invokeTx       = miner.invokeScript(miner.keyPair, dAppAddress, Some("issueAndMultipleSponsor"), waitForTx = true, fee = smartMinFee + issueFee)
      val txStateChanges = miner.debugStateChanges(invokeTx._1.id).stateChanges.toSeq
      val assetId        = txStateChanges.flatMap(_.issues).head.assetId

      val matchDebugResult = matchPattern {
        case Seq(
            StateChangesDetails(
              Nil,
              Nil,
              Seq(IssueInfoResponse(`assetId`, _, _, _, _, _, _, _)),
              Nil,
              Nil,
              sponsorFeeResponses,
              None
            )
            ) if sponsorFeeResponses.size == 9 && sponsorFeeResponses.last == SponsorFeeResponse(`assetId`, Some(`lastMinSponsoredAssetFee`)) =>
      }
      txStateChanges should matchDebugResult
      miner.debugStateChangesByAddress(dAppAddress, limit = 100).flatMap(_.stateChanges) should matchDebugResult

      miner.assetsDetails(assetId).minSponsoredAssetFee shouldBe Some(lastMinSponsoredAssetFee)

      val dAppBalance = miner.assetsBalance(dAppAddress).balances.head
      dAppBalance.minSponsoredAssetFee shouldBe Some(lastMinSponsoredAssetFee)
      dAppBalance.sponsorBalance shouldBe Some(miner.balance(dAppAddress).balance)
    }

    "Sponsor and cancel sponsorship is available for same asset" in {
      val dApp = createDApp(
        s"""
           | {-# STDLIB_VERSION 4 #-}
           | {-# CONTENT_TYPE DAPP #-}
           | {-# SCRIPT_TYPE ACCOUNT #-}
           |
           | let issue = Issue("SponsoredAsset0", "SponsoredAsset description", 1000000000000000, 2, true, unit, 0)
           | let assetId = calculateAssetId(issue)
           |
           | @Callable(i)
           | func sponsorAndCancel() = [
           |     issue,
           |     SponsorFee(assetId, 100),
           |     SponsorFee(assetId, unit)
           | ]
        """.stripMargin
      )

      val dAppAddress    = dApp.toAddress.toString
      val invokeTx       = miner.invokeScript(miner.keyPair, dAppAddress, Some("sponsorAndCancel"), waitForTx = true, fee = smartMinFee + issueFee)
      val txStateChanges = miner.debugStateChanges(invokeTx._1.id).stateChanges.toSeq
      val assetId        = txStateChanges.flatMap(_.issues).head.assetId

      val matchDebugResult = matchPattern {
        case Seq(
            StateChangesDetails(
              Nil,
              Nil,
              Seq(IssueInfoResponse(`assetId`, _, _, _, _, _, _, _)),
              Nil,
              Nil,
              Seq(SponsorFeeResponse(`assetId`, Some(100)), SponsorFeeResponse(`assetId`, None)),
              None
            )
            ) =>
      }
      txStateChanges should matchDebugResult
      miner.debugStateChangesByAddress(dAppAddress, limit = 100).flatMap(_.stateChanges) should matchDebugResult

      miner.assetsDetails(assetId).minSponsoredAssetFee shouldBe None

      val dAppBalance = miner.assetsBalance(dAppAddress).balances.head
      dAppBalance.minSponsoredAssetFee shouldBe None
      dAppBalance.sponsorBalance shouldBe None
    }
  }

  "Restrictions" - {
    "SponsorFee actions count limit" in {
      val minSponsoredAssetFee = 1001

      val dApp = createDApp(
        s"""
          |{-# STDLIB_VERSION 4 #-}
          |{-# CONTENT_TYPE DAPP #-}
          |{-# SCRIPT_TYPE ACCOUNT #-}
          |
          |@Callable(i)
          |func issue10assets() = {
          |    let i0 = Issue("SponsoredAsset0", "SponsoredAsset description", 1000000000000000, 2, true, unit, 0)
          |    let i1 = Issue("SponsoredAsset1", "SponsoredAsset description", 1000000000000000, 2, true, unit, 1)
          |    let i2 = Issue("SponsoredAsset2", "SponsoredAsset description", 1000000000000000, 2, true, unit, 2)
          |    let i3 = Issue("SponsoredAsset3", "SponsoredAsset description", 1000000000000000, 2, true, unit, 3)
          |    let i4 = Issue("SponsoredAsset4", "SponsoredAsset description", 1000000000000000, 2, true, unit, 4)
          |    let i5 = Issue("SponsoredAsset5", "SponsoredAsset description", 1000000000000000, 2, true, unit, 5)
          |    let i6 = Issue("SponsoredAsset6", "SponsoredAsset description", 1000000000000000, 2, true, unit, 6)
          |    let i7 = Issue("SponsoredAsset7", "SponsoredAsset description", 1000000000000000, 2, true, unit, 7)
          |    let i8 = Issue("SponsoredAsset8", "SponsoredAsset description", 1000000000000000, 2, true, unit, 8)
          |    let i9 = Issue("SponsoredAsset9", "SponsoredAsset description", 1000000000000000, 2, true, unit, 9)
          |
          |    let issueId0 = calculateAssetId(i0)
          |    let issueId1 = calculateAssetId(i1)
          |    let issueId2 = calculateAssetId(i2)
          |    let issueId3 = calculateAssetId(i3)
          |    let issueId4 = calculateAssetId(i4)
          |    let issueId5 = calculateAssetId(i5)
          |    let issueId6 = calculateAssetId(i6)
          |    let issueId7 = calculateAssetId(i7)
          |    let issueId8 = calculateAssetId(i8)
          |    let issueId9 = calculateAssetId(i9)
          |
          |    [
          |        BinaryEntry("sponsoredAssetId0", issueId0),
          |        BinaryEntry("sponsoredAssetId1", issueId1),
          |        BinaryEntry("sponsoredAssetId2", issueId2),
          |        BinaryEntry("sponsoredAssetId3", issueId3),
          |        BinaryEntry("sponsoredAssetId4", issueId4),
          |        BinaryEntry("sponsoredAssetId5", issueId5),
          |        BinaryEntry("sponsoredAssetId6", issueId6),
          |        BinaryEntry("sponsoredAssetId7", issueId7),
          |        BinaryEntry("sponsoredAssetId8", issueId8),
          |        BinaryEntry("sponsoredAssetId9", issueId9),
          |        i0,i1,i2,i3,i4,i5,i6,i7,i8,i9
          |    ]
          |}
          |
          |@Callable(i)
          |func sponsor10assets() = [
          |    SponsorFee(this.getBinary("sponsoredAssetId0").value(), ${minSponsoredAssetFee.toString}),
          |    SponsorFee(this.getBinary("sponsoredAssetId1").value(), ${minSponsoredAssetFee.toString}),
          |    SponsorFee(this.getBinary("sponsoredAssetId2").value(), ${minSponsoredAssetFee.toString}),
          |    SponsorFee(this.getBinary("sponsoredAssetId3").value(), ${minSponsoredAssetFee.toString}),
          |    SponsorFee(this.getBinary("sponsoredAssetId4").value(), ${minSponsoredAssetFee.toString}),
          |    SponsorFee(this.getBinary("sponsoredAssetId5").value(), ${minSponsoredAssetFee.toString}),
          |    SponsorFee(this.getBinary("sponsoredAssetId6").value(), ${minSponsoredAssetFee.toString}),
          |    SponsorFee(this.getBinary("sponsoredAssetId7").value(), ${minSponsoredAssetFee.toString}),
          |    SponsorFee(this.getBinary("sponsoredAssetId8").value(), ${minSponsoredAssetFee.toString}),
          |    SponsorFee(this.getBinary("sponsoredAssetId9").value(), ${minSponsoredAssetFee.toString})
          |]
          |
          |@Callable(i)
          |func sponsor11assets() = [
          |    SponsorFee(this.getBinary("sponsoredAssetId0").value(), ${minSponsoredAssetFee.toString}),
          |    SponsorFee(this.getBinary("sponsoredAssetId1").value(), ${minSponsoredAssetFee.toString}),
          |    SponsorFee(this.getBinary("sponsoredAssetId2").value(), ${minSponsoredAssetFee.toString}),
          |    SponsorFee(this.getBinary("sponsoredAssetId3").value(), ${minSponsoredAssetFee.toString}),
          |    SponsorFee(this.getBinary("sponsoredAssetId4").value(), ${minSponsoredAssetFee.toString}),
          |    SponsorFee(this.getBinary("sponsoredAssetId5").value(), ${minSponsoredAssetFee.toString}),
          |    SponsorFee(this.getBinary("sponsoredAssetId6").value(), ${minSponsoredAssetFee.toString}),
          |    SponsorFee(this.getBinary("sponsoredAssetId7").value(), ${minSponsoredAssetFee.toString}),
          |    SponsorFee(this.getBinary("sponsoredAssetId8").value(), ${minSponsoredAssetFee.toString}),
          |    SponsorFee(this.getBinary("sponsoredAssetId9").value(), ${minSponsoredAssetFee.toString}),
          |    SponsorFee(this.getBinary("sponsoredAssetId9").value(), ${minSponsoredAssetFee.toString})
          |]
        """.stripMargin
      )
      val dAppAddress = dApp.toAddress.toString
      val invokeTx1   = miner.invokeScript(miner.keyPair, dAppAddress, Some("issue10assets"), waitForTx = true, fee = smartMinFee + issueFee * 10)
      val invokeTx2   = miner.invokeScript(miner.keyPair, dAppAddress, Some("sponsor10assets"), waitForTx = true, fee = smartMinFee)

      val assetIds    = miner.debugStateChanges(invokeTx1._1.id).stateChanges.get.issues.map(_.assetId)
      val sponsorFees = miner.debugStateChanges(invokeTx2._1.id).stateChanges.get.sponsorFees

      (assetIds zip sponsorFees)
        .foreach {
          case (issueAssetId, sponsorFee) =>
            issueAssetId shouldBe sponsorFee.assetId
            sponsorFee.minSponsoredAssetFee shouldBe Some(minSponsoredAssetFee)

            miner.assetsDetails(issueAssetId).minSponsoredAssetFee shouldBe Some(minSponsoredAssetFee)
            val dAppBalance = miner.assetsBalance(dAppAddress).balances.find(_.assetId == issueAssetId).get
            dAppBalance.minSponsoredAssetFee shouldBe Some(minSponsoredAssetFee)
            dAppBalance.sponsorBalance shouldBe Some(miner.balance(dAppAddress).balance)
        }

<<<<<<< HEAD
      val failedTx = miner.invokeScript(miner.keyPair, dAppAddress, Some("sponsor11assets"), waitForTx = true, fee = smartMinFee)
      sender.debugStateChanges(failedTx._1.id).stateChanges.get.error.get.text should include("Too many script actions: max: 10, actual: 11")
=======
      assertBadRequestAndMessage(
        miner.invokeScript(miner.keyPair, dAppAddress, Some("sponsor11assets"), fee = smartMinFee),
        "Too many script actions: max: 10, actual: 11"
      )
>>>>>>> 87cfd168
    }

    "SponsorFee is available for assets issued via transaction" in {
      val dApp = miner.createKeyPair()
      miner.transfer(sender.keyPair, dApp.toAddress.toString, initialWavesBalance, minFee, waitForTx = true)
      val assetId = miner.issue(dApp, waitForTx = true).id

      createDApp(
        s"""
           |{-# STDLIB_VERSION 4 #-}
           |{-# CONTENT_TYPE DAPP #-}
           |{-# SCRIPT_TYPE ACCOUNT #-}
           |
           |@Callable(i)
           |func sponsorAsset() = [
           |    SponsorFee(base58'$assetId', 1000)
           |]
        """.stripMargin,
        dApp
      )

      val tx = miner.invokeScript(miner.keyPair, dApp.toAddress.toString, Some("sponsorAsset"), waitForTx = true, fee = smartMinFee)
      sender.debugStateChanges(tx._1.id).stateChanges.get.sponsorFees.head shouldBe SponsorFeeResponse(assetId, Some(1000))
    }

    "Negative fee is not available" in {
      val dApp        = miner.createKeyPair()
      val dAppAddress = dApp.toAddress.toString
      miner.transfer(sender.keyPair, dAppAddress, initialWavesBalance, minFee, waitForTx = true)
      val assetId = miner.issue(dApp, waitForTx = true).id

      createDApp(
        s"""
           |{-# STDLIB_VERSION 4 #-}
           |{-# CONTENT_TYPE DAPP #-}
           |{-# SCRIPT_TYPE ACCOUNT #-}
           |
           |@Callable(i)
           |func sponsorAsset() = [
           |    SponsorFee(base58'$assetId', -1)
           |]
        """.stripMargin,
        dApp
      )

<<<<<<< HEAD
      val failedTx = miner.invokeScript(miner.keyPair, dAppAddress, Some("sponsorAsset"), waitForTx = true, fee = smartMinFee)
      val error    = sender.debugStateChanges(failedTx._1.id).stateChanges.get.error.get.text
      error should include("NegativeMinFee")
=======
      assertBadRequestAndMessage(miner.invokeScript(miner.keyPair, dAppAddress, Some("sponsorAsset"), fee = smartMinFee), "NegativeMinFee")
>>>>>>> 87cfd168
    }

    "SponsorFee is available only for assets issuing from current address" in {
      val issuer = miner.createKeyPair()
      miner.transfer(sender.keyPair, issuer.toAddress.toString, initialWavesBalance, minFee, waitForTx = true)
      val assetId = miner.issue(issuer, waitForTx = true).id

      val dApp = createDApp(
        s"""
          |{-# STDLIB_VERSION 4 #-}
          |{-# CONTENT_TYPE DAPP #-}
          |{-# SCRIPT_TYPE ACCOUNT #-}
          |
          |@Callable(i)
          |func sponsorAsset() = [
          |    SponsorFee(base58'$assetId', 1000)
          |]
        """.stripMargin
      )

<<<<<<< HEAD
      val failedTx = miner.invokeScript(miner.keyPair, dApp.toAddress.toString, Some("sponsorAsset"), waitForTx = true, fee = smartMinFee)
      val error    = sender.debugStateChanges(failedTx._1.id).stateChanges.get.error.get.text
      error should include(s"SponsorFee assetId=$assetId was not issued from address of current dApp")
=======
      assertBadRequestAndMessage(
        miner.invokeScript(miner.keyPair, dApp.toAddress.toString, Some("sponsorAsset"), waitForTx = true, fee = smartMinFee),
        s"SponsorFee assetId=$assetId was not issued from address of current dApp"
      )
>>>>>>> 87cfd168
    }

    "SponsorFee is not available for scripted assets" in {
      val dApp        = miner.createKeyPair()
      val dAppAddress = dApp.toAddress.toString
      miner.transfer(sender.keyPair, dAppAddress, initialWavesBalance, minFee, waitForTx = true)

      val script  = ScriptCompiler.compile("true", ScriptEstimatorV2).explicitGet()._1.bytes().base64
      val assetId = miner.issue(dApp, script = Some(script), waitForTx = true).id

      createDApp(
        s"""
          |{-# STDLIB_VERSION 4 #-}
          |{-# CONTENT_TYPE DAPP #-}
          |{-# SCRIPT_TYPE ACCOUNT #-}
          |
          |@Callable(i)
          |func sponsorAsset() = [
          |    SponsorFee(base58'$assetId', 1000)
          |]
        """.stripMargin,
        dApp
      )
<<<<<<< HEAD
      val failedTx = miner.invokeScript(miner.keyPair, dAppAddress, Some("sponsorAsset"), waitForTx = true, fee = smartMinFee + smartFee)
      val error    = sender.debugStateChanges(failedTx._1.id).stateChanges.get.error.get.text
      error should include(s"Sponsorship smart assets is disabled.")
=======
      assertBadRequestAndMessage(
        miner.invokeScript(miner.keyPair, dAppAddress, Some("sponsorAsset"), fee = smartMinFee + smartFee),
        "Sponsorship smart assets is disabled."
      )
>>>>>>> 87cfd168
    }
  }

  "Rollback" - {
    val minSponsoredAssetFee = 1000
    val script =
      s"""
        | {-# STDLIB_VERSION 4 #-}
        | {-# CONTENT_TYPE DAPP #-}
        | {-# SCRIPT_TYPE ACCOUNT #-}
        |
        | @Callable(i)
        | func issueAsset() = {
        |     let issue = Issue("SponsoredAsset0", "SponsoredAsset description", 1000000000000000, 2, true, unit, 0)
        |     let assetId = calculateAssetId(issue)
        |     [
        |         issue,
        |         BinaryEntry("sponsoredAssetId", assetId)
        |     ]
        | }
        |
        | @Callable(i)
        | func sponsorAsset() = [
        |     SponsorFee(this.getBinary("sponsoredAssetId").value(), $minSponsoredAssetFee)
        | ]
      """.stripMargin

    "without returning to utx" in {
      val dApp = createDApp(script).toAddress.toString

      val invokeTx1     = miner.invokeScript(miner.keyPair, dApp, Some("issueAsset"), waitForTx = true, fee = smartMinFee + issueFee)
      val assetId       = miner.debugStateChanges(invokeTx1._1.id).stateChanges.get.issues.head.assetId
      val firstTxHeight = miner.height
      nodes.waitForHeight(firstTxHeight + 1)

      val invokeTx2 = miner.invokeScript(miner.keyPair, dApp, Some("sponsorAsset"), waitForTx = true, fee = smartMinFee + issueFee)
      miner.debugStateChanges(invokeTx2._1.id).stateChanges.get.sponsorFees.head.assetId shouldBe assetId

      nodes.rollback(firstTxHeight, returnToUTX = false)
      nodes.waitForHeight(miner.height + 1)

      miner.assetsDetails(assetId).minSponsoredAssetFee shouldBe None
      val dAppBalance = miner.assetsBalance(dApp).balances.head
      dAppBalance.assetId shouldBe assetId
      dAppBalance.minSponsoredAssetFee shouldBe None
      dAppBalance.sponsorBalance shouldBe None
    }

    "with returning to utx" in {
      val dAppAddress   = createDApp(script).toAddress.toString
      val invokeTx1     = miner.invokeScript(miner.keyPair, dAppAddress, Some("issueAsset"), waitForTx = true, fee = smartMinFee + issueFee)
      val assetId       = miner.debugStateChanges(invokeTx1._1.id).stateChanges.get.issues.head.assetId
      val firstTxHeight = miner.height
      nodes.waitForHeight(firstTxHeight + 1)

      val invokeTx2 = miner.invokeScript(miner.keyPair, dAppAddress, Some("sponsorAsset"), waitForTx = true, fee = smartMinFee + issueFee)
      miner.debugStateChanges(invokeTx2._1.id).stateChanges.get.sponsorFees.head.assetId shouldBe assetId

      nodes.rollback(firstTxHeight, returnToUTX = true)
      nodes.waitForTransaction(invokeTx2._1.id)

      miner.assetsDetails(assetId).minSponsoredAssetFee shouldBe Some(minSponsoredAssetFee)
      val dAppBalance = miner.assetsBalance(dAppAddress).balances.head
      dAppBalance.assetId shouldBe assetId
      dAppBalance.minSponsoredAssetFee shouldBe Some(minSponsoredAssetFee)
      dAppBalance.sponsorBalance shouldBe Some(miner.balance(dAppAddress).balance)
    }
  }

  private def createDApp(script: String, address: KeyPair = miner.createKeyPair()): KeyPair = {
    val compiledScript = ScriptCompiler
      .compile(
        script,
        ScriptEstimatorV2
      )
      .explicitGet()
      ._1

    miner.transfer(sender.keyPair, address.toAddress.toString, initialWavesBalance, minFee, waitForTx = true)

    nodes.waitForTransaction(
      miner
        .signedBroadcast(
          SetScriptTransaction
            .selfSigned(1.toByte, address, Some(compiledScript), setScriptFee, System.currentTimeMillis())
            .explicitGet()
            .json()
        )
        .id
    )

    address
  }
}<|MERGE_RESOLUTION|>--- conflicted
+++ resolved
@@ -15,17 +15,10 @@
 class SponsorFeeActionSuite extends BaseSuite {
   private val initialWavesBalance = 100.waves
 
-<<<<<<< HEAD
-  private var sponsoredAssetId: String = ""
-  private var globalDAppAddress: String = ""
-  private var dApp: KeyPair = _
-  private val minSponsoredAssetFee = 100
-=======
   private var sponsoredAssetId: String  = ""
   private var globalDAppAddress: String = ""
   private var dApp: KeyPair             = _
   private val minSponsoredAssetFee      = 100
->>>>>>> 87cfd168
 
   override def beforeAll(): Unit = {
     super.beforeAll()
@@ -384,15 +377,10 @@
             dAppBalance.sponsorBalance shouldBe Some(miner.balance(dAppAddress).balance)
         }
 
-<<<<<<< HEAD
-      val failedTx = miner.invokeScript(miner.keyPair, dAppAddress, Some("sponsor11assets"), waitForTx = true, fee = smartMinFee)
-      sender.debugStateChanges(failedTx._1.id).stateChanges.get.error.get.text should include("Too many script actions: max: 10, actual: 11")
-=======
       assertBadRequestAndMessage(
         miner.invokeScript(miner.keyPair, dAppAddress, Some("sponsor11assets"), fee = smartMinFee),
         "Too many script actions: max: 10, actual: 11"
       )
->>>>>>> 87cfd168
     }
 
     "SponsorFee is available for assets issued via transaction" in {
@@ -438,13 +426,7 @@
         dApp
       )
 
-<<<<<<< HEAD
-      val failedTx = miner.invokeScript(miner.keyPair, dAppAddress, Some("sponsorAsset"), waitForTx = true, fee = smartMinFee)
-      val error    = sender.debugStateChanges(failedTx._1.id).stateChanges.get.error.get.text
-      error should include("NegativeMinFee")
-=======
       assertBadRequestAndMessage(miner.invokeScript(miner.keyPair, dAppAddress, Some("sponsorAsset"), fee = smartMinFee), "NegativeMinFee")
->>>>>>> 87cfd168
     }
 
     "SponsorFee is available only for assets issuing from current address" in {
@@ -465,16 +447,10 @@
         """.stripMargin
       )
 
-<<<<<<< HEAD
-      val failedTx = miner.invokeScript(miner.keyPair, dApp.toAddress.toString, Some("sponsorAsset"), waitForTx = true, fee = smartMinFee)
-      val error    = sender.debugStateChanges(failedTx._1.id).stateChanges.get.error.get.text
-      error should include(s"SponsorFee assetId=$assetId was not issued from address of current dApp")
-=======
       assertBadRequestAndMessage(
         miner.invokeScript(miner.keyPair, dApp.toAddress.toString, Some("sponsorAsset"), waitForTx = true, fee = smartMinFee),
         s"SponsorFee assetId=$assetId was not issued from address of current dApp"
       )
->>>>>>> 87cfd168
     }
 
     "SponsorFee is not available for scripted assets" in {
@@ -498,16 +474,10 @@
         """.stripMargin,
         dApp
       )
-<<<<<<< HEAD
-      val failedTx = miner.invokeScript(miner.keyPair, dAppAddress, Some("sponsorAsset"), waitForTx = true, fee = smartMinFee + smartFee)
-      val error    = sender.debugStateChanges(failedTx._1.id).stateChanges.get.error.get.text
-      error should include(s"Sponsorship smart assets is disabled.")
-=======
       assertBadRequestAndMessage(
         miner.invokeScript(miner.keyPair, dAppAddress, Some("sponsorAsset"), fee = smartMinFee + smartFee),
         "Sponsorship smart assets is disabled."
       )
->>>>>>> 87cfd168
     }
   }
 
