--- conflicted
+++ resolved
@@ -339,30 +339,6 @@
       sender.assetBalance(addressStr, assetB).balance shouldBe 0L
       sender.assetsBalance(addressStr).balances.map(_.assetId).toSet shouldBe Set(assetA)
       sender.nftList(addressStr, 10) shouldBe empty
-<<<<<<< HEAD
-    }
-
-    "liquid block works" in {
-      val acc   = createDapp(script(simpleReissuableAsset))
-      val asset = issueValidated(acc, simpleReissuableAsset)
-      val tx    = invokeScript(acc, "reissueIssueAndNft", assetId = asset, fee = invocationCost(1))
-      def checks(): Unit = {
-        assertStateChanges(tx) { sd =>
-          sd.issues should have size 2
-          sd.burns should have size 1
-          sd.reissues should have size 1
-        }
-        assertQuantity(asset)(simpleReissuableAsset.quantity + 50)
-        val addressStr = acc.toAddress.toString
-        sender.assertAssetBalance(addressStr, asset, simpleReissuableAsset.quantity + 50)
-        sender.assetsBalance(addressStr).balances should have size 2
-        sender.nftList(addressStr, 10) should have size 1
-      }
-      checks()
-      nodes.waitForHeightArise()
-      checks()
-=======
->>>>>>> 87cfd168
     }
   }
 
@@ -377,11 +353,7 @@
       .explicitGet()
       ._1
 
-<<<<<<< HEAD
-    miner.transfer(sender.keyPair, address.toAddress.toString, initialWavesBalance, minFee, waitForTx = true)
-=======
     miner.transfer(sender.keyPair, address.toAddress.toString, initialWavesBalance, setScriptFee * 2, waitForTx = true)
->>>>>>> 87cfd168
 
     nodes.waitForTransaction(
       miner
