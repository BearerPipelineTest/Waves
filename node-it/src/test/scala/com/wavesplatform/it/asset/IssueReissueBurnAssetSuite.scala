--- conflicted
+++ resolved
@@ -298,14 +298,9 @@
     }
 
     "rollback works" in {
-<<<<<<< HEAD
       val acc        = createDapp(script(simpleReissuableAsset))
       val addressStr = acc.toAddress.toString
       val assetA     = issueValidated(acc, simpleReissuableAsset)
-=======
-      val acc    = createDapp(script(simpleReissuableAsset))
-      val assetA = issueValidated(acc, simpleReissuableAsset)
->>>>>>> 38f198aa
 
       sender.debugStateChangesByAddress(addressStr, 100).flatMap(_.stateChanges) should matchPattern {
         case Seq(StateChangesDetails(Nil, Nil, Seq(issue), Nil, Nil, Nil, None)) if issue.name == simpleReissuableAsset.name =>
@@ -346,30 +341,6 @@
       sender.assetsBalance(addressStr).balances.map(_.assetId).toSet shouldBe Set(assetA)
       sender.nftList(addressStr, 10) shouldBe empty
     }
-<<<<<<< HEAD
-
-    "liquid block works" in {
-      val acc   = createDapp(script(simpleReissuableAsset))
-      val asset = issueValidated(acc, simpleReissuableAsset)
-      val tx    = invokeScript(acc, "reissueIssueAndNft", assetId = asset, fee = invocationCost(1))
-      def checks(): Unit = {
-        assertStateChanges(tx) { sd =>
-          sd.issues should have size 2
-          sd.burns should have size 1
-          sd.reissues should have size 1
-        }
-        assertQuantity(asset)(simpleReissuableAsset.quantity + 50)
-        val addressStr = acc.toAddress.toString
-        sender.assertAssetBalance(addressStr, asset, simpleReissuableAsset.quantity + 50)
-        sender.assetsBalance(addressStr).balances should have size 2
-        sender.nftList(addressStr, 10) should have size 1
-      }
-      checks()
-      nodes.waitForHeightArise()
-      checks()
-    }
-=======
->>>>>>> 38f198aa
   }
 
   def createDapp(scriptParts: String*): KeyPair = {
@@ -383,11 +354,7 @@
       .explicitGet()
       ._1
 
-<<<<<<< HEAD
-    miner.transfer(sender.keyPair, address.toAddress.toString, initialWavesBalance, minFee, waitForTx = true)
-=======
-    miner.transfer(sender.address, address, initialWavesBalance, setScriptFee * 2, waitForTx = true)
->>>>>>> 38f198aa
+    miner.transfer(sender.keyPair, address.toAddress.toString, initialWavesBalance, setScriptFee * 2, waitForTx = true)
 
     nodes.waitForTransaction(
       miner
