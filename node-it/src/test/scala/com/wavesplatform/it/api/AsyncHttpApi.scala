--- conflicted
+++ resolved
@@ -9,7 +9,7 @@
 import com.google.protobuf.empty.Empty
 import com.wavesplatform.account.{AddressScheme, Alias, KeyPair}
 import com.wavesplatform.api.grpc.BalanceResponse.WavesBalances
-import com.wavesplatform.api.grpc.{AccountsApiGrpc, BalanceResponse, BalancesRequest, BlockRequest, BlocksApiGrpc, DataEntryResponse, DataRequest, TransactionResponse, TransactionsApiGrpc, TransactionsRequest}
+import com.wavesplatform.api.grpc._
 import com.wavesplatform.api.http.RewardApiRoute.RewardStatus
 import com.wavesplatform.api.http.requests.{IssueRequest, TransferRequest}
 import com.wavesplatform.api.http.{AddressApiRoute, ConnectReq}
@@ -21,19 +21,14 @@
 import com.wavesplatform.it.Node
 import com.wavesplatform.it.util.GlobalTimer.{instance => timer}
 import com.wavesplatform.it.util._
-import com.wavesplatform.lang.script.{ScriptReader, Script}
+import com.wavesplatform.lang.script.{Script, ScriptReader}
 import com.wavesplatform.lang.v1.FunctionHeader
 import com.wavesplatform.lang.v1.compiler.Terms
 import com.wavesplatform.lang.v1.compiler.Terms.FUNCTION_CALL
 import com.wavesplatform.protobuf.Amount
 import com.wavesplatform.protobuf.block.PBBlocks
-<<<<<<< HEAD
-import com.wavesplatform.protobuf.transaction.{ExchangeTransactionData, IssueTransactionData, PBOrders, PBSignedTransaction, PBTransactions, Recipient, Script, SignedTransaction, TransferTransactionData}
+import com.wavesplatform.protobuf.transaction.{Attachment => PBAttachment, Recipient => PBRecipient, Script => _, _}
 import com.wavesplatform.state.{AssetDistribution, AssetDistributionPage, DataEntry, EmptyDataEntry, Portfolio}
-=======
-import com.wavesplatform.protobuf.transaction._
-import com.wavesplatform.state.{AssetDistribution, AssetDistributionPage, DataEntry, Portfolio}
->>>>>>> 38109b16
 import com.wavesplatform.transaction.assets.exchange.Order
 import com.wavesplatform.transaction.assets.{BurnTransaction, IssueTransaction, SetAssetScriptTransaction, SponsorFeeTransaction}
 import com.wavesplatform.transaction.lease.{LeaseCancelTransaction, LeaseTransaction}
@@ -44,7 +39,7 @@
 import io.grpc.stub.StreamObserver
 import monix.eval.Task
 import monix.reactive.subjects.ConcurrentSubject
-import org.asynchttpclient.Dsl.{get => _get, post => _post, put => _put, delete => _delete}
+import org.asynchttpclient.Dsl.{delete => _delete, get => _get, post => _post, put => _put}
 import org.asynchttpclient._
 import org.asynchttpclient.util.HttpConstants.ResponseStatusCodes.OK_200
 import org.scalactic.source.Position
@@ -185,7 +180,8 @@
 
     def status: Future[Status] = get("/node/status").as[Status]
 
-    def blockGenerationSignature(signature: String): Future[GenerationSignatureResponse] = get(s"/consensus/generationsignature/$signature").as[GenerationSignatureResponse]
+    def blockGenerationSignature(signature: String): Future[GenerationSignatureResponse] =
+      get(s"/consensus/generationsignature/$signature").as[GenerationSignatureResponse]
 
     def lastBlockGenerationSignature: Future[String] = get(s"/consensus/generationsignature").as[String]
 
@@ -201,7 +197,7 @@
           "/addresses/balance",
           Json.obj("addresses" -> addresses) ++
             height.fold(Json.obj())(h => Json.obj("height" -> h)) ++
-            asset.fold(Json.obj())(a => Json.obj("asset" -> a))
+            asset.fold(Json.obj())(a => Json.obj("asset"   -> a))
         )
       } yield Json.parse(json.getResponseBody).as[Seq[JsObject]].map(r => Balance((r \ "id").as[String], 0, (r \ "balance").as[Long]))
     }
@@ -502,7 +498,9 @@
     }
 
     def removeData(sourceAddress: String, data: Seq[String], fee: Long): Future[Transaction] = {
-      signAndBroadcast(Json.obj("type" -> DataTransaction.typeId, "sender" -> sourceAddress, "fee" -> fee, "version" -> 2, "data" -> data.map(EmptyDataEntry(_))))
+      signAndBroadcast(
+        Json.obj("type" -> DataTransaction.typeId, "sender" -> sourceAddress, "fee" -> fee, "version" -> 2, "data" -> data.map(EmptyDataEntry(_)))
+      )
     }
 
     def getData(address: String): Future[List[DataEntry[_]]] = get(s"/addresses/data/$address").as[List[DataEntry[_]]]
@@ -731,7 +729,7 @@
     def accountBalance(acc: String): Future[Long] = n.balance(acc).map(_.balance)
 
     def accountsBalances(height: Option[Int], accounts: Seq[String], asset: Option[String]): Future[Seq[(String, Long)]] = {
-      n.balances(height,accounts, asset).map(_.map(b => (b.address, b.balance)))
+      n.balances(height, accounts, asset).map(_.map(b => (b.address, b.balance)))
     }
 
     def accountBalances(acc: String): Future[(Long, Long)] = {
@@ -821,13 +819,8 @@
   }
   class NodeExtGrpc(n: Node) {
 
-<<<<<<< HEAD
-    import com.wavesplatform.protobuf.transaction.{Transaction => PBTransaction}
+    import com.wavesplatform.protobuf.transaction.{Script => PBScript, Transaction => PBTransaction}
     import monix.execution.Scheduler.Implicits.global
-=======
-    import monix.execution.Scheduler.Implicits.global
-    import com.wavesplatform.protobuf.transaction.{Transaction => PBTransaction, Script => PBScript}
->>>>>>> 38109b16
 
     private[this] lazy val accounts     = AccountsApiGrpc.stub(n.grpcChannel)
     private[this] lazy val blocks       = BlocksApiGrpc.stub(n.grpcChannel)
@@ -836,9 +829,8 @@
     val chainId: Byte = AddressScheme.current.chainId
 
     def blockAt(height: Int): Future[Block] = {
-<<<<<<< HEAD
       blocks
-        .getBlock(BlockRequest.of(includeTransactions = true, BlockRequest.Request.Height.apply(height)))
+        .getBlock(BlockRequest.of(includeTransactions = true, BlockRequest.Request.Height(height)))
         .map(r => PBBlocks.vanilla(r.getBlock).get.json().as[Block])
     }
 
@@ -846,36 +838,19 @@
         source: KeyPair,
         name: String,
         quantity: Long,
-        decimals: Byte,
+        decimals: Int,
         reissuable: Boolean,
         fee: Long,
         description: String = "",
         script: Option[String] = None,
         version: Int = 2
     ): Future[PBSignedTransaction] = {
-=======
-      blocks.getBlock(
-        BlockRequest.of(
-          includeTransactions = true, BlockRequest.Request.Height(height))).map(r => PBBlocks.vanilla(r.getBlock).explicitGet().json().as[Block])
-    }
-
-    def broadcastIssue(source: KeyPair,
-                       name: String,
-                       quantity: Long,
-                       decimals: Int,
-                       reissuable: Boolean,
-                       fee: Long,
-                       description: ByteString = ByteString.EMPTY,
-                       script: Option[String] = None,
-                       version: Int = 2): Future[PBSignedTransaction] = {
->>>>>>> 38109b16
       val unsigned = PBTransaction(
         chainId,
         ByteString.copyFrom(source.publicKey),
         Some(Amount.of(ByteString.EMPTY, fee)),
         System.currentTimeMillis(),
         version,
-<<<<<<< HEAD
         PBTransaction.Data.Issue(
           IssueTransactionData.of(
             name,
@@ -883,53 +858,41 @@
             quantity,
             decimals,
             reissuable,
-            if (script.isDefined) Some(Script.of(ByteString.copyFrom(script.get.getBytes.drop(1)), script.get.getBytes.head))
-            else None
+            toPBScriptOption(script)
           )
         )
       )
 
-      val proofs = crypto.sign(source, PBTransactions.vanilla(SignedTransaction(Some(unsigned))).right.get.bodyBytes())
-
-      transactions.broadcast(SignedTransaction.of(Some(unsigned), Seq(ByteString.copyFrom(proofs))))
+      script match {
+        case Some(scr) if ScriptReader.fromBytes(Base64.decode(scr)).isLeft =>
+          transactions.broadcast(SignedTransaction.of(Some(unsigned), Seq(ByteString.EMPTY)))
+        case _ =>
+          val proofs = crypto.sign(source, PBTransactions.vanilla(SignedTransaction(Some(unsigned)), unsafe = true).explicitGet().bodyBytes())
+          transactions.broadcast(SignedTransaction.of(Some(unsigned), Seq(ByteString.copyFrom(proofs))))
+      }
+    }
+
+    private def toPBScriptOption(script: Option[String]) = {
+      script.map(s => {
+        val bytes = {
+          val b64 = if (s.startsWith("base64:")) s.drop(7) else s
+          Base64.decode(b64)
+        }
+        PBScript.of(ByteString.copyFrom(bytes.drop(1)), bytes.headOption.fold(0)(_.toInt))
+      })
     }
 
     def broadcastTransfer(
         source: KeyPair,
-        recipient: Recipient,
+        recipient: PBRecipient,
         amount: Long,
         fee: Long,
         version: Int = 2,
         assetId: String = "WAVES",
-        attachment: ByteString = ByteString.EMPTY
+        feeAssetId: String = "WAVES",
+        attachment: ByteString = ByteString.EMPTY,
+        timestamp: Long = System.currentTimeMillis
     ): Future[PBSignedTransaction] = {
-=======
-        PBTransaction.Data.Issue(IssueTransactionData.of(
-          ByteString.copyFrom(name.getBytes(StandardCharsets.UTF_8)),
-          description,
-          quantity,
-          decimals,
-          reissuable,
-          script.map(s => PBScript.of(ByteString.copyFrom(Base64.decode(s)))))))
-
-      script match {
-        case Some(scr) if ScriptReader.fromBytes(Base64.decode(scr)).isLeft => transactions.broadcast(SignedTransaction.of(Some(unsigned),Seq(ByteString.EMPTY)))
-        case _ =>
-          val proofs = crypto.sign(source, PBTransactions.vanilla(SignedTransaction(Some(unsigned)), unsafe = true).explicitGet().bodyBytes())
-          transactions.broadcast(SignedTransaction.of(Some(unsigned),Seq(ByteString.copyFrom(proofs))))
-      }
-    }
-
-    def broadcastTransfer(source: KeyPair,
-                          recipient: Recipient,
-                          amount: Long,
-                          fee: Long,
-                          version: Int = 2,
-                          assetId: String = "WAVES",
-                          feeAssetId: String = "WAVES",
-                          attachment: ByteString = ByteString.EMPTY,
-                          timestamp: Long = System.currentTimeMillis): Future[PBSignedTransaction] = {
->>>>>>> 38109b16
       val unsigned = PBTransaction(
         chainId,
         ByteString.copyFrom(source.publicKey),
@@ -940,7 +903,7 @@
           TransferTransactionData.of(
             Some(recipient),
             Some(Amount.of(if (assetId == "WAVES") ByteString.EMPTY else ByteString.copyFrom(Base58.decode(assetId)), amount)),
-            PBTransactions.toPBAttachment(Some(Attachment.Bin(attachment.toByteArray)))
+            Some(PBAttachment.of(PBAttachment.Attachment.BinaryValue(attachment)))
           )
         )
       )
@@ -949,34 +912,36 @@
 
       transactions.broadcast(transaction)
     }
-    
-    def broadcastReissue(source: KeyPair,
-                         fee: Long,
-                         assetId: String,
-                         amount: Long,
-                         reissuable: Boolean = false,
-                         version: Int = 2): Future[PBSignedTransaction] = {
+
+    def broadcastReissue(
+        source: KeyPair,
+        fee: Long,
+        assetId: String,
+        amount: Long,
+        reissuable: Boolean = false,
+        version: Int = 2
+    ): Future[PBSignedTransaction] = {
       val unsigned = PBTransaction(
         chainId,
         ByteString.copyFrom(source.publicKey),
         Some(Amount.of(ByteString.EMPTY, fee)),
         System.currentTimeMillis(),
         version,
-        PBTransaction.Data.Reissue(ReissueTransactionData.of(
-          Some(Amount.of(ByteString.copyFrom(Base58.decode(assetId)), amount)),
-          reissuable
-        )))
-
-      val proofs = crypto.sign(source, PBTransactions.vanilla(SignedTransaction(Some(unsigned))).explicitGet().bodyBytes())
+        PBTransaction.Data.Reissue(
+          ReissueTransactionData.of(
+            Some(Amount.of(ByteString.copyFrom(Base58.decode(assetId)), amount)),
+            reissuable
+          )
+        )
+      )
+
+      val proofs      = crypto.sign(source, PBTransactions.vanilla(SignedTransaction(Some(unsigned))).explicitGet().bodyBytes())
       val transaction = SignedTransaction.of(Some(unsigned), Seq(ByteString.copyFrom(proofs)))
 
       transactions.broadcast(transaction)
     }
 
-    def broadcastCreateAlias(source: KeyPair,
-                             alias: String,
-                             fee: Long,
-                             version: Int = 2): Future[PBSignedTransaction] = {
+    def broadcastCreateAlias(source: KeyPair, alias: String, fee: Long, version: Int = 2): Future[PBSignedTransaction] = {
       val unsigned = PBTransaction(
         chainId,
         ByteString.copyFrom(source.publicKey),
@@ -986,25 +951,28 @@
         PBTransaction.Data.CreateAlias(CreateAliasTransactionData(alias))
       )
       if (Alias.create(alias).isLeft) {
-        transactions.broadcast(SignedTransaction.of(Some(unsigned),Seq(ByteString.EMPTY)))
+        transactions.broadcast(SignedTransaction.of(Some(unsigned), Seq(ByteString.EMPTY)))
       } else {
         val proofs = crypto.sign(source, PBTransactions.vanilla(SignedTransaction(Some(unsigned))).explicitGet().bodyBytes())
         transactions.broadcast(SignedTransaction.of(Some(unsigned), Seq(ByteString.copyFrom(proofs))))
       }
     }
 
-    def putData(source: KeyPair,
-                data: Seq[DataTransactionData.DataEntry],
-                fee: Long,
-                version: Int = 1,
-                timestamp: Long = System.currentTimeMillis()): Future[PBSignedTransaction] = {
+    def putData(
+        source: KeyPair,
+        data: Seq[DataTransactionData.DataEntry],
+        fee: Long,
+        version: Int = 1,
+        timestamp: Long = System.currentTimeMillis()
+    ): Future[PBSignedTransaction] = {
       val unsigned = PBTransaction(
         chainId,
         ByteString.copyFrom(source.publicKey),
         Some(Amount.of(ByteString.EMPTY, fee)),
         timestamp,
         version,
-        PBTransaction.Data.DataTransaction(DataTransactionData.of(data)))
+        PBTransaction.Data.DataTransaction(DataTransactionData.of(data))
+      )
       if (PBTransactions.vanilla(SignedTransaction(Some(unsigned))).isLeft) {
         transactions.broadcast(SignedTransaction.of(Some(unsigned), Seq(ByteString.EMPTY)))
       } else {
@@ -1050,29 +1018,29 @@
       transactions.broadcast(transaction)
     }
 
-<<<<<<< HEAD
-    def getTransaction(id: String): Future[PBSignedTransaction] = {
-=======
-    def setScript(sender: KeyPair, script: Option[String], fee: Long, timestamp: Long = System.currentTimeMillis(), version: Int = 1): Future[PBSignedTransaction] = {
+    def setScript(
+        sender: KeyPair,
+        script: Option[Script],
+        fee: Long,
+        timestamp: Long = System.currentTimeMillis(),
+        version: Int = 1
+    ): Future[PBSignedTransaction] = {
       val unsigned = PBTransaction(
         chainId,
         ByteString.copyFrom(sender.publicKey),
         Some(Amount.of(ByteString.EMPTY, fee)),
         timestamp,
         version,
-        PBTransaction.Data.SetScript(SetScriptTransactionData.of(
-          script.map(s => PBScript.of(ByteString.copyFrom(Base64.decode(s)))))))
-
-      script match {
-        case Some(scr) if ScriptReader.fromBytes(Base64.decode(scr)).isLeft => transactions.broadcast(SignedTransaction.of(Some(unsigned),Seq(ByteString.EMPTY)))
-        case _ =>
-          val proofs = crypto.sign(sender, PBTransactions.vanilla(SignedTransaction(Some(unsigned)), unsafe = true).explicitGet().bodyBytes())
-          transactions.broadcast(SignedTransaction.of(Some(unsigned),Seq(ByteString.copyFrom(proofs))))
-      }
-    }
-
-    def getTransaction(id: String, sender: ByteString = ByteString.EMPTY, recipient: Option[Recipient] = None): Future[PBSignedTransaction] = {
->>>>>>> 38109b16
+        PBTransaction.Data.SetScript(
+          SetScriptTransactionData.of(script.map(s => PBScript.of(ByteString.copyFrom(s.bytes().drop(1)), s.stdLibVersion.id)))
+        )
+      )
+
+      val proofs = crypto.sign(sender, PBTransactions.vanilla(SignedTransaction(Some(unsigned)), unsafe = true).explicitGet().bodyBytes())
+      transactions.broadcast(SignedTransaction.of(Some(unsigned), Seq(ByteString.copyFrom(proofs))))
+    }
+
+    def getTransaction(id: String, sender: ByteString = ByteString.EMPTY, recipient: Option[PBRecipient] = None): Future[PBSignedTransaction] = {
       def createCallObserver[T]: (StreamObserver[T], Task[List[T]]) = {
         val subj = ConcurrentSubject.publishToOne[T]
 
@@ -1085,13 +1053,8 @@
         (observer, subj.toListL)
       }
       val (obs, result) = createCallObserver[TransactionResponse]
-<<<<<<< HEAD
-      val req           = TransactionsRequest(transactionIds = Seq(ByteString.copyFrom(Base58.decode(id))))
+      val req           = TransactionsRequest(transactionIds = Seq(ByteString.copyFrom(Base58.decode(id))), sender = sender, recipient = recipient)
       transactions.getTransactions(req, obs)
-=======
-      val req = TransactionsRequest(transactionIds = Seq(ByteString.copyFrom(Base58.decode(id))), sender = sender, recipient = recipient)
-      transactions.getTransactions(req,obs)
->>>>>>> 38109b16
       result.map(_.headOption.getOrElse(throw new NoSuchElementException("Transaction not found")).getTransaction).runToFuture
     }
 
@@ -1141,69 +1104,68 @@
       result.map(_.headOption.getOrElse(throw new NoSuchElementException("Balances not found for address")).getWaves).runToFuture
     }
 
-    def broadcastBurn(source: KeyPair,
-                      assetId: String,
-                      amount: Long,
-                      fee: Long,
-                      version: Int = 2): Future[PBSignedTransaction] = {
+    def broadcastBurn(source: KeyPair, assetId: String, amount: Long, fee: Long, version: Int = 2): Future[PBSignedTransaction] = {
       val unsigned = PBTransaction(
         chainId,
         ByteString.copyFrom(source.publicKey),
         Some(Amount.of(ByteString.EMPTY, fee)),
         System.currentTimeMillis(),
         version,
-        PBTransaction.Data.Burn(BurnTransactionData.of(
-          Some(Amount.of(ByteString.copyFrom(Base58.decode(assetId)), amount))
-        )))
-
-      val proofs = crypto.sign(source, PBTransactions.vanilla(SignedTransaction(Some(unsigned)), unsafe = true).explicitGet().bodyBytes())
+        PBTransaction.Data.Burn(
+          BurnTransactionData.of(
+            Some(Amount.of(ByteString.copyFrom(Base58.decode(assetId)), amount))
+          )
+        )
+      )
+
+      val proofs      = crypto.sign(source, PBTransactions.vanilla(SignedTransaction(Some(unsigned)), unsafe = true).explicitGet().bodyBytes())
       val transaction = SignedTransaction.of(Some(unsigned), Seq(ByteString.copyFrom(proofs)))
       transactions.broadcast(transaction)
     }
 
-    def broadcast(unsignedTx: PBTransaction, proofs: Seq[ByteString]): Future[PBSignedTransaction] = transactions.broadcast(SignedTransaction(Some(unsignedTx), proofs))
-
-    def broadcastSponsorFee(sender: KeyPair,
-                            minFee: Option[Amount],
-                            fee: Long,
-                            version: Int = 1): Future[PBSignedTransaction] = {
+    def broadcast(unsignedTx: PBTransaction, proofs: Seq[ByteString]): Future[PBSignedTransaction] =
+      transactions.broadcast(SignedTransaction(Some(unsignedTx), proofs))
+
+    def broadcastSponsorFee(sender: KeyPair, minFee: Option[Amount], fee: Long, version: Int = 1): Future[PBSignedTransaction] = {
       val unsigned = PBTransaction(
         chainId,
         ByteString.copyFrom(sender.publicKey),
         Some(Amount.of(ByteString.EMPTY, fee)),
         System.currentTimeMillis,
         version,
-        PBTransaction.Data.SponsorFee(SponsorFeeTransactionData.of(minFee)))
+        PBTransaction.Data.SponsorFee(SponsorFeeTransactionData.of(minFee))
+      )
       val proofs = crypto.sign(sender, PBTransactions.vanilla(SignedTransaction(Some(unsigned)), unsafe = true).explicitGet().bodyBytes())
       transactions.broadcast(SignedTransaction.of(Some(unsigned), Seq(ByteString.copyFrom(proofs))))
     }
 
-    def broadcastMassTransfer(sender: KeyPair,
-                              assetId: Option[String] = None,
-                              transfers: Seq[MassTransferTransactionData.Transfer],
-                              attachment: ByteString = ByteString.EMPTY,
-                              fee: Long,
-                              version: Int = 1): Future[PBSignedTransaction] = {
+    def broadcastMassTransfer(
+        sender: KeyPair,
+        assetId: Option[String] = None,
+        transfers: Seq[MassTransferTransactionData.Transfer],
+        attachment: ByteString = ByteString.EMPTY,
+        fee: Long,
+        version: Int = 1
+    ): Future[PBSignedTransaction] = {
       val unsigned = PBTransaction(
         chainId,
         ByteString.copyFrom(sender.publicKey),
         Some(Amount.of(ByteString.EMPTY, fee)),
         System.currentTimeMillis(),
         version,
-        PBTransaction.Data.MassTransfer(MassTransferTransactionData.of(
-          if (assetId.isDefined) ByteString.copyFrom(Base58.decode(assetId.get)) else ByteString.EMPTY,
-          transfers,
-          attachment
-        )))
+        PBTransaction.Data.MassTransfer(
+          MassTransferTransactionData.of(
+            if (assetId.isDefined) ByteString.copyFrom(Base58.decode(assetId.get)) else ByteString.EMPTY,
+            transfers,
+            Some(PBAttachment(PBAttachment.Attachment.BinaryValue(attachment)))
+          )
+        )
+      )
       val proofs = crypto.sign(sender, PBTransactions.vanilla(SignedTransaction(Some(unsigned)), unsafe = true).explicitGet().bodyBytes())
       transactions.broadcast(SignedTransaction.of(Some(unsigned), Seq(ByteString.copyFrom(proofs))))
     }
 
-    def broadcastLease(source: KeyPair,
-                       recipient: Recipient,
-                       amount: Long,
-                       fee: Long,
-                       version: Int = 2): Future[PBSignedTransaction] = {
+    def broadcastLease(source: KeyPair, recipient: PBRecipient, amount: Long, fee: Long, version: Int = 2): Future[PBSignedTransaction] = {
       val unsigned = PBTransaction(
         chainId,
         ByteString.copyFrom(source.publicKey),
@@ -1216,10 +1178,7 @@
       transactions.broadcast(SignedTransaction.of(Some(unsigned), Seq(ByteString.copyFrom(proofs))))
     }
 
-    def broadcastLeaseCancel(source: KeyPair,
-                             leaseId: String,
-                             fee: Long,
-                             version: Int = 2): Future[PBSignedTransaction] = {
+    def broadcastLeaseCancel(source: KeyPair, leaseId: String, fee: Long, version: Int = 2): Future[PBSignedTransaction] = {
       val unsigned = PBTransaction(
         chainId,
         ByteString.copyFrom(source.publicKey),
@@ -1232,28 +1191,25 @@
       transactions.broadcast(SignedTransaction.of(Some(unsigned), Seq(ByteString.copyFrom(proofs))))
     }
 
-    def setAssetScript(sender: KeyPair,
-                       assetId: String,
-                       script: Option[String],
-                       fee: Long,
-                       timestamp: Long = System.currentTimeMillis(),
-                       version: Int = 1): Future[PBSignedTransaction] = {
+    def setAssetScript(
+        sender: KeyPair,
+        assetId: String,
+        script: Option[String],
+        fee: Long,
+        timestamp: Long = System.currentTimeMillis(),
+        version: Int = 1
+    ): Future[PBSignedTransaction] = {
       val unsigned = PBTransaction(
         chainId,
         ByteString.copyFrom(sender.publicKey),
         Some(Amount.of(ByteString.EMPTY, fee)),
         timestamp,
         version,
-        PBTransaction.Data.SetAssetScript(SetAssetScriptTransactionData.of(
-          ByteString.copyFrom(Base58.decode(assetId)),
-          script.map(s => PBScript.of(ByteString.copyFrom(Base64.decode(s)))))))
-
-      script match {
-        case Some(scr) if ScriptReader.fromBytes(Base64.decode(scr)).isLeft => transactions.broadcast(SignedTransaction.of(Some(unsigned), Seq(ByteString.EMPTY)))
-        case _ =>
-          val proofs = crypto.sign(sender, PBTransactions.vanilla(SignedTransaction(Some(unsigned)), unsafe = true).explicitGet().bodyBytes())
-          transactions.broadcast(SignedTransaction.of(Some(unsigned), Seq(ByteString.copyFrom(proofs))))
-      }
+        PBTransaction.Data.SetAssetScript(SetAssetScriptTransactionData.of(ByteString.copyFrom(Base58.decode(assetId)), toPBScriptOption(script)))
+      )
+
+      val proofs = crypto.sign(sender, PBTransactions.vanilla(SignedTransaction(Some(unsigned)), unsafe = true).explicitGet().bodyBytes())
+      transactions.broadcast(SignedTransaction.of(Some(unsigned), Seq(ByteString.copyFrom(proofs))))
     }
   }
 }