--- conflicted
+++ resolved
@@ -1,10 +1,6 @@
 package com.wavesplatform.it.repl
 
 import com.typesafe.config.Config
-<<<<<<< HEAD
-import com.wavesplatform.account.KeyPair
-=======
->>>>>>> 87cfd168
 import com.wavesplatform.common.state.ByteStr
 import com.wavesplatform.common.utils._
 import com.wavesplatform.features.BlockchainFeatures
@@ -25,17 +21,12 @@
 import scala.concurrent.duration._
 import scala.concurrent.{Await, Future}
 
-<<<<<<< HEAD
-@Ignore
-class ReplTest extends BaseSuite {
-=======
 class ReplTest extends BaseTransactionSuite with FailedTransactionSuiteLike[String] with OverflowBlock {
   import restApi._
 
   override protected def waitForHeightArise(): Unit =
     nodes.waitForHeightArise()
 
->>>>>>> 87cfd168
   override def nodeConfigs: Seq[Config] =
     com.wavesplatform.it.NodeConfigs.newBuilder
       .overrideBase(_.quorum(0))
@@ -45,16 +36,9 @@
 
   def await[A](f: Future[A]): A = Await.result(f, 2 seconds)
 
-<<<<<<< HEAD
-  "waves context" in {
-    val issuer = miner.createKeyPair()
-    val sample = miner.createKeyPair()
-    val ikey   = KeyPair(Base58.decode(miner.seed(issuer.toAddress.toString)))
-=======
   test("waves context") {
     val issuer = miner.createKeyPair()
     val sample = miner.createKeyPair()
->>>>>>> 87cfd168
     val trans  = miner.transfer(miner.keyPair, issuer.toAddress.toString, 100.waves, 1.waves, version = TxVersion.V3, waitForTx = true)
     miner.transfer(miner.keyPair, sample.toAddress.toString, 100.waves, 1.waves, waitForTx = true)
     miner.createAlias(miner.keyPair, "aaaa", waitForTx = true)
@@ -107,11 +91,7 @@
     val assetId =
       miner
         .broadcastIssue(
-<<<<<<< HEAD
-          ikey,
-=======
           issuer,
->>>>>>> 87cfd168
           "asset",
           "description",
           1000,
@@ -138,20 +118,6 @@
 
     miner.setScript(issuer, Some(failDApp), 1.waves, waitForTx = true)
 
-<<<<<<< HEAD
-    val transFailed = miner.invokeScript(
-      issuer,
-      issuer.toAddress.toString,
-      func = None,
-      payment = Seq(),
-      fee = 1.waves,
-      waitForTx = true
-    )
-
-    val idFailed = transFailed._1.id
-
-    (miner.rawTransactionInfo(idFailed) \ "applicationStatus").as[String] shouldBe "script_execution_failed"
-=======
     // used to fail invoke
     val priorityData = List(StringDataEntry("crash", "yes"))
     val putDataFee   = calcDataFee(priorityData, 1)
@@ -165,7 +131,6 @@
       assertFailedTxs(failed)
     }
     val idFailed = failedTxs.head.id
->>>>>>> 87cfd168
 
     val settings = NodeConnectionSettings(miner.nodeApiEndpoint.toString, 'I'.toByte, issuer.toAddress.toString)
     val repl     = Repl(Some(settings))
@@ -250,22 +215,14 @@
     await(
       repl.execute(
         s""" assetBalance(
-<<<<<<< HEAD
-            Address(base58'$issuer'),
-=======
             Address(base58'${issuer.toAddress}'),
->>>>>>> 87cfd168
             base58'$assetId'
           )
        """
       )
     ).explicitGet() shouldBe "res11: Int = 1000"
 
-<<<<<<< HEAD
-    await(repl.execute(s""" wavesBalance(Address(base58'${sample}')).regular """)) shouldBe Right(s"res12: Int = ${100.waves}")
-=======
     await(repl.execute(s""" wavesBalance(Address(base58'${sample.toAddress}')).regular """)) shouldBe Right(s"res12: Int = ${100.waves}")
->>>>>>> 87cfd168
     await(repl.execute(""" this.wavesBalance() """))
       .explicitGet() should fullyMatch regex "res13: BalanceDetails = BalanceDetails\\(\\s+available = \\d+\\s+regular = \\d+\\s+generating = \\d+\\s+effective = \\d+\\s+\\)".r
 
