--- conflicted
+++ resolved
@@ -80,10 +80,6 @@
   def newWorkers(count: Int): Seq[ActorRef] = (1 to count).map { i =>
     context.watch(context.actorOf(Props(classOf[Miner], application), s"Worker-${System.currentTimeMillis()}-$i"))
   }
-<<<<<<< HEAD
-=======
-
->>>>>>> f9879bc1
 }
 
 object BlockGeneratorController {
