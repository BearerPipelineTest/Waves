/* IDEA notes
 * May require to delete .idea and re-import with all checkboxes
 * Worksheets may not work: https://youtrack.jetbrains.com/issue/SCL-6726
 * To work with worksheets, make sure:
   1. You've selected the appropriate project
   2. You've checked "Make project before run"
 */

import sbt.Keys._
import sbt._
import sbt.internal.inc.ReflectUtilities
import sbtcrossproject.CrossPlugin.autoImport.crossProject

lazy val common = crossProject(JSPlatform, JVMPlatform)
  .withoutSuffixFor(JVMPlatform)
  .disablePlugins(ProtocPlugin)
  .settings(
    libraryDependencies ++= Dependencies.common.value,
    coverageExcludedPackages := ""
  )

lazy val commonJS  = common.js
lazy val commonJVM = common.jvm

lazy val lang =
  crossProject(JSPlatform, JVMPlatform)
    .withoutSuffixFor(JVMPlatform)
    .disablePlugins(ProtocPlugin)
    .dependsOn(common % "compile;test->test")
    .settings(
      version := "1.0.0",
      coverageExcludedPackages := ".*",
      test in assembly := {},
      libraryDependencies ++= Dependencies.lang.value ++ Dependencies.test,
      resolvers += Resolver.bintrayIvyRepo("portable-scala", "sbt-plugins"),
      resolvers += Resolver.sbtPluginRepo("releases")
      // Compile / scalafmt / sourceDirectories += file("shared").getAbsoluteFile / "src" / "main" / "scala" // This doesn't work too
    )

lazy val langJS  = lang.js
lazy val langJVM = lang.jvm

lazy val node = project
  .dependsOn(
    commonJVM % "compile;test->test",
    langJVM   % "compile;test->test"
  )

lazy val `grpc-server` = project
  .dependsOn(node % "compile;test->test;runtime->provided")

lazy val `node-it` = project.dependsOn(node)

lazy val `node-generator` = project.dependsOn(node, `node-it` % "compile->test")

lazy val benchmark = project
  .dependsOn(
    node    % "compile;test->test",
    langJVM % "compile;test->test"
  )

<<<<<<< HEAD
lazy val dex = project.dependsOn(node % "compile;test->test;runtime->provided")

lazy val `dex-it` = project
  .dependsOn(
    dex,
    `node-it` % "compile;test->test"
  )

lazy val `dex-generator` = project.dependsOn(
  dex,
  `node-it` % "compile->test", // Without this IDEA doesn't find classes
  `dex-it`  % "compile->test"
)

lazy val `blockchain-updates` = project.dependsOn(node % "compile;test->test;runtime->provided")

=======
>>>>>>> 72a5acf0
lazy val it = project
  .settings(
    description := "Hack for near future to support builds in TeamCity for old and new branches both",
    Test / test := Def
      .sequential(
        root / packageAll,
        `node-it` / Docker / docker,
        `node-it` / Test / test
      )
      .value
  )

lazy val root = (project in file("."))
  .aggregate(
    commonJS,
    commonJVM,
    langJS,
    langJVM,
    node,
    `node-it`,
    `node-generator`,
    benchmark
  )

inScope(Global)(
  Seq(
    scalaVersion := "2.12.8",
    organization := "com.wavesplatform",
    organizationName := "Waves Platform",
    organizationHomepage := Some(url("https://wavesplatform.com")),
    scmInfo := Some(ScmInfo(url("https://github.com/wavesplatform/Waves"), "git@github.com:wavesplatform/Waves.git", None)),
    licenses := Seq(("MIT", url("https://github.com/wavesplatform/Waves/blob/master/LICENSE"))),
    scalacOptions ++= Seq(
      "-feature",
      "-deprecation",
      "-unchecked",
      "-language:higherKinds",
      "-language:implicitConversions",
      "-language:postfixOps",
      "-Ywarn-unused:-implicits",
      "-Xlint",
      "-Ypartial-unification",
      "-opt:l:inline",
      "-opt-inline-from:**"
    ),
    crossPaths := false,
    scalafmtOnCompile := false,
    dependencyOverrides ++= Dependencies.enforcedVersions.value,
    cancelable := true,
    logBuffered := false,
    coverageExcludedPackages := ".*",
    parallelExecution := false,
    testListeners := Seq.empty, // Fix for doubled test reports
    /* http://www.scalatest.org/user_guide/using_the_runner
     * o - select the standard output reporter
     * I - show reminder of failed and canceled tests without stack traces
     * D - show all durations
     * O - drop InfoProvided events
     * F - show full stack traces
     * u - select the JUnit XML reporter with output directory
     */
    testOptions += Tests.Argument("-oIDOF", "-u", "target/test-reports"),
    testOptions += Tests.Setup(_ => sys.props("sbt-testing") = "true"),
    concurrentRestrictions := {
      val threadNumber = Option(System.getenv("SBT_THREAD_NUMBER")).fold(1)(_.toInt)
      Seq(Tags.limit(Tags.ForkedTestGroup, threadNumber))
    },
    network := Network(sys.props.get("network"))
  ))

// ThisBuild options
git.useGitDescribe := true
git.uncommittedSignifier := Some("DIRTY")

// root project settings
// https://stackoverflow.com/a/48592704/4050580
def allProjects: List[ProjectReference] = ReflectUtilities.allVals[Project](this).values.toList map { p =>
  p: ProjectReference
}

lazy val cleanAll = taskKey[Unit]("Clean all projects")
cleanAll := clean.all(ScopeFilter(inProjects(allProjects: _*), inConfigurations(Compile))).value

lazy val packageAll = taskKey[Unit]("Package all artifacts")
packageAll := Def
  .sequential(
    root / cleanAll,
    Def.task {
      (node /  assembly).value
      (node / Debian / packageBin).value
    (`grpc-server` /Universal / packageZipTarball).value
    }
  )
  .value

lazy val checkPRRaw = taskKey[Unit]("Build a project and run unit tests")
checkPRRaw := {
  try {
    cleanAll.value // Hack to run clean before all tasks
  } finally {
    test.all(ScopeFilter(inProjects(commonJVM, langJVM, node), inConfigurations(Test))).value
    (commonJS / Compile / fastOptJS).value
    (langJS / Compile / fastOptJS).value
    compile.all(ScopeFilter(inProjects(`node-generator`, benchmark), inConfigurations(Test))).value
  }
}

def checkPR: Command = Command.command("checkPR") { state =>
  val updatedState = Project
    .extract(state)
    .appendWithoutSession(Seq(Global / scalacOptions ++= Seq("-Xfatal-warnings", "-Ywarn-unused:-imports")), state)
  Project.extract(updatedState).runTask(root / checkPRRaw, updatedState)
  state
}

commands += checkPR<|MERGE_RESOLUTION|>--- conflicted
+++ resolved
@@ -59,25 +59,6 @@
     langJVM % "compile;test->test"
   )
 
-<<<<<<< HEAD
-lazy val dex = project.dependsOn(node % "compile;test->test;runtime->provided")
-
-lazy val `dex-it` = project
-  .dependsOn(
-    dex,
-    `node-it` % "compile;test->test"
-  )
-
-lazy val `dex-generator` = project.dependsOn(
-  dex,
-  `node-it` % "compile->test", // Without this IDEA doesn't find classes
-  `dex-it`  % "compile->test"
-)
-
-lazy val `blockchain-updates` = project.dependsOn(node % "compile;test->test;runtime->provided")
-
-=======
->>>>>>> 72a5acf0
 lazy val it = project
   .settings(
     description := "Hack for near future to support builds in TeamCity for old and new branches both",
