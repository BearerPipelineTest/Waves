--- conflicted
+++ resolved
@@ -41,21 +41,14 @@
 
     val config = ConfigFactory.load()
     val genesisSettings = TestHelpers.genesisSettings(Map(senderAccount -> senderBalance))
-<<<<<<< HEAD
     val settings = WavesSettings.fromConfig(config).copy(
-      blockchainSettings = BlockchainSettings(None, None, false, None, 'T', 5, 5,
+      blockchainSettings = BlockchainSettings('T', 5, 5,
         FunctionalitySettings.TESTNET.copy(preActivatedFeatures = Map(BlockchainFeatures.MassTransfer.id -> 0)),
         genesisSettings))
 
-    val (storage, _) = StorageFactory(settings).get
-    val (history, featureProvider, _, state, bcu, _) = storage()
-=======
-    val settings = WavesSettings.fromConfig(config).copy(blockchainSettings = BlockchainSettings('T', 5, 5, FunctionalitySettings.TESTNET, genesisSettings))
-
     val db = open()
     val (storage, _) = StorageFactory(db, settings).get
-    val (history, _, state, bcu, _) = storage()
->>>>>>> 8a8ffb04
+    val (history, featureProvider, state, bcu, _) = storage()
 
     bcu.processBlock(Block.genesis(genesisSettings).right.get)
 
