package com.wavesplatform.http

// [WAIT] import cats.kernel.Monoid
import com.wavesplatform.account.Address
import com.wavesplatform.api.http.{AddressApiRoute, ApiKeyNotValid}
import com.wavesplatform.common.utils.{Base58, Base64, EitherExt2}
import com.wavesplatform.http.ApiMarshallers._
// [WAIT] import com.wavesplatform.lang.{Global, StdLibVersion}
import com.wavesplatform.lang.StdLibVersion
import com.wavesplatform.lang.contract.Contract
import com.wavesplatform.lang.contract.Contract.{VerifierAnnotation, VerifierFunction}
// [WAIT] import com.wavesplatform.lang.v1.compiler.Decompiler
import com.wavesplatform.lang.v1.compiler.Terms._
// [WAIT] import com.wavesplatform.lang.v1.evaluator.ctx.impl.{CryptoContext, PureContext}
import com.wavesplatform.settings.TestFunctionalitySettings
import com.wavesplatform.state.Blockchain
import com.wavesplatform.state.diffs.CommonValidation
import com.wavesplatform.transaction.smart.script.ContractScript
import com.wavesplatform.transaction.smart.script.v1.ExprScript
import com.wavesplatform.utx.UtxPool
import com.wavesplatform.{NoShrink, TestTime, TestWallet, crypto}
import io.netty.channel.group.ChannelGroup
import org.scalacheck.Gen
import org.scalamock.scalatest.PathMockFactory
import org.scalatest.prop.PropertyChecks
import play.api.libs.json._

class AddressRouteSpec
    extends RouteSpec("/addresses")
    with PathMockFactory
    with PropertyChecks
    with RestAPISettingsHelper
    with TestWallet
    with NoShrink {

  private val allAccounts  = testWallet.privateKeyAccounts
  private val allAddresses = allAccounts.map(_.address)
  private val blockchain   = stub[Blockchain]

  private val route = AddressApiRoute(
    restAPISettings,
    testWallet,
    blockchain,
    mock[UtxPool],
    mock[ChannelGroup],
    new TestTime,
    TestFunctionalitySettings.Stub
  ).route

  private val generatedMessages = for {
    account <- Gen.oneOf(allAccounts).label("account")
    length  <- Gen.chooseNum(10, 1000)
    message <- Gen.listOfN(length, Gen.alphaNumChar).map(_.mkString).label("message")
  } yield (account, message)

  routePath("/seq/{from}/{to}") in {
    val r1 = Get(routePath("/seq/1/4")) ~> route ~> check {
      val response = responseAs[Seq[String]]
      response.length shouldBe 3
      allAddresses should contain allElementsOf response
      response
    }

    val r2 = Get(routePath("/seq/5/9")) ~> route ~> check {
      val response = responseAs[Seq[String]]
      response.length shouldBe 4
      allAddresses should contain allElementsOf response
      response
    }

    r1 shouldNot contain allElementsOf r2
  }

  routePath("/validate/{address}") in {
    val t = Table(("address", "valid"), allAddresses.map(_ -> true) :+ "invalid-address" -> false: _*)

    forAll(t) { (a, v) =>
      Get(routePath(s"/validate/$a")) ~> route ~> check {
        val r = responseAs[AddressApiRoute.Validity]
        r.address shouldEqual a
        r.valid shouldBe v
      }
    }
  }

  routePath("/seed/{address}") in {
    val account = allAccounts.head
    val path    = routePath(s"/seed/${account.address}")
    Get(path) ~> route should produce(ApiKeyNotValid)
    Get(path) ~> api_key(apiKey) ~> route ~> check {
      val json = responseAs[JsObject]
      (json \ "address").as[String] shouldEqual account.address
      (json \ "seed").as[String] shouldEqual Base58.encode(account.seed)
    }
  }

  private def testSign(path: String, encode: Boolean): Unit =
    forAll(generatedMessages) {
      case (account, message) =>
        val uri = routePath(s"/$path/${account.address}")
        Post(uri, message) ~> route should produce(ApiKeyNotValid)
        Post(uri, message) ~> api_key(apiKey) ~> route ~> check {
          val resp      = responseAs[JsObject]
          val signature = Base58.decode((resp \ "signature").as[String]).get

          (resp \ "message").as[String] shouldEqual (if (encode) Base58.encode(message.getBytes) else message)
          (resp \ "publicKey").as[String] shouldEqual Base58.encode(account.publicKey)

          crypto.verify(signature, message.getBytes, account.publicKey) shouldBe true
        }
    }

  routePath("/sign/{address}") in testSign("sign", true)
  routePath("/signText/{address}") in testSign("signText", false)

  private def testVerify(path: String, encode: Boolean): Unit = {

    forAll(generatedMessages.flatMap(m => Gen.oneOf(true, false).map(b => (m, b)))) {
      case ((account, message), b58) =>
        val uri          = routePath(s"/$path/${account.address}")
        val messageBytes = message.getBytes()
        val signature    = crypto.sign(account, messageBytes)
        val validBody = Json.obj(
          "message"   -> JsString(if (encode) if (b58) Base58.encode(messageBytes) else ("base64:" ++ Base64.encode(messageBytes)) else message),
          "publickey" -> JsString(Base58.encode(account.publicKey)),
          "signature" -> JsString(Base58.encode(signature))
        )

        val emptySignature =
          Json.obj("message" -> JsString(""), "publickey" -> JsString(Base58.encode(account.publicKey)), "signature" -> JsString(""))

        Post(uri, validBody) ~> route should produce(ApiKeyNotValid)
        Post(uri, emptySignature) ~> api_key(apiKey) ~> route ~> check {
          (responseAs[JsObject] \ "valid").as[Boolean] shouldBe false
        }
        Post(uri, validBody) ~> api_key(apiKey) ~> route ~> check {
          (responseAs[JsObject] \ "valid").as[Boolean] shouldBe true
        }
    }
  }

  routePath("/verifyText/{address}") in testVerify("verifyText", false)
  routePath("/verify/{address}") in testVerify("verify", true)

  routePath("") in {
    Post(routePath("")) ~> route should produce(ApiKeyNotValid)
    Post(routePath("")) ~> api_key(apiKey) ~> route ~> check {
      allAddresses should not contain (responseAs[JsObject] \ "address").as[String]
    }
  }

  routePath("/{address}") in {
    Delete(routePath(s"/${allAddresses.head}")) ~> api_key(apiKey) ~> route ~> check {
      (responseAs[JsObject] \ "deleted").as[Boolean] shouldBe true
    }
  }

  routePath(s"/scriptInfo/${allAddresses(1)}") in {
    (blockchain.accountScript _).when(allAccounts(1).toAddress).onCall((_: Address) => Some(ExprScript(TRUE).explicitGet()))
    Get(routePath(s"/scriptInfo/${allAddresses(1)}")) ~> route ~> check {
      val response = responseAs[JsObject]
      (response \ "address").as[String] shouldBe allAddresses(1)
      (response \ "script").as[String] shouldBe "base64:AQa3b8tH"
      (response \ "scriptText").as[String] shouldBe "TRUE" // [WAIT] "true"
      (response \ "complexity").as[Long] shouldBe 1
      (response \ "extraFee").as[Long] shouldBe CommonValidation.ScriptExtraFee
    }

    (blockchain.accountScript _).when(allAccounts(2).toAddress).onCall((_: Address) => None)
    Get(routePath(s"/scriptInfo/${allAddresses(2)}")) ~> route ~> check {
      val response = responseAs[JsObject]
      (response \ "address").as[String] shouldBe allAddresses(2)
      (response \ "script").asOpt[String] shouldBe None
      (response \ "scriptText").asOpt[String] shouldBe None
      (response \ "complexity").as[Long] shouldBe 0
      (response \ "extraFee").as[Long] shouldBe 0
    }

    val testContract = Contract(List(), List(), Some(VerifierFunction(VerifierAnnotation("t"), FUNC("verify", List(), TRUE))))
    (blockchain.accountScript _)
      .when(allAccounts(3).toAddress)
      .onCall((_: Address) => Some(ContractScript(StdLibVersion.V3, testContract).explicitGet()))
    Get(routePath(s"/scriptInfo/${allAddresses(3)}")) ~> route ~> check {
      val response = responseAs[JsObject]
      (response \ "address").as[String] shouldBe allAddresses(3)
<<<<<<< HEAD
      (response \ "script").as[String] shouldBe "base64:AAIDAAAAAAAAAAAAAAAAAAAAAQAAAAF0AAAABnZlcmlmeQAAAAAAAAABBt/lCgQ="
      (response \ "scriptText").as[String] shouldBe "Contract(List(),List(),Some(VerifierFunction(VerifierAnnotation(t),FUNC(verify,List(),TRUE))))"
// [WAIT] Decompiler(
//        testContract,
//        Monoid.combineAll(Seq(PureContext.build(com.wavesplatform.lang.StdLibVersion.V3), CryptoContext.build(Global))).decompilerContext)
=======
      (response \ "script").as[String] shouldBe "base64:AAIDAAAAAAAAAAAAAAAAAAAAAQAAAAF0AQAAAAZ2ZXJpZnkAAAAABiDCPeI="
      (response \ "scriptText").as[String] shouldBe Decompiler(
        testContract,
        Monoid.combineAll(Seq(PureContext.build(com.wavesplatform.lang.StdLibVersion.V3), CryptoContext.build(Global))).decompilerContext)
>>>>>>> 6302455d
      (response \ "complexity").as[Long] shouldBe 11
      (response \ "extraFee").as[Long] shouldBe CommonValidation.ScriptExtraFee
    }
  }
}<|MERGE_RESOLUTION|>--- conflicted
+++ resolved
@@ -183,18 +183,11 @@
     Get(routePath(s"/scriptInfo/${allAddresses(3)}")) ~> route ~> check {
       val response = responseAs[JsObject]
       (response \ "address").as[String] shouldBe allAddresses(3)
-<<<<<<< HEAD
       (response \ "script").as[String] shouldBe "base64:AAIDAAAAAAAAAAAAAAAAAAAAAQAAAAF0AAAABnZlcmlmeQAAAAAAAAABBt/lCgQ="
       (response \ "scriptText").as[String] shouldBe "Contract(List(),List(),Some(VerifierFunction(VerifierAnnotation(t),FUNC(verify,List(),TRUE))))"
-// [WAIT] Decompiler(
-//        testContract,
-//        Monoid.combineAll(Seq(PureContext.build(com.wavesplatform.lang.StdLibVersion.V3), CryptoContext.build(Global))).decompilerContext)
-=======
-      (response \ "script").as[String] shouldBe "base64:AAIDAAAAAAAAAAAAAAAAAAAAAQAAAAF0AQAAAAZ2ZXJpZnkAAAAABiDCPeI="
-      (response \ "scriptText").as[String] shouldBe Decompiler(
-        testContract,
-        Monoid.combineAll(Seq(PureContext.build(com.wavesplatform.lang.StdLibVersion.V3), CryptoContext.build(Global))).decompilerContext)
->>>>>>> 6302455d
+// [WAIT]                                           Decompiler(
+//      testContract,
+//      Monoid.combineAll(Seq(PureContext.build(com.wavesplatform.lang.StdLibVersion.V3), CryptoContext.build(Global))).decompilerContext)
       (response \ "complexity").as[Long] shouldBe 11
       (response \ "extraFee").as[Long] shouldBe CommonValidation.ScriptExtraFee
     }
