--- conflicted
+++ resolved
@@ -407,11 +407,7 @@
       val amount = 1
       val price  = 34118
 
-<<<<<<< HEAD
-      val expiredOrder = buy(pair, price, amount).updateExpiration(time)
-=======
-      val expiredOrder = buy(pair, amount, price).copy(expiration = time)
->>>>>>> 70eef129
+      val expiredOrder = buy(pair, amount, price).updateExpiration(time)
       actor ! expiredOrder
       receiveN(1)
       getOrders(actor) shouldEqual Seq(BuyLimitOrder(amount, price * Order.PriceConstant, expiredOrder.matcherFee, expiredOrder))
