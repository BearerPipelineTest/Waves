package com.wavesplatform

import cats.syntax.semigroup._
import com.wavesplatform.account.PublicKeyAccount._
import com.wavesplatform.account._
import com.wavesplatform.common.state.ByteStr
import com.wavesplatform.common.utils.EitherExt2
import com.wavesplatform.lang.Global
import com.wavesplatform.lang.StdLibVersion._
import com.wavesplatform.lang.contract.Contract
import com.wavesplatform.lang.contract.Contract.{CallableAnnotation, CallableFunction}
import com.wavesplatform.lang.v1.FunctionHeader
import com.wavesplatform.lang.v1.compiler.Terms._
import com.wavesplatform.lang.v1.compiler.{ExpressionCompiler, Terms}
import com.wavesplatform.lang.v1.evaluator.ctx.impl.{CryptoContext, PureContext}
import com.wavesplatform.lang.v1.testing.ScriptGen
import com.wavesplatform.settings.Constants
import com.wavesplatform.state._
import com.wavesplatform.state.diffs.ENOUGH_AMT
import com.wavesplatform.transaction._
import com.wavesplatform.transaction.assets._
import com.wavesplatform.transaction.assets.exchange._
import com.wavesplatform.transaction.lease._
import com.wavesplatform.transaction.smart.script.{ContractScript, Script}
import com.wavesplatform.transaction.smart.script.v1.ExprScript
import com.wavesplatform.transaction.smart.{ContractInvocationTransaction, SetScriptTransaction}
import com.wavesplatform.transaction.transfer.MassTransferTransaction.{MaxTransferCount, ParsedTransfer}
import com.wavesplatform.transaction.transfer._
import org.scalacheck.Gen.{alphaLowerChar, alphaUpperChar, frequency, numChar}
import org.scalacheck.{Arbitrary, Gen}
import org.scalatest.Suite

import scala.util.Random

trait TransactionGen extends TransactionGenBase { _: Suite =>

}

trait TransactionGenBase extends ScriptGen with NTPTime { _: Suite =>

  val ScriptExtraFee                  = 400000L
  protected def waves(n: Float): Long = (n * 100000000L).toLong

  def byteArrayGen(length: Int): Gen[Array[Byte]] = Gen.containerOfN[Array, Byte](length, Arbitrary.arbitrary[Byte])

  val bytes32gen: Gen[Array[Byte]] = byteArrayGen(32)
  val bytes64gen: Gen[Array[Byte]] = byteArrayGen(64)

  def genBoundedBytes(minSize: Int, maxSize: Int): Gen[Array[Byte]] =
    for {
      length <- Gen.chooseNum(minSize, maxSize)
      bytes  <- byteArrayGen(length)
    } yield bytes

  def genBoundedString(minSize: Int, maxSize: Int): Gen[Array[Byte]] = {
    Gen.choose(minSize, maxSize) flatMap { sz =>
      Gen.listOfN(sz, Gen.choose(0, 0x7f).map(_.toByte)).map(_.toArray)
    }
  }

  val ntpTimestampGen: Gen[Long] = Gen.choose(1, 1000).map(ntpTime.correctedTime() - _)

  val accountGen: Gen[PrivateKeyAccount] = bytes32gen.map(seed => PrivateKeyAccount(seed))

  val aliasSymbolChar: Gen[Char] = Gen.oneOf('.', '@', '_', '-')

  val invalidAliasSymbolChar: Gen[Char] = Gen.oneOf('~', '`', '!', '#', '$', '%', '^', '&', '*', '=', '+')

  val aliasAlphabetGen: Gen[Char] = frequency((1, numChar), (1, aliasSymbolChar), (9, alphaLowerChar))

  val invalidAliasAlphabetGen: Gen[Char] = frequency((1, numChar), (3, invalidAliasSymbolChar), (9, alphaUpperChar))

  val validAliasStringGen: Gen[String] = for {
    length     <- Gen.chooseNum(Alias.MinLength, Alias.MaxLength)
    aliasChars <- Gen.listOfN(length, aliasAlphabetGen)
  } yield aliasChars.mkString

  val aliasGen: Gen[Alias] = for {
    str <- validAliasStringGen
  } yield Alias.buildWithCurrentChainId(str.mkString).explicitGet()

  val invalidAliasStringGen: Gen[String] = for {
    length     <- Gen.chooseNum(Alias.MinLength, Alias.MaxLength)
    aliasChars <- Gen.listOfN(length, invalidAliasAlphabetGen)
  } yield aliasChars.mkString

  val accountOrAliasGen: Gen[AddressOrAlias] = Gen.oneOf(aliasGen, accountGen.map(PublicKeyAccount.toAddress(_)))

  def otherAccountGen(candidate: PrivateKeyAccount): Gen[PrivateKeyAccount] = accountGen.flatMap(Gen.oneOf(candidate, _))

  val positiveLongGen: Gen[Long] = Gen.choose(1, 100000000L * 100000000L / 100)
  val positiveIntGen: Gen[Int]   = Gen.choose(1, Int.MaxValue / 100)
  val smallFeeGen: Gen[Long]     = Gen.choose(400000, 100000000)

  val maxOrderTimeGen: Gen[Long] = Gen.choose(10000L, Order.MaxLiveTime).map(_ + ntpTime.correctedTime())
  val timestampGen: Gen[Long]    = Gen.choose(1, Long.MaxValue - 100)

  val wavesAssetGen: Gen[Option[ByteStr]] = Gen.const(None)
  val assetIdGen: Gen[Option[ByteStr]]    = Gen.frequency((1, wavesAssetGen), (10, Gen.option(bytes32gen.map(ByteStr(_)))))

  val assetPairGen = assetIdGen.flatMap {
    case None => bytes32gen.map(b => AssetPair(None, Some(ByteStr(b))))
    case a1 @ Some(a1bytes) =>
      val a2bytesGen = byteArrayGen(31).map(a2bytes => Option((~a1bytes.arr(0)).toByte +: a2bytes))
      Gen.oneOf(Gen.const(None), a2bytesGen).map(a2 => AssetPair(a1, a2.map(ByteStr(_))))
  }

  val proofsGen: Gen[Proofs] = for {
    proofsAmount <- Gen.choose(1, 8)
    proofs       <- Gen.listOfN(proofsAmount, genBoundedBytes(0, 50))
  } yield Proofs.create(proofs.map(ByteStr(_))).explicitGet()

  val scriptGen = BOOLgen(100).map {
    case (expr, _) =>
      val typed =
        ExpressionCompiler(PureContext.build(V1).compilerContext |+| CryptoContext.compilerContext(Global), expr).explicitGet()
      ExprScript(typed._1).explicitGet()
  }

  val contractGen = Gen.const(
<<<<<<< HEAD
    ContractScript(ContractV,
                   Contract(List.empty, List(ContractFunction(CallableAnnotation("sender"), Terms.FUNC("foo", List("a"), Terms.REF("a")))), None)))
=======
    ContractScript(V3, Contract(List.empty, List(CallableFunction(CallableAnnotation("sender"), Terms.FUNC("foo", List("a"), Terms.REF("a")))), None))
      .explicitGet()
  )
>>>>>>> 3dea35f8

  val setAssetScriptTransactionGen: Gen[(Seq[Transaction], SetAssetScriptTransaction)] = for {
    version                                                                  <- Gen.oneOf(SetScriptTransaction.supportedVersions.toSeq)
    (sender, assetName, description, quantity, decimals, _, iFee, timestamp) <- issueParamGen
    fee                                                                      <- smallFeeGen
    timestamp                                                                <- timestampGen
    proofs                                                                   <- proofsGen
    script                                                                   <- Gen.option(Gen.oneOf(scriptGen, contractGen))
    issue = IssueTransactionV2
      .selfSigned(AddressScheme.current.chainId, sender, assetName, description, quantity, decimals, reissuable = true, script, iFee, timestamp)
      .explicitGet()
  } yield
    (Seq(issue),
     SetAssetScriptTransaction
       .create(AddressScheme.current.chainId, sender, issue.id(), script, 1 * Constants.UnitsInWave + ScriptExtraFee, timestamp, proofs)
       .explicitGet())

  val setScriptTransactionGen: Gen[SetScriptTransaction] = for {
    sender: PrivateKeyAccount <- accountGen
    fee                       <- smallFeeGen
    timestamp                 <- timestampGen
    proofs                    <- proofsGen
    script                    <- Gen.option(scriptGen)
  } yield SetScriptTransaction.create(sender, script, fee, timestamp, proofs).explicitGet()

  def selfSignedSetScriptTransactionGenP(sender: PrivateKeyAccount, s: Script): Gen[SetScriptTransaction] =
    for {
      version   <- Gen.oneOf(SetScriptTransaction.supportedVersions.toSeq)
      fee       <- smallFeeGen
      timestamp <- timestampGen
    } yield SetScriptTransaction.selfSigned(sender, Some(s), fee, timestamp).explicitGet()

  val paymentGen: Gen[PaymentTransaction] = for {
    sender: PrivateKeyAccount    <- accountGen
    recipient: PrivateKeyAccount <- accountGen
    tx                           <- paymentGeneratorP(sender, recipient)
  } yield tx

  val selfPaymentGen: Gen[PaymentTransaction] = accountGen.flatMap(acc => paymentGeneratorP(acc, acc))

  def paymentGeneratorP(sender: PrivateKeyAccount, recipient: PrivateKeyAccount): Gen[PaymentTransaction] =
    timestampGen.flatMap(ts => paymentGeneratorP(ts, sender, recipient))

  def paymentGeneratorP(timestamp: Long, sender: PrivateKeyAccount, recipient: PrivateKeyAccount): Gen[PaymentTransaction] =
    for {
      amount: Long <- positiveLongGen
      fee: Long    <- smallFeeGen
    } yield PaymentTransaction.create(sender, recipient, amount, fee, timestamp).explicitGet()

  private val leaseParamGen = for {
    sender    <- accountGen
    amount    <- positiveLongGen
    fee       <- smallFeeGen
    timestamp <- timestampGen
    recipient <- accountGen
  } yield (sender, amount, fee, timestamp, recipient)

  def createLease(sender: PrivateKeyAccount, amount: Long, fee: Long, timestamp: Long, recipient: AddressOrAlias) = {
    val v1 = LeaseTransactionV1.selfSigned(sender, amount, fee, timestamp, recipient).explicitGet()
    val v2 = LeaseTransactionV2.selfSigned(sender, amount, fee, timestamp, recipient).explicitGet()
    Gen.oneOf(v1, v2)
  }

  def createLeaseCancel(sender: PrivateKeyAccount, leaseId: ByteStr, cancelFee: Long, timestamp: Long) = {
    val v1 = LeaseCancelTransactionV1.selfSigned(sender, leaseId, cancelFee, timestamp + 1).explicitGet()
    val v2 = LeaseCancelTransactionV2
      .selfSigned(AddressScheme.current.chainId, sender, leaseId, cancelFee, timestamp + 1)
      .right
      .get
    Gen.oneOf(v1, v2)
  }
  val leaseAndCancelGen: Gen[(LeaseTransaction, LeaseCancelTransaction)] = for {
    (sender, amount, fee, timestamp, recipient) <- leaseParamGen
    lease                                       <- createLease(sender, amount, fee, timestamp, recipient)
    cancelFee                                   <- smallFeeGen
    leaseCancel                                 <- createLeaseCancel(sender, lease.id(), cancelFee, timestamp + 1)
  } yield (lease, leaseCancel)

  def leaseAndCancelGeneratorP(leaseSender: PrivateKeyAccount,
                               recipient: AddressOrAlias,
                               unleaseSender: PrivateKeyAccount): Gen[(LeaseTransaction, LeaseCancelTransaction)] =
    for {
      (_, amount, fee, timestamp, _) <- leaseParamGen
      lease                          <- createLease(leaseSender, amount, fee, timestamp, recipient)
      fee2                           <- smallFeeGen
      unlease                        <- createLeaseCancel(unleaseSender, lease.id(), fee2, timestamp + 1)
    } yield (lease, unlease)

  val twoLeasesGen: Gen[(LeaseTransaction, LeaseTransaction)] = for {
    (sender, amount, fee, timestamp, recipient) <- leaseParamGen
    amount2                                     <- positiveLongGen
    recipient2: PrivateKeyAccount               <- accountGen
    fee2                                        <- smallFeeGen
    lease1                                      <- createLease(sender, amount, fee, timestamp, recipient)
    lease2                                      <- createLease(sender, amount2, fee2, timestamp + 1, recipient2)
  } yield (lease1, lease2)

  val leaseAndCancelWithOtherSenderGen: Gen[(LeaseTransaction, LeaseCancelTransaction)] = for {
    (sender, amount, fee, timestamp, recipient) <- leaseParamGen
    otherSender: PrivateKeyAccount              <- accountGen
    lease                                       <- createLease(sender, amount, fee, timestamp, recipient)
    fee2                                        <- smallFeeGen
    timestamp2                                  <- positiveLongGen
    leaseCancel                                 <- createLeaseCancel(otherSender, lease.id(), fee2, timestamp2)
  } yield (lease, leaseCancel)

  val leaseGen: Gen[LeaseTransaction]             = leaseAndCancelGen.map(_._1)
  val leaseCancelGen: Gen[LeaseCancelTransaction] = leaseAndCancelGen.map(_._2)

  val transferParamGen = for {
    amount     <- positiveLongGen
    feeAmount  <- smallFeeGen
    assetId    <- Gen.option(bytes32gen)
    feeAssetId <- Gen.option(bytes32gen)
    timestamp  <- timestampGen
    sender     <- accountGen
    attachment <- genBoundedBytes(0, TransferTransaction.MaxAttachmentSize)
    recipient  <- accountOrAliasGen
  } yield (assetId.map(ByteStr(_)), sender, recipient, amount, timestamp, feeAssetId.map(ByteStr(_)), feeAmount, attachment)

  def transferGeneratorP(sender: PrivateKeyAccount,
                         recipient: AddressOrAlias,
                         assetId: Option[AssetId],
                         feeAssetId: Option[AssetId]): Gen[TransferTransactionV1] =
    for {
      (_, _, _, amount, timestamp, _, feeAmount, attachment) <- transferParamGen
    } yield TransferTransactionV1.selfSigned(assetId, sender, recipient, amount, timestamp, feeAssetId, feeAmount, attachment).explicitGet()

  def versionedTransferGeneratorP(sender: PrivateKeyAccount,
                                  recipient: AddressOrAlias,
                                  assetId: Option[AssetId],
                                  feeAssetId: Option[AssetId]): Gen[TransferTransactionV2] =
    for {
      (_, _, _, amount, timestamp, _, feeAmount, attachment) <- transferParamGen
    } yield
      TransferTransactionV2
        .selfSigned(assetId, sender, recipient, amount, timestamp, feeAssetId, feeAmount, attachment)
        .explicitGet()

  def transferGeneratorP(timestamp: Long, sender: PrivateKeyAccount, recipient: AddressOrAlias, maxAmount: Long): Gen[TransferTransactionV1] =
    for {
      amount                                    <- Gen.choose(1, maxAmount)
      (_, _, _, _, _, _, feeAmount, attachment) <- transferParamGen
    } yield TransferTransactionV1.selfSigned(None, sender, recipient, amount, timestamp, None, feeAmount, attachment).explicitGet()

  def transferGeneratorPV2(timestamp: Long, sender: PrivateKeyAccount, recipient: AddressOrAlias, maxAmount: Long): Gen[TransferTransactionV2] =
    for {
      amount                                    <- Gen.choose(1, maxAmount)
      (_, _, _, _, _, _, feeAmount, attachment) <- transferParamGen
    } yield TransferTransactionV2.selfSigned(None, sender, recipient, amount, timestamp, None, feeAmount, attachment).explicitGet()

  def transferGeneratorP(timestamp: Long,
                         sender: PrivateKeyAccount,
                         recipient: AddressOrAlias,
                         assetId: Option[AssetId],
                         feeAssetId: Option[AssetId]): Gen[TransferTransactionV1] =
    for {
      (_, _, _, amount, _, _, feeAmount, attachment) <- transferParamGen
    } yield TransferTransactionV1.selfSigned(assetId, sender, recipient, amount, timestamp, feeAssetId, feeAmount, attachment).explicitGet()

  def wavesTransferGeneratorP(sender: PrivateKeyAccount, recipient: AddressOrAlias): Gen[TransferTransactionV1] =
    transferGeneratorP(sender, recipient, None, None)

  def wavesTransferGeneratorP(timestamp: Long, sender: PrivateKeyAccount, recipient: AddressOrAlias): Gen[TransferTransactionV1] =
    transferGeneratorP(timestamp, sender, recipient, None, None)

  def massTransferGeneratorP(sender: PrivateKeyAccount, transfers: List[ParsedTransfer], assetId: Option[AssetId]): Gen[MassTransferTransaction] =
    for {
      version                                           <- Gen.oneOf(MassTransferTransaction.supportedVersions.toSeq)
      (_, _, _, _, timestamp, _, feeAmount, attachment) <- transferParamGen
    } yield MassTransferTransaction.selfSigned(assetId, sender, transfers, timestamp, feeAmount, attachment).explicitGet()

  def createWavesTransfer(sender: PrivateKeyAccount,
                          recipient: Address,
                          amount: Long,
                          fee: Long,
                          timestamp: Long): Either[ValidationError, TransferTransactionV1] =
    TransferTransactionV1.selfSigned(None, sender, recipient, amount, timestamp, None, fee, Array())

  val transferV1Gen = (for {
    (assetId, sender, recipient, amount, timestamp, feeAssetId, feeAmount, attachment) <- transferParamGen
  } yield TransferTransactionV1.selfSigned(assetId, sender, recipient, amount, timestamp, feeAssetId, feeAmount, attachment).explicitGet())
    .label("transferTransaction")

  val transferV2Gen = (for {
    (assetId, sender, recipient, amount, timestamp, feeAssetId, feeAmount, attachment) <- transferParamGen
    proofs                                                                             <- proofsGen
  } yield
    TransferTransactionV2
      .create(assetId, sender, recipient, amount, timestamp, feeAssetId, feeAmount, attachment, proofs)
      .explicitGet())
    .label("VersionedTransferTransaction")

  def versionedTransferGenP(sender: PublicKeyAccount, recipient: Address, proofs: Proofs) =
    (for {
      amt       <- positiveLongGen
      fee       <- smallFeeGen
      timestamp <- timestampGen
    } yield TransferTransactionV2.create(None, sender, recipient, amt, timestamp, None, fee, Array.emptyByteArray, proofs).explicitGet())
      .label("VersionedTransferTransactionP")

  val transferWithWavesFeeGen = for {
    (assetId, sender, recipient, amount, timestamp, _, feeAmount, attachment) <- transferParamGen
  } yield TransferTransactionV1.selfSigned(assetId, sender, recipient, amount, timestamp, None, feeAmount, attachment).explicitGet()

  val selfTransferWithWavesFeeGen: Gen[TransferTransactionV1] = for {
    (assetId, sender, _, amount, timestamp, _, feeAmount, attachment) <- transferParamGen
  } yield TransferTransactionV1.selfSigned(assetId, sender, sender, amount, timestamp, None, feeAmount, attachment).explicitGet()

  val selfTransferGen: Gen[TransferTransactionV1] = for {
    (assetId, sender, _, amount, timestamp, feeAssetId, feeAmount, attachment) <- transferParamGen
  } yield TransferTransactionV1.selfSigned(assetId, sender, sender, amount, timestamp, feeAssetId, feeAmount, attachment).explicitGet()

  val massTransferGen: Gen[MassTransferTransaction] = massTransferGen(MaxTransferCount)

  def massTransferGen(maxTransfersCount: Int) =
    for {
      version                                                      <- Gen.oneOf(MassTransferTransaction.supportedVersions.toSeq)
      (assetId, sender, _, _, timestamp, _, feeAmount, attachment) <- transferParamGen
      transferCount                                                <- Gen.choose(0, maxTransfersCount)
      transferGen = for {
        recipient <- accountOrAliasGen
        amount    <- Gen.choose(1L, Long.MaxValue / maxTransfersCount)
      } yield ParsedTransfer(recipient, amount)
      recipients <- Gen.listOfN(transferCount, transferGen)
    } yield MassTransferTransaction.selfSigned(assetId, sender, recipients, timestamp, feeAmount, attachment).explicitGet()

  val MinIssueFee = 100000000

  val createAliasGen: Gen[CreateAliasTransaction] = for {
    timestamp: Long           <- positiveLongGen
    sender: PrivateKeyAccount <- accountGen
    alias: Alias              <- aliasGen
    tx <- Gen.oneOf(
      CreateAliasTransactionV1.selfSigned(sender, alias, MinIssueFee, timestamp).explicitGet(),
      CreateAliasTransactionV2.selfSigned(sender, alias, MinIssueFee, timestamp).explicitGet()
    )
  } yield tx

  def createAliasGen(sender: PrivateKeyAccount, alias: Alias, fee: Long, timestamp: Long): Gen[CreateAliasTransaction] = {
    for {
      tx <- Gen.oneOf(
        CreateAliasTransactionV1.selfSigned(sender, alias, fee, timestamp).explicitGet(),
        CreateAliasTransactionV2.selfSigned(sender, alias, fee, timestamp).explicitGet()
      )
    } yield tx
  }

  val issueParamGen = for {
    sender: PrivateKeyAccount <- accountGen
    assetName                 <- genBoundedString(IssueTransaction.MinAssetNameLength, IssueTransaction.MaxAssetNameLength)
    description               <- genBoundedString(0, IssueTransaction.MaxDescriptionLength)
    quantity                  <- Gen.choose(Long.MaxValue / 200, Long.MaxValue / 100)
    decimals                  <- Gen.choose(0: Byte, 8: Byte)
    reissuable                <- Arbitrary.arbitrary[Boolean]
    fee                       <- Gen.choose(MinIssueFee, 2 * MinIssueFee)
    timestamp                 <- positiveLongGen
  } yield (sender, assetName, description, quantity, decimals, reissuable, fee, timestamp)

  val issueReissueBurnGen: Gen[(IssueTransaction, ReissueTransaction, BurnTransaction)] = for {
    amount                    <- positiveLongGen
    sender: PrivateKeyAccount <- accountGen
    r                         <- issueReissueBurnGeneratorP(amount, amount, amount, sender)
  } yield r

  def issueReissueBurnGeneratorP(issueQuantity: Long, sender: PrivateKeyAccount): Gen[(IssueTransaction, ReissueTransaction, BurnTransaction)] =
    issueReissueBurnGeneratorP(issueQuantity, issueQuantity, issueQuantity, sender)

  def versionGen(builder: TransactionParser): Gen[Byte] = {
    Gen.oneOf(builder.supportedVersions.toSeq)
  }

  def createIssue(issuer: PrivateKeyAccount,
                  assetName: Array[Byte],
                  description: Array[Byte],
                  quantity: Long,
                  decimals: Byte,
                  reissuable: Boolean,
                  fee: Long,
                  timestamp: Long): Gen[IssueTransaction] = {
    val issuev1 = IssueTransactionV1.selfSigned(issuer, assetName, description, quantity, decimals, reissuable, fee, timestamp).explicitGet()
    val issuev2 = IssueTransactionV2
      .selfSigned(AddressScheme.current.chainId, issuer, assetName, description, quantity, decimals, reissuable, None, fee, timestamp)
      .right
      .get
    Gen.oneOf(Seq(issuev1, issuev2))
  }

  def createReissue(reissuer: PrivateKeyAccount,
                    assetId: ByteStr,
                    quantity: Long,
                    reissuable: Boolean,
                    fee: Long,
                    timestamp: Long): Gen[ReissueTransaction] = {
    for {
      version <- versionGen(ReissueTransactionV2)
      tx <- Gen.oneOf(
        ReissueTransactionV1
          .selfSigned(reissuer, assetId, quantity, reissuable, fee, timestamp)
          .right
          .get,
        ReissueTransactionV2
          .selfSigned(AddressScheme.current.chainId, reissuer, assetId, quantity, reissuable, fee, timestamp)
          .right
          .get
      )
    } yield tx
  }

  def createBurn(burner: PrivateKeyAccount, assetId: AssetId, amount: Long, fee: Long, timestamp: Long): Gen[BurnTransaction] = {
    for {
      tx <- Gen.oneOf(
        BurnTransactionV1.selfSigned(burner, assetId, amount, fee, timestamp).explicitGet(),
        BurnTransactionV2.selfSigned(AddressScheme.current.chainId, burner, assetId, amount, fee, timestamp).explicitGet()
      )
    } yield tx
  }

  def issueReissueBurnGeneratorP(issueQuantity: Long,
                                 reissueQuantity: Long,
                                 burnQuantity: Long,
                                 sender: PrivateKeyAccount): Gen[(IssueTransaction, ReissueTransaction, BurnTransaction)] =
    for {
      (_, assetName, description, _, decimals, reissuable, iFee, timestamp) <- issueParamGen
      reissuable2                                                           <- Arbitrary.arbitrary[Boolean]
      fee                                                                   <- smallFeeGen
      issue                                                                 <- createIssue(sender, assetName, description, issueQuantity, decimals, reissuable, iFee, timestamp)
      reissue                                                               <- createReissue(sender, issue.assetId(), reissueQuantity, reissuable2, fee, timestamp)
      burn                                                                  <- createBurn(sender, issue.assetId(), burnQuantity, fee, timestamp)
    } yield (issue, reissue, burn)

  val issueWithInvalidReissuesGen: Gen[(IssueTransactionV1, ReissueTransactionV1, ReissueTransactionV1)] = for {
    (sender, assetName, description, quantity, decimals, _, iFee, timestamp) <- issueParamGen
    fee                                                                      <- smallFeeGen
  } yield {
    val issue    = IssueTransactionV1.selfSigned(sender, assetName, description, quantity, decimals, reissuable = true, iFee, timestamp).explicitGet()
    val reissue1 = ReissueTransactionV1.selfSigned(sender, issue.assetId(), quantity, reissuable = false, fee, timestamp).explicitGet()
    val reissue2 = ReissueTransactionV1.selfSigned(sender, issue.assetId(), quantity, reissuable = true, fee, timestamp + 1).explicitGet()
    (issue, reissue1, reissue2)
  }

  def issueGen(sender: PrivateKeyAccount, fixedQuantity: Option[Long] = None): Gen[IssueTransactionV1] =
    for {
      (_, assetName, description, quantity, decimals, _, _, timestamp) <- issueParamGen
    } yield {
      IssueTransactionV1
        .selfSigned(sender,
                    assetName,
                    description,
                    fixedQuantity.getOrElse(quantity),
                    decimals,
                    reissuable = false,
                    1 * Constants.UnitsInWave,
                    timestamp)
        .right
        .get
    }

  val issueGen: Gen[IssueTransaction]     = issueReissueBurnGen.map(_._1)
  val reissueGen: Gen[ReissueTransaction] = issueReissueBurnGen.map(_._2)
  val burnGen: Gen[BurnTransaction]       = issueReissueBurnGen.map(_._3)

  def sponsorFeeCancelSponsorFeeGen(
      sender: PrivateKeyAccount): Gen[(IssueTransaction, SponsorFeeTransaction, SponsorFeeTransaction, SponsorFeeTransaction)] =
    for {
      (_, assetName, description, quantity, decimals, reissuable, iFee, timestamp) <- issueParamGen
      issue = IssueTransactionV1
        .selfSigned(sender, assetName, description, quantity, decimals, reissuable = reissuable, iFee, timestamp)
        .right
        .get
      minFee  <- smallFeeGen
      minFee1 <- smallFeeGen
      assetId = issue.assetId()
    } yield
      (issue,
       SponsorFeeTransaction.selfSigned(sender, assetId, Some(minFee), 1 * Constants.UnitsInWave, timestamp).explicitGet(),
       SponsorFeeTransaction.selfSigned(sender, assetId, Some(minFee1), 1 * Constants.UnitsInWave, timestamp).explicitGet(),
       SponsorFeeTransaction.selfSigned(sender, assetId, None, 1 * Constants.UnitsInWave, timestamp).explicitGet(),
      )

  val sponsorFeeGen = for {
    sender        <- accountGen
    (_, tx, _, _) <- sponsorFeeCancelSponsorFeeGen(sender)
  } yield {
    tx
  }
  val cancelFeeSponsorshipGen = for {
    sender        <- accountGen
    (_, _, _, tx) <- sponsorFeeCancelSponsorFeeGen(sender)
  } yield {
    tx
  }

  val argGen: Gen[EXPR] = Gen.const(CONST_LONG(11))

  val funcCallGen = for {
    functionName <- genBoundedString(1, 32).map(_.toString)
    amt          <- Gen.choose(0, 10)
    args         <- Gen.listOfN(amt, argGen)

  } yield FUNCTION_CALL(FunctionHeader.User(functionName), args)

  val contractInvokationGen = for {
    sender          <- accountGen
    contractAddress <- accountGen
    fc              <- funcCallGen
    po <- Gen.option(for {
      asset <- Gen.option(bytes32gen.map(ByteStr(_)))
      amt   <- positiveLongGen
    } yield ContractInvocationTransaction.Payment(amt, asset))
    chainId = AddressScheme.current.chainId
    fee       <- smallFeeGen
    timestamp <- timestampGen
  } yield ContractInvocationTransaction.selfSigned(sender, contractAddress, fc, po, fee, timestamp).explicitGet()

  val priceGen: Gen[Long]            = Gen.choose(1, 3 * 100000L * 100000000L)
  val matcherAmountGen: Gen[Long]    = Gen.choose(1, 3 * 100000L * 100000000L)
  val matcherFeeAmountGen: Gen[Long] = Gen.choose(1, 3 * 100000L * 100000000L)

  val orderTypeGen: Gen[OrderType] = Gen.oneOf(OrderType.BUY, OrderType.SELL)

  val orderParamGen = for {
    sender     <- accountGen
    matcher    <- accountGen
    pair       <- assetPairGen
    orderType  <- orderTypeGen
    amount     <- matcherAmountGen
    price      <- priceGen
    timestamp  <- timestampGen
    expiration <- maxOrderTimeGen
    matcherFee <- matcherFeeAmountGen
  } yield (sender, matcher, pair, orderType, amount, price, timestamp, expiration, matcherFee)

  val orderV1Gen: Gen[Order] = for {
    (sender, matcher, pair, orderType, price, amount, timestamp, expiration, matcherFee) <- orderParamGen
  } yield Order(sender, matcher, pair, orderType, price, amount, timestamp, expiration, matcherFee, 1: Byte)

  val orderV2Gen: Gen[Order] = for {
    (sender, matcher, pair, orderType, amount, price, timestamp, expiration, matcherFee) <- orderParamGen
  } yield Order(sender, matcher, pair, orderType, amount, price, timestamp, expiration, matcherFee, 2: Byte)

  val orderGen: Gen[Order] = Gen.oneOf(orderV1Gen, orderV2Gen)

  val arbitraryOrderGen: Gen[Order] = for {
    (sender, matcher, pair, orderType, _, _, _, _, _) <- orderParamGen
    amount                                            <- Arbitrary.arbitrary[Long]
    price                                             <- Arbitrary.arbitrary[Long]
    timestamp                                         <- Arbitrary.arbitrary[Long]
    expiration                                        <- Arbitrary.arbitrary[Long]
    matcherFee                                        <- Arbitrary.arbitrary[Long]
  } yield Order(sender, matcher, pair, orderType, amount, price, timestamp, expiration, matcherFee, 1: Byte)

  val exchangeTransactionGen: Gen[ExchangeTransaction] = for {
    sender1: PrivateKeyAccount <- accountGen
    sender2: PrivateKeyAccount <- accountGen
    assetPair                  <- assetPairGen
    r <- Gen.oneOf(
      exchangeV1GeneratorP(sender1, sender2, assetPair.amountAsset, assetPair.priceAsset),
      exchangeV2GeneratorP(sender1, sender2, assetPair.amountAsset, assetPair.priceAsset)
    )
  } yield r

  def exchangeGeneratorP(buyer: PrivateKeyAccount,
                         seller: PrivateKeyAccount,
                         amountAssetId: Option[ByteStr],
                         priceAssetId: Option[ByteStr],
                         fixedMatcherFee: Option[Long] = None): Gen[ExchangeTransaction] = {
    Gen.oneOf(
      exchangeV1GeneratorP(buyer, seller, amountAssetId, priceAssetId),
      exchangeV2GeneratorP(buyer, seller, amountAssetId, priceAssetId)
    )
  }

  def exchangeV1GeneratorP(buyer: PrivateKeyAccount,
                           seller: PrivateKeyAccount,
                           amountAssetId: Option[ByteStr],
                           priceAssetId: Option[ByteStr],
                           fixedMatcherFee: Option[Long] = None): Gen[ExchangeTransaction] =
    for {
      (_, matcher, _, _, amount1, price, timestamp, expiration, genMatcherFee) <- orderParamGen
      amount2: Long                                                            <- matcherAmountGen
      matchedAmount: Long                                                      <- Gen.choose(Math.min(amount1, amount2) / 2000, Math.min(amount1, amount2) / 1000)
      assetPair = AssetPair(amountAssetId, priceAssetId)
    } yield {
      val matcherFee = fixedMatcherFee.getOrElse(genMatcherFee)
      val o1         = Order.buy(buyer, matcher, assetPair, amount1, price, timestamp, expiration, matcherFee, 1: Byte)
      val o2         = Order.sell(seller, matcher, assetPair, amount2, price, timestamp, expiration, matcherFee, 1: Byte)
      val buyFee     = (BigInt(matcherFee) * BigInt(matchedAmount) / BigInt(amount1)).longValue()
      val sellFee    = (BigInt(matcherFee) * BigInt(matchedAmount) / BigInt(amount2)).longValue()
      val trans =
        ExchangeTransactionV1
          .create(matcher,
                  o1.asInstanceOf[OrderV1],
                  o2.asInstanceOf[OrderV1],
                  matchedAmount,
                  price,
                  buyFee,
                  sellFee,
                  (buyFee + sellFee) / 2,
                  expiration - 100)
          .explicitGet()

      trans
    }

  private type OrderConstructor = (PrivateKeyAccount, PublicKeyAccount, AssetPair, Long, Long, Long, Long, Long) => Order

  def exchangeV2GeneratorP(buyer: PrivateKeyAccount,
                           seller: PrivateKeyAccount,
                           amountAssetId: Option[ByteStr],
                           priceAssetId: Option[ByteStr],
                           fixedMatcherFee: Option[Long] = None,
                           orderVersions: Set[Byte] = Set(1, 2)): Gen[ExchangeTransactionV2] = {
    def mkBuyOrder(version: Byte): OrderConstructor  = if (version == 1) OrderV1.buy else OrderV2.buy
    def mkSellOrder(version: Byte): OrderConstructor = if (version == 1) OrderV1.sell else OrderV2.sell

    for {
      (_, matcher, _, _, price, amount1, timestamp, expiration, genMatcherFee) <- orderParamGen
      amount2: Long                                                            <- matcherAmountGen
      matcherFee = fixedMatcherFee.getOrElse(genMatcherFee)
      matchedAmount: Long <- Gen.choose(Math.min(amount1, amount2) / 2000, Math.min(amount1, amount2) / 1000)
      assetPair = AssetPair(amountAssetId, priceAssetId)
      mkO1 <- Gen.oneOf(orderVersions.map(mkBuyOrder).toSeq)
      mkO2 <- Gen.oneOf(orderVersions.map(mkSellOrder).toSeq)
    } yield {
      val buyFee  = (BigInt(matcherFee) * BigInt(matchedAmount) / BigInt(amount1)).longValue()
      val sellFee = (BigInt(matcherFee) * BigInt(matchedAmount) / BigInt(amount2)).longValue()

      val o1 = mkO1(seller, matcher, assetPair, amount1, price, timestamp, expiration, matcherFee)
      val o2 = mkO2(seller, matcher, assetPair, amount2, price, timestamp, expiration, matcherFee)

      ExchangeTransactionV2
        .create(matcher, o1, o2, matchedAmount, price, buyFee, sellFee, (buyFee + sellFee) / 2, expiration - 100)
        .explicitGet()
    }
  }

  val randomTransactionGen: Gen[ProvenTransaction] = (for {
    tr <- transferV1Gen
    (is, ri, bu) <- issueReissueBurnGen.retryUntil {
      case (i, r, b) => i.version == 1 && r.version == 1 && b.version == 1
    }
    ca <- createAliasGen.retryUntil(_.version == 1).map(_.asInstanceOf[CreateAliasTransactionV1])
    xt <- exchangeTransactionGen
    tx <- Gen.oneOf(tr, is.asInstanceOf[IssueTransactionV1], ri.asInstanceOf[ReissueTransactionV1], ca, bu.asInstanceOf[BurnTransactionV1], xt)
  } yield tx).label("random transaction")

  def randomTransactionsGen(count: Int): Gen[Seq[ProvenTransaction]] =
    for {
      transactions <- Gen.listOfN(count, randomTransactionGen)
    } yield transactions

  val genesisGen: Gen[GenesisTransaction] = accountGen.flatMap(genesisGeneratorP)

  def genesisGeneratorP(recipient: PrivateKeyAccount): Gen[GenesisTransaction] =
    for {
      amt <- Gen.choose(1, 100000000L * 100000000L)
      ts  <- positiveIntGen
    } yield GenesisTransaction.create(recipient, amt, ts).explicitGet()

  import DataEntry.MaxKeySize

  val dataKeyGen = for {
    size <- Gen.choose[Byte](1, MaxKeySize)
  } yield Random.nextString(size)

  val dataScriptsKeyGen = for {
    size <- Gen.choose[Byte](1, 10)
  } yield Random.nextString(size)

  val dataAsciiKeyGen = for {
    size <- Gen.choose[Byte](1, MaxKeySize)
  } yield Random.alphanumeric.take(size).mkString

  def longEntryGen(keyGen: Gen[String] = dataKeyGen) =
    for {
      key   <- keyGen
      value <- Gen.choose[Long](Long.MinValue, Long.MaxValue)
    } yield IntegerDataEntry(key, value)

  def booleanEntryGen(keyGen: Gen[String] = dataKeyGen) =
    for {
      key   <- keyGen
      value <- Gen.oneOf(true, false)
    } yield BooleanDataEntry(key, value)

  def binaryEntryGen(maxSize: Int, keyGen: Gen[String] = dataKeyGen) =
    for {
      key   <- keyGen
      size  <- Gen.choose(0, maxSize)
      value <- byteArrayGen(size)
    } yield BinaryDataEntry(key, ByteStr(value))

  def stringEntryGen(maxSize: Int, keyGen: Gen[String] = dataKeyGen) =
    for {
      key   <- keyGen
      size  <- Gen.choose(0, maxSize)
      value <- Gen.listOfN(size, aliasAlphabetGen)
    } yield StringDataEntry(key, value.mkString)

  def dataEntryGen(maxSize: Int, keyGen: Gen[String] = dataKeyGen) =
    Gen.oneOf(longEntryGen(keyGen), booleanEntryGen(keyGen), binaryEntryGen(maxSize, keyGen), stringEntryGen(maxSize, keyGen))

  val dataTransactionGen: Gen[DataTransaction] = dataTransactionGen(DataTransaction.MaxEntryCount)

  def dataTransactionGen(maxEntryCount: Int, useForScript: Boolean = false) =
    (for {
      sender    <- accountGen
      timestamp <- timestampGen
      size      <- Gen.choose(0, maxEntryCount)
      maxEntrySize = if (useForScript) 200 else (DataTransaction.MaxBytes - 122) / (size max 1) min DataEntry.MaxValueSize
      data <- if (useForScript) Gen.listOfN(size, dataEntryGen(maxEntrySize, dataScriptsKeyGen)) else Gen.listOfN(size, dataEntryGen(maxEntrySize))
      uniq = data.foldRight(List.empty[DataEntry[_]]) { (e, es) =>
        if (es.exists(_.key == e.key)) es else e :: es
      }
      version <- Gen.oneOf(DataTransaction.supportedVersions.toSeq)
    } yield DataTransaction.selfSigned(sender, uniq, 15000000, timestamp).explicitGet())
      .label("DataTransaction")

  def dataTransactionGenP(sender: PrivateKeyAccount, data: List[DataEntry[_]]): Gen[DataTransaction] =
    (for {
      version   <- Gen.oneOf(DataTransaction.supportedVersions.toSeq)
      timestamp <- timestampGen
    } yield DataTransaction.selfSigned(sender, data, 15000000, timestamp).explicitGet())
      .label("DataTransactionP")

  def preconditionsTransferAndLease(typed: EXPR): Gen[(GenesisTransaction, SetScriptTransaction, LeaseTransaction, TransferTransactionV2)] =
    for {
      master    <- accountGen
      recipient <- accountGen
      ts        <- positiveIntGen
      genesis = GenesisTransaction.create(master, ENOUGH_AMT, ts).explicitGet()
      setScript <- selfSignedSetScriptTransactionGenP(master, ExprScript(typed).explicitGet())
      transfer  <- transferGeneratorPV2(ts, master, recipient.toAddress, ENOUGH_AMT / 2)
      fee       <- smallFeeGen
      lease = LeaseTransactionV2.selfSigned(master, ENOUGH_AMT / 2, fee, ts, recipient).explicitGet()
    } yield (genesis, setScript, lease, transfer)

  def smartIssueTransactionGen(senderGen: Gen[PrivateKeyAccount] = accountGen,
                               sGen: Gen[Option[Script]] = Gen.option(scriptGen)): Gen[IssueTransactionV2] =
    for {
      script                                                                      <- sGen
      (_, assetName, description, quantity, decimals, reissuable, fee, timestamp) <- issueParamGen
      sender                                                                      <- senderGen
    } yield
      IssueTransactionV2
        .selfSigned(AddressScheme.current.chainId, sender, assetName, description, quantity, decimals, reissuable, script, fee, timestamp)
        .explicitGet()
}<|MERGE_RESOLUTION|>--- conflicted
+++ resolved
@@ -118,14 +118,9 @@
   }
 
   val contractGen = Gen.const(
-<<<<<<< HEAD
-    ContractScript(ContractV,
-                   Contract(List.empty, List(ContractFunction(CallableAnnotation("sender"), Terms.FUNC("foo", List("a"), Terms.REF("a")))), None)))
-=======
     ContractScript(V3, Contract(List.empty, List(CallableFunction(CallableAnnotation("sender"), Terms.FUNC("foo", List("a"), Terms.REF("a")))), None))
       .explicitGet()
   )
->>>>>>> 3dea35f8
 
   val setAssetScriptTransactionGen: Gen[(Seq[Transaction], SetAssetScriptTransaction)] = for {
     version                                                                  <- Gen.oneOf(SetScriptTransaction.supportedVersions.toSeq)
