--- conflicted
+++ resolved
@@ -47,11 +47,7 @@
     assert(expr.size == 1)
 
     val Right(typedExpr) = CompilerV1(CompilerContext.fromEvaluationContext(context), expr.head)
-<<<<<<< HEAD
-    EvaluatorV1[CaseObj](context, typedExpr).left.map(_._2)
-=======
-    EvaluatorV1[Obj](context, typedExpr)._2
->>>>>>> 2a3eae77
+    EvaluatorV1[CaseObj](context, typedExpr)._2
   }
 
   property("Script can resolve AddressOrAlias") {
