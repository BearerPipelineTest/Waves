--- conflicted
+++ resolved
@@ -86,13 +86,8 @@
       ts     <- positiveLongGen
       genesis = GenesisTransaction.create(master, ENOUGH_AMT, ts).explicitGet()
       expr    = BLOCK(LET("x", CONST_LONG(3)), CONST_BOOLEAN(true))
-<<<<<<< HEAD
       script  = ExprScript(V1, expr, checkSize = false).explicitGet()
-      tx      = SetScriptTransaction.selfSigned(1, master, Some(script), 100000, ts + 1).explicitGet()
-=======
-      script  = ExprScript(ExprV1, expr, checkSize = false).explicitGet()
       tx      = SetScriptTransaction.selfSigned(master, Some(script), 100000, ts + 1).explicitGet()
->>>>>>> 6cadcddb
     } yield (genesis, tx)
 
     forAll(setup) {
