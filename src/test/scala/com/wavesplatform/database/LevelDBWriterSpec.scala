package com.wavesplatform.database

import com.typesafe.config.ConfigFactory
import com.wavesplatform.account.{Address, PrivateKeyAccount}
import com.wavesplatform.block.Block
import com.wavesplatform.common.utils.EitherExt2
import com.wavesplatform.db.DBCacheSettings
import com.wavesplatform.features.BlockchainFeatures
import com.wavesplatform.lagonaki.mocks.TestBlock
import com.wavesplatform.lang.v1.compiler.Terms
import com.wavesplatform.settings.{TestFunctionalitySettings, WavesSettings, loadConfig}
import com.wavesplatform.state.{BlockchainUpdaterImpl, Height}
import com.wavesplatform.state.diffs.ENOUGH_AMT
import com.wavesplatform.transaction.lease.{LeaseCancelTransactionV1, LeaseTransaction}
import com.wavesplatform.transaction.smart.SetScriptTransaction
import com.wavesplatform.transaction.smart.script.v1.ExprScript
import com.wavesplatform.transaction.transfer.{TransferTransaction, TransferTransactionV1}
import com.wavesplatform.transaction.{GenesisTransaction, Transaction}
import com.wavesplatform.utils.Time
import com.wavesplatform.{RequestGen, TransactionGen, WithDB}
import org.scalacheck.Gen
import org.scalatest.{FreeSpec, Matchers}

<<<<<<< HEAD
import scala.util.Random

class LevelDBWriterSpec extends FreeSpec with Matchers with TransactionGen with WithDB with RequestGen {
=======
class LevelDBWriterSpec extends FreeSpec with Matchers with WithDB with DBCacheSettings with RequestGen {
>>>>>>> 3dea35f8
  "Slice" - {
    "drops tail" in {
      LevelDBWriter.slice(Seq(10, 7, 4), 7, 10) shouldEqual Seq(10, 7)
    }
    "drops head" in {
      LevelDBWriter.slice(Seq(10, 7, 4), 4, 8) shouldEqual Seq(7, 4)
    }
    "includes Genesis" in {
      LevelDBWriter.slice(Seq(10, 7), 5, 11) shouldEqual Seq(10, 7, 1)
    }
  }
  "Merge" - {
    import TestFunctionalitySettings.Enabled
    "correctly joins height ranges" in {
      val fs     = Enabled.copy(preActivatedFeatures = Map(BlockchainFeatures.SmartAccountTrading.id -> 0))
      val writer = new LevelDBWriter(db, fs, maxCacheSize, 2000, 120 * 60 * 1000)
      writer.merge(Seq(15, 12, 3), Seq(12, 5)) shouldEqual Seq((15, 12), (12, 12), (3, 5))
      writer.merge(Seq(12, 5), Seq(15, 12, 3)) shouldEqual Seq((12, 15), (12, 12), (5, 3))
      writer.merge(Seq(8, 4), Seq(8, 4)) shouldEqual Seq((8, 8), (4, 4))
    }
  }
  "hasScript" - {
    "returns false if a script was not set" in {
      val writer = new LevelDBWriter(db, TestFunctionalitySettings.Stub, maxCacheSize, 2000, 120 * 60 * 1000)
      writer.hasScript(accountGen.sample.get.toAddress) shouldBe false
    }

    "returns false if a script was set and then unset" in {
      assume(BlockchainFeatures.implemented.contains(BlockchainFeatures.SmartAccounts.id))
      resetTest { (_, account) =>
        val writer = new LevelDBWriter(db, TestFunctionalitySettings.Stub, maxCacheSize, 2000, 120 * 60 * 1000)
        writer.hasScript(account) shouldBe false
      }
    }

    "returns true" - {
      "if there is a script in db" in {
        assume(BlockchainFeatures.implemented.contains(BlockchainFeatures.SmartAccounts.id))
        test { (_, account) =>
          val writer = new LevelDBWriter(db, TestFunctionalitySettings.Stub, maxCacheSize, 2000, 120 * 60 * 1000)
          writer.hasScript(account) shouldBe true
        }
      }

      "if there is a script in cache" in {
        assume(BlockchainFeatures.implemented.contains(BlockchainFeatures.SmartAccounts.id))
        test { (defaultWriter, account) =>
          defaultWriter.hasScript(account) shouldBe true
        }
      }
    }

    def gen(ts: Long): Gen[(PrivateKeyAccount, Seq[Block])] = baseGen(ts).map {
      case (master, blocks) =>
        val nextBlock = TestBlock.create(ts + 1, blocks.last.uniqueId, Seq())
        (master, blocks :+ nextBlock)
    }

    def resetGen(ts: Long): Gen[(PrivateKeyAccount, Seq[Block])] = baseGen(ts).map {
      case (master, blocks) =>
        val unsetScriptTx = SetScriptTransaction
          .selfSigned(master, None, 5000000, ts + 1)
          .explicitGet()

        val block1 = TestBlock.create(ts + 1, blocks.last.uniqueId, Seq(unsetScriptTx))
        val block2 = TestBlock.create(ts + 2, block1.uniqueId, Seq())
        (master, blocks ++ List(block1, block2))
    }

    def baseGen(ts: Long): Gen[(PrivateKeyAccount, Seq[Block])] = accountGen.map { master =>
      val genesisTx = GenesisTransaction.create(master, ENOUGH_AMT, ts).explicitGet()
      val setScriptTx = SetScriptTransaction
        .selfSigned(master, Some(ExprScript(Terms.TRUE).explicitGet()), 5000000, ts)
        .explicitGet()

      val block = TestBlock.create(ts, Seq(genesisTx, setScriptTx))
      (master, Seq(block))
    }

    def test(f: (LevelDBWriter, PrivateKeyAccount) => Unit): Unit = baseTest(t => gen(t.correctedTime()))(f)

    def resetTest(f: (LevelDBWriter, PrivateKeyAccount) => Unit): Unit = baseTest(t => resetGen(t.correctedTime()))(f)

  }

  def baseTest(gen: Time => Gen[(PrivateKeyAccount, Seq[Block])])(f: (LevelDBWriter, PrivateKeyAccount) => Unit): Unit = {
    val defaultWriter = new LevelDBWriter(db, TestFunctionalitySettings.Stub, maxCacheSize, 2000, 120 * 60 * 1000)
    val settings0     = WavesSettings.fromConfig(loadConfig(ConfigFactory.load()))
    val settings      = settings0.copy(featuresSettings = settings0.featuresSettings.copy(autoShutdownOnUnsupportedFeature = false))
    val bcu           = new BlockchainUpdaterImpl(defaultWriter, settings, ntpTime)
    try {
      val (account, blocks) = gen(ntpTime).sample.get

      blocks.foreach { block =>
        bcu.processBlock(block).explicitGet()
      }

      bcu.shutdown()
      f(defaultWriter, account)
    } finally {
      bcu.shutdown()
      db.close()
    }
  }

  def testWithBlocks(gen: Time => Gen[(PrivateKeyAccount, Seq[Block])])(f: (LevelDBWriter, Seq[Block], PrivateKeyAccount) => Unit): Unit = {
    val defaultWriter = new LevelDBWriter(db, TestFunctionalitySettings.Stub, 100000, 2000, 120 * 60 * 1000)
    val settings0     = WavesSettings.fromConfig(loadConfig(ConfigFactory.load()))
    val settings      = settings0.copy(featuresSettings = settings0.featuresSettings.copy(autoShutdownOnUnsupportedFeature = false))
    val bcu           = new BlockchainUpdaterImpl(defaultWriter, settings, ntpTime)
    try {
      val (account, blocks) = gen(ntpTime).sample.get

      blocks.foreach { block =>
        bcu.processBlock(block).explicitGet()
      }

      bcu.shutdown()
      f(defaultWriter, blocks, account)
    } finally {
      bcu.shutdown()
      db.close()
    }
  }

  def createTransfer(master: PrivateKeyAccount, recipient: Address, ts: Long): TransferTransaction = {
    TransferTransactionV1
      .selfSigned(None, master, recipient, ENOUGH_AMT / 5, ts, None, 1000000, Array.emptyByteArray)
      .explicitGet()
  }

  def preconditions(ts: Long): Gen[(PrivateKeyAccount, List[Block])] = {
    for {
      master    <- accountGen
      recipient <- accountGen
      genesisBlock = TestBlock
        .create(ts, Seq(GenesisTransaction.create(master, ENOUGH_AMT, ts).explicitGet()))
      block1 = TestBlock
        .create(
          ts + 3,
          genesisBlock.uniqueId,
          Seq(
            createTransfer(master, recipient.toAddress, ts + 1),
            createTransfer(master, recipient.toAddress, ts + 2)
          )
        )
      emptyBlock = TestBlock.create(ts + 5, block1.uniqueId, Seq())
    } yield (master, List(genesisBlock, block1, emptyBlock))
  }

  "correctly reassemble block from header and transactions" in {
    val rw        = new LevelDBWriter(db, TestFunctionalitySettings.Stub, 100000, 2000, 120 * 60 * 1000)
    val settings0 = WavesSettings.fromConfig(loadConfig(ConfigFactory.load()))
    val settings  = settings0.copy(featuresSettings = settings0.featuresSettings.copy(autoShutdownOnUnsupportedFeature = false))
    val bcu       = new BlockchainUpdaterImpl(rw, settings, ntpTime)
    try {
      val master    = PrivateKeyAccount("master".getBytes())
      val recipient = PrivateKeyAccount("recipient".getBytes())

      val ts = System.currentTimeMillis()

      val genesisBlock = TestBlock
        .create(ts, Seq(GenesisTransaction.create(master, ENOUGH_AMT, ts).explicitGet()))
      val block1 = TestBlock
        .create(
          ts + 3,
          genesisBlock.uniqueId,
          Seq(
            createTransfer(master, recipient.toAddress, ts + 1),
            createTransfer(master, recipient.toAddress, ts + 2)
          )
        )
      val block2 = TestBlock.create(ts + 5, block1.uniqueId, Seq())
      val block3 = TestBlock
        .create(
          ts + 10,
          block2.uniqueId,
          Seq(
            createTransfer(master, recipient.toAddress, ts + 6),
            createTransfer(master, recipient.toAddress, ts + 7)
          )
        )

      bcu.processBlock(genesisBlock) shouldBe 'right
      bcu.processBlock(block1) shouldBe 'right
      bcu.processBlock(block2) shouldBe 'right
      bcu.processBlock(block3) shouldBe 'right

      bcu.blockAt(1).get shouldBe genesisBlock
      bcu.blockAt(2).get shouldBe block1
      bcu.blockAt(3).get shouldBe block2
      bcu.blockAt(4).get shouldBe block3

      for (i <- 1 to db.get(Keys.height)) {
        db.get(Keys.blockHeaderAndSizeAt(Height(i))).isDefined shouldBe true
      }

      bcu.blockBytes(1).get shouldBe genesisBlock.bytes()
      bcu.blockBytes(2).get shouldBe block1.bytes()
      bcu.blockBytes(3).get shouldBe block2.bytes()
      bcu.blockBytes(4).get shouldBe block3.bytes()

    } finally {
      bcu.shutdown()
      db.close()
    }
  }

  "allActiveLeases" - {
    "should return correct set of leases" in {
      def precs: Gen[(PrivateKeyAccount, Seq[LeaseTransaction], Seq[Block])] = {

        val ts = ntpTime.correctedTime()

        for {
          leaser <- accountGen
          genesisBlock = TestBlock
            .create(ts, Seq(GenesisTransaction.create(leaser, ENOUGH_AMT, ts).explicitGet()))
          leases <- Gen.listOfN(
            100,
            for {
              rec   <- accountGen
              lease <- createLease(leaser, ENOUGH_AMT / 1000, 1 * 10 ^ 8, ts, rec.toAddress)
            } yield lease
          )
          zero = (Seq.empty[LeaseTransaction], Seq[Block](genesisBlock))
          (leaseTxs, blocks) = leases.distinct
            .sliding(10, 10)
            .foldLeft(zero) {
              case ((ls, b :: bs), txs) =>
                val nextBlock = TestBlock
                  .create(
                    ts + 10 + (b :: bs).length,
                    b.uniqueId,
                    txs
                  )

                (ls ++ txs, nextBlock :: b :: bs)
            }
        } yield (leaser, leaseTxs, blocks.reverse)
      }

      val defaultWriter = new LevelDBWriter(db, TestFunctionalitySettings.Stub, 100000, 2000, 120 * 60 * 1000)
      val settings0     = WavesSettings.fromConfig(loadConfig(ConfigFactory.load()))
      val settings      = settings0.copy(featuresSettings = settings0.featuresSettings.copy(autoShutdownOnUnsupportedFeature = false))
      val bcu           = new BlockchainUpdaterImpl(defaultWriter, settings, ntpTime)
      try {

        val (leaser, leases, blocks) = precs.sample.get

        blocks.foreach { block =>
          bcu.processBlock(block).explicitGet()
        }

        bcu.allActiveLeases shouldBe leases.toSet

        val emptyBlock = TestBlock
          .create(
            blocks.last.timestamp + 2,
            blocks.last.uniqueId,
            Seq.empty
          )

        // some leases in liquid state, we should add one block over to store them in db
        bcu.processBlock(emptyBlock)

        defaultWriter.allActiveLeases shouldBe leases.toSet

        val l = leases(Random.nextInt(leases.length - 1))

        val lc = LeaseCancelTransactionV1
          .selfSigned(
            leaser,
            l.id(),
            1 * 10 ^ 8,
            ntpTime.correctedTime() + 1000
          )
          .explicitGet()

        val b = TestBlock
          .create(
            emptyBlock.timestamp + 2,
            emptyBlock.uniqueId,
            Seq(lc)
          )

        val b2 = TestBlock
          .create(
            b.timestamp + 3,
            b.uniqueId,
            Seq.empty
          )

        bcu.processBlock(b)
        bcu.processBlock(b2)

        bcu.allActiveLeases shouldBe (leases.toSet - l)
        defaultWriter.allActiveLeases shouldBe (leases.toSet - l)

        bcu.shutdown()
      } finally {
        bcu.shutdown()
        db.close()
      }
    }
  }

  "addressTransactions" - {

    "return txs in correct ordering without fromId" in {
      baseTest(time => preconditions(time.correctedTime())) { (writer, account) =>
        val txs = writer
          .addressTransactions(account.toAddress, Set(TransferTransactionV1.typeId), 3, None)
          .explicitGet()

        val ordering = Ordering
          .by[(Int, Transaction), (Int, Long)]({ case (h, t) => (-h, -t.timestamp) })

        txs.length shouldBe 2

        txs.sorted(ordering) shouldBe txs
      }
    }

    "correctly applies transaction type filter" in {
      baseTest(time => preconditions(time.correctedTime())) { (writer, account) =>
        val txs = writer
          .addressTransactions(account.toAddress, Set(GenesisTransaction.typeId), 10, None)
          .explicitGet()

        txs.length shouldBe 1
      }
    }

    "return Left if fromId argument is a non-existent transaction" in {
      baseTest(time => preconditions(time.correctedTime())) { (writer, account) =>
        val nonExistentTxId = GenesisTransaction.create(account, ENOUGH_AMT, 1).explicitGet().id()

        val txs = writer
          .addressTransactions(account.toAddress, Set(TransferTransactionV1.typeId), 3, Some(nonExistentTxId))

        txs shouldBe Left(s"Transaction $nonExistentTxId does not exist")
      }
    }

    "return txs in correct ordering starting from a given id" in {
      baseTest(time => preconditions(time.correctedTime())) { (writer, account) =>
        // using pagination
        val firstTx = writer
          .addressTransactions(account.toAddress, Set(TransferTransactionV1.typeId), 1, None)
          .explicitGet()
          .head

        val secondTx = writer
          .addressTransactions(account.toAddress, Set(TransferTransactionV1.typeId), 1, Some(firstTx._2.id()))
          .explicitGet()
          .head

        // without pagination
        val txs = writer
          .addressTransactions(account.toAddress, Set(TransferTransactionV1.typeId), 2, None)
          .explicitGet()

        txs shouldBe Seq(firstTx, secondTx)
      }
    }

    "return an empty Seq when paginating from the last transaction" in {
      baseTest(time => preconditions(time.correctedTime())) { (writer, account) =>
        val txs = writer
          .addressTransactions(account.toAddress, Set(TransferTransactionV1.typeId), 2, None)
          .explicitGet()

        val txsFromLast = writer
          .addressTransactions(account.toAddress, Set(TransferTransactionV1.typeId), 2, Some(txs.last._2.id()))
          .explicitGet()

        txs.length shouldBe 2
        txsFromLast shouldBe Seq.empty
      }
    }

  }
}<|MERGE_RESOLUTION|>--- conflicted
+++ resolved
@@ -21,13 +21,9 @@
 import org.scalacheck.Gen
 import org.scalatest.{FreeSpec, Matchers}
 
-<<<<<<< HEAD
 import scala.util.Random
 
-class LevelDBWriterSpec extends FreeSpec with Matchers with TransactionGen with WithDB with RequestGen {
-=======
-class LevelDBWriterSpec extends FreeSpec with Matchers with WithDB with DBCacheSettings with RequestGen {
->>>>>>> 3dea35f8
+class LevelDBWriterSpec extends FreeSpec with Matchers with TransactionGen with WithDB with DBCacheSettings with RequestGen {
   "Slice" - {
     "drops tail" in {
       LevelDBWriter.slice(Seq(10, 7, 4), 7, 10) shouldEqual Seq(10, 7)
