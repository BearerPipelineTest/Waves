--- conflicted
+++ resolved
@@ -28,12 +28,9 @@
 import scala.util.{Failure, Success}
 import scala.util.control.NonFatal
 import DebugApiRoute._
-<<<<<<< HEAD
 import com.wavesplatform.mining.Miner
-=======
 import com.wavesplatform.mining.MinerDebugInfo
 import scorex.block.Block.BlockId
->>>>>>> 69514d46
 
 
 @Path("/debug")
@@ -47,19 +44,12 @@
                          blockchainUpdater: BlockchainUpdater,
                          allChannels: ChannelGroup,
                          utxStorage: UtxPool,
-<<<<<<< HEAD
-                         miner: Miner) extends ApiRoute {
-
-  override lazy val route: Route = pathPrefix("debug") {
-    blocks ~ state ~ info ~ stateWaves ~ rollback ~ rollbackTo ~ blacklist ~ portfolios
-=======
                          blockchainDebugInfo: BlockchainDebugInfo,
-                         minerDebugInfo: MinerDebugInfo
+                         miner: Miner with MinerDebugInfo
                         ) extends ApiRoute {
 
   override lazy val route: Route = pathPrefix("debug") {
     blocks ~ state ~ info ~ stateWaves ~ rollback ~ rollbackTo ~ blacklist ~ portfolios ~ minerInfo ~ topDiffAccountPortfolios ~ bottomDiffAccountPortfolios ~ historyInfo
->>>>>>> 69514d46
   }
 
   @Path("/blocks/{howMany}")
@@ -147,7 +137,7 @@
         if (returnTransactionsToUtx) {
           txs.foreach(tx => utxStorage.putIfNew(tx))
         }
-        miner.lastBlockChanged()
+        miner.scheduleMining()
         Json.obj("BlockId" -> blockId.toString): ToResponseMarshallable
       case Left(error) => ApiError.fromValidationError(error)
     }
@@ -216,7 +206,7 @@
     new ApiResponse(code = 200, message = "Json state")
   ))
   def minerInfo: Route = (path("minerInfo") & get & withAuth) {
-    complete(minerDebugInfo.collectNextBlockGenerationTimes.map { case (a, t) =>
+    complete(miner.collectNextBlockGenerationTimes.map { case (a, t) =>
       AccountMiningInfo(a.stringRepr,
         stateReader.effectiveBalanceAtHeightWithConfirmations(a, stateReader.height, 1000).get,
         t)
