package scorex.api.http

import java.nio.charset.StandardCharsets
import javax.ws.rs.Path

import akka.http.scaladsl.marshalling.ToResponseMarshallable
import akka.http.scaladsl.server.Route
import com.wavesplatform.settings.RestAPISettings
import com.wavesplatform.state2.reader.StateReader
import io.swagger.annotations._
import play.api.libs.json._
import scorex.account.{Account, PublicKeyAccount}
import scorex.consensus.nxt.WavesConsensusModule
import scorex.crypto.EllipticCurveImpl
import scorex.crypto.encode.Base58
import scorex.transaction.TransactionModule
import scorex.wallet.Wallet

import scala.util.{Failure, Success, Try}

@Path("/addresses")
@Api(value = "/addresses/", description = "Info about wallet's accounts and other calls about addresses")
case class AddressApiRoute(settings: RestAPISettings, wallet: Wallet, state: StateReader, consensusModule: WavesConsensusModule, transactionModule: TransactionModule) extends ApiRoute {
  import AddressApiRoute._

  val MaxAddressesPerRequest = 1000

  override lazy val route =
    pathPrefix("addresses") {
<<<<<<< HEAD
      validate ~ seed ~ balance ~ balanceWithConfirmations ~ verify ~ sign ~ deleteAddress ~ verifyText ~
=======
      validate ~ seed ~ balanceWithConfirmations ~ balanceDetails ~ balance ~ verify ~ sign ~ deleteAddress ~ verifyText ~
>>>>>>> a6a107de
        signText ~ seq ~ publicKey ~ effectiveBalance ~ effectiveBalanceWithConfirmations
    } ~ root ~ create

  @Path("/{address}")
  @ApiOperation(value = "Delete", notes = "Remove the account with address {address} from the wallet", httpMethod = "DELETE")
  @ApiImplicitParams(Array(
    new ApiImplicitParam(name = "address", value = "Address", required = true, dataType = "string", paramType = "path")
  ))
  def deleteAddress: Route = path(Segment) { address =>
    (delete & withAuth) {
      if (Account.fromString(address).isLeft) {
        complete(InvalidAddress)
      } else {
        val deleted = wallet.findWallet(address).exists(account =>
          wallet.deleteAccount(account))
        complete(Json.obj("deleted" -> deleted))
      }
    }
  }

  @Path("/sign/{address}")
  @ApiOperation(value = "Sign", notes = "Sign a message with a private key associated with {address}", httpMethod = "POST")
  @ApiImplicitParams(Array(
    new ApiImplicitParam(name = "message", value = "Message to sign as a plain string", required = true, paramType = "body", dataType = "string"),
    new ApiImplicitParam(name = "address", value = "Address", required = true, dataType = "string", paramType = "path")
  ))
  @ApiResponses(Array(
    new ApiResponse(code = 200, message = "Json with error or json like {\"message\": \"Base58-encoded\",\"publickey\": \"Base58-encoded\", \"signature\": \"Base58-encoded\"}")
  ))
  def sign: Route = {
    path("sign" / Segment) { address =>
      signPath(address, encode = true)
    }
  }

  @Path("/signText/{address}")
  @ApiOperation(value = "Sign", notes = "Sign a message with a private key associated with {address}", httpMethod = "POST")
  @ApiImplicitParams(Array(
    new ApiImplicitParam(name = "message", value = "Message to sign as a plain string", required = true, paramType = "body", dataType = "string"),
    new ApiImplicitParam(name = "address", value = "Address", required = true, dataType = "string", paramType = "path")
  ))
  @ApiResponses(Array(
    new ApiResponse(code = 200, message = "Json with error or json like {\"message\": \"plain text\",\"publickey\": \"Base58-encoded\", \"signature\": \"Base58-encoded\"}")
  ))
  def signText: Route = {
    path("signText" / Segment) { address =>
      signPath(address, encode = false)
    }
  }

  @Path("/verify/{address}")
  @ApiOperation(value = "Verify", notes = "Check a signature of a message signed by an account", httpMethod = "POST")
  @ApiImplicitParams(Array(
    new ApiImplicitParam(name = "address", value = "Address", required = true, dataType = "string", paramType = "path"),
    new ApiImplicitParam(
      name = "body",
      value = "Json with data",
      required = true,
      paramType = "body",
      dataType = "scorex.api.http.SignedMessage",
      defaultValue = "{\n\t\"message\":\"Base58-encoded message\",\n\t\"signature\":\"Base58-encoded signature\",\n\t\"publickey\":\"Base58-encoded public key\"\n}"
    )
  ))
  def verify: Route = {
    path("verify" / Segment) { address =>
      verifyPath(address, decode = true)
    }
  }

  @Path("/verifyText/{address}")
  @ApiOperation(value = "Verify text", notes = "Check a signature of a message signed by an account", httpMethod = "POST")
  @ApiImplicitParams(Array(
    new ApiImplicitParam(name = "address", value = "Address", required = true, dataType = "string", paramType = "path"),
    new ApiImplicitParam(
      name = "body",
      value = "Json with data",
      required = true,
      paramType = "body",
      dataType = "scorex.api.http.SignedMessage",
      defaultValue = "{\n\t\"message\":\"Plain message\",\n\t\"signature\":\"Base58-encoded signature\",\n\t\"publickey\":\"Base58-encoded public key\"\n}"
    )
  ))
  def verifyText: Route = path("verifyText" / Segment) { address =>
    verifyPath(address, decode = false)
  }

  @Path("/balance/{address}")
  @ApiOperation(value = "Balance", notes = "Account's balance", httpMethod = "GET")
  @ApiImplicitParams(Array(
    new ApiImplicitParam(name = "address", value = "Address", required = true, dataType = "string", paramType = "path")
  ))
  def balance: Route = (path("balance" / Segment) & get) { address =>
    complete(balanceJson(address, 0))
  }

<<<<<<< HEAD
=======
  @Path("/balance/details/{address}")
  @ApiOperation(value = "Details for balance", notes = "Account's balances", httpMethod = "GET")
  @ApiImplicitParams(Array(
    new ApiImplicitParam(name = "address", value = "Address", required = true, dataType = "string", paramType = "path")
  ))
  def balanceDetails: Route = (path("balance" / "details" / Segment) & get) { address =>
    complete(Account.fromString(address).right.map(acc => {
      ToResponseMarshallable(balancesDetailsJson(acc))
    }).getOrElse(InvalidAddress))
  }

>>>>>>> a6a107de
  @Path("/balance/{address}/{confirmations}")
  @ApiOperation(value = "Confirmed balance", notes = "Balance of {address} after {confirmations}", httpMethod = "GET")
  @ApiImplicitParams(Array(
    new ApiImplicitParam(name = "address", value = "Address", required = true, dataType = "string", paramType = "path"),
    new ApiImplicitParam(name = "confirmations", value = "0", required = true, dataType = "integer", paramType = "path")
  ))
  def balanceWithConfirmations: Route = {
    (path("balance" / Segment / IntNumber) & get) { case (address, confirmations) =>
      complete(balanceJson(address, confirmations))
    }
  }

<<<<<<< HEAD
=======

>>>>>>> a6a107de
  @Path("/effectiveBalance/{address}")
  @ApiOperation(value = "Balance", notes = "Account's balance", httpMethod = "GET")
  @ApiImplicitParams(Array(
    new ApiImplicitParam(name = "address", value = "Address", required = true, dataType = "string", paramType = "path")
  ))
  def effectiveBalance: Route = {
    path("effectiveBalance" / Segment) { address =>
      complete(effectiveBalanceJson(address, 0))
    }
  }

  @Path("/effectiveBalance/{address}/{confirmations}")
  @ApiOperation(value = "Confirmed balance", notes = "Balance of {address} after {confirmations}", httpMethod = "GET")
  @ApiImplicitParams(Array(
    new ApiImplicitParam(name = "address", value = "Address", required = true, dataType = "string", paramType = "path"),
    new ApiImplicitParam(name = "confirmations", value = "0", required = true, dataType = "integer", paramType = "path")
  ))
  def effectiveBalanceWithConfirmations: Route = {
    path("effectiveBalance" / Segment / IntNumber) { case (address, confirmations) =>
      complete(
        effectiveBalanceJson(address, confirmations)
      )
    }
  }

  @Path("/seed/{address}")
  @ApiOperation(value = "Seed", notes = "Export seed value for the {address}", httpMethod = "GET")
  @ApiImplicitParams(Array(
    new ApiImplicitParam(name = "address", value = "Address", required = true, dataType = "string", paramType = "path")
  ))
  def seed: Route = {
    (path("seed" / Segment) & get & withAuth) { address =>
      complete(for {
        pk <- wallet.findWallet(address)
        seed <- wallet.exportAccountSeed(pk)
      } yield Json.obj("address" -> address, "seed" -> Base58.encode(seed))
      )
    }
  }

  @Path("/validate/{address}")
  @ApiOperation(value = "Validate", notes = "Check whether address {address} is valid or not", httpMethod = "GET")
  @ApiImplicitParams(Array(
    new ApiImplicitParam(name = "address", value = "Address", required = true, dataType = "string", paramType = "path")
  ))
  def validate: Route = (path("validate" / Segment) & get) { address =>
    complete(Validity(address, Account.fromString(address).isRight))
  }

  @Path("/")
  @ApiOperation(value = "Addresses", notes = "Get wallet accounts addresses", httpMethod = "GET")
  def root: Route = (path("addresses") & get) {
    val accounts = wallet.privateKeyAccounts()
    val json = JsArray(accounts.map(a => JsString(a.address)))
    complete(json)
  }

  @Path("/seq/{from}/{to}")
  @ApiOperation(value = "Seq", notes = "Get wallet accounts addresses", httpMethod = "GET")
  @ApiImplicitParams(Array(
    new ApiImplicitParam(name = "from", value = "Start address", required = true, dataType = "integer", paramType = "path"),
    new ApiImplicitParam(name = "to", value = "address", required = true, dataType = "integer", paramType = "path")
  ))
  def seq: Route = {
    (path("seq" / IntNumber / IntNumber) & get) { case (start, end) =>
      if (start >= 0 && end >= 0 && start - end < MaxAddressesPerRequest) {
        val json = JsArray(
          wallet.privateKeyAccounts().map(a => JsString(a.address)).slice(start, end)
        )

        complete(json)
      } else complete(TooBigArrayAllocation)
    }
  }

  @Path("/")
  @ApiOperation(value = "Create", notes = "Create a new account in the wallet(if it exists)", httpMethod = "POST")
  def create: Route = (path("addresses") & post) {
    withAuth {
      wallet.generateNewAccount() match {
        case Some(pka) => complete(Json.obj("address" -> pka.address))
        case None => complete(Unknown)
      }
    }
  }

  private def balanceJson(address: String, confirmations: Int): ToResponseMarshallable = {
    Account.fromString(address).right.map(acc => ToResponseMarshallable(Balance(
      acc.address,
      confirmations,
<<<<<<< HEAD
      state.balanceWithConfirmations(acc, confirmations)
    )))
      .getOrElse(InvalidAddress)
=======
      state.accountPortfolio(acc).balance
    ))).getOrElse(InvalidAddress)
  }

  private def balancesDetailsJson(account: Account): BalanceDetails = {
    val portfolio = state.accountPortfolio(account)
    BalanceDetails(
      account.address,
      portfolio.balance,
      consensusModule.generatingBalance(account, state.height)(transactionModule),
      portfolio.balance - portfolio.leaseInfo.leaseOut,
      state.effectiveBalance(account))
>>>>>>> a6a107de
  }

  private def effectiveBalanceJson(address: String, confirmations: Int): ToResponseMarshallable = {
    Account.fromString(address).right.map(acc => ToResponseMarshallable(Balance(
      acc.address,
      confirmations,
      state.effectiveBalanceAtHeightWithConfirmations(acc, state.height, confirmations))))
      .getOrElse(InvalidAddress)
  }

  private def signPath(address: String, encode: Boolean) = (post & entity(as[String])) { message =>
    withAuth {
      val res = wallet.findWallet(address).map(pk => {
        val messageBytes = message.getBytes(StandardCharsets.UTF_8)
        val signature = EllipticCurveImpl.sign(pk, messageBytes)
        val msg = if (encode) Base58.encode(messageBytes) else message
        Signed(msg, Base58.encode(pk.publicKey), Base58.encode(signature))
      })
      complete(res)
    }
  }

  private def verifyPath(address: String, decode: Boolean) = withAuth {
    json[SignedMessage] { m =>
      if (Account.fromString(address).isLeft) {
        InvalidAddress
      } else {
        //DECODE SIGNATURE
        val msg: Try[Array[Byte]] = if (decode) Base58.decode(m.message) else Success(m.message.getBytes)
        verifySigned(msg, m.signature, m.publickey, address)
      }
    }
  }

  private def verifySigned(msg: Try[Array[Byte]], signature: String, publicKey: String, address: String) = {
    (msg, Base58.decode(signature), Base58.decode(publicKey)) match {
      case (Success(msgBytes), Success(signatureBytes), Success(pubKeyBytes)) =>
        val account = PublicKeyAccount(pubKeyBytes)
        val isValid = account.address == address && EllipticCurveImpl.verify(signatureBytes, msgBytes, pubKeyBytes)
        Right(Json.obj("valid" -> isValid))
      case _ => Left(InvalidMessage)
    }
  }

  @Path("/publicKey/{publicKey}")
  @ApiImplicitParams(Array(
    new ApiImplicitParam(name = "publicKey", value = "Public key Base58-encoded", required = true,
      paramType = "path", dataType = "string")
  ))
  @ApiOperation(value = "Address from Public Key", notes = "Generate a address from public key", httpMethod = "GET")
  def publicKey: Route = (path("publicKey" / Segment) & get) { publicKey =>
    Base58.decode(publicKey) match {
      case Success(pubKeyBytes) => {
        val account = Account.fromPublicKey(pubKeyBytes)
        complete(Json.obj("address" -> account.address))
      }
      case Failure(e) => complete(InvalidPublicKey)
    }
  }
}

object AddressApiRoute {

  case class Signed(message: String, publicKey: String, signature: String)

  implicit val signedFormat: Format[Signed] = Json.format

  case class Balance(address: String, confirmations: Int, balance: Long)

  implicit val balanceFormat: Format[Balance] = Json.format

  case class BalanceDetails(address: String, regular: Long, generating: Long, available: Long, effective: Long)

  implicit val balanceDetailsFormat: Format[BalanceDetails] = Json.format

  case class Validity(address: String, valid: Boolean)

  implicit val validityFormat: Format[Validity] = Json.format
}<|MERGE_RESOLUTION|>--- conflicted
+++ resolved
@@ -27,11 +27,7 @@
 
   override lazy val route =
     pathPrefix("addresses") {
-<<<<<<< HEAD
-      validate ~ seed ~ balance ~ balanceWithConfirmations ~ verify ~ sign ~ deleteAddress ~ verifyText ~
-=======
-      validate ~ seed ~ balanceWithConfirmations ~ balanceDetails ~ balance ~ verify ~ sign ~ deleteAddress ~ verifyText ~
->>>>>>> a6a107de
+      validate ~ seed ~ balanceWithConfirmations ~ balanceDetails ~ balance ~ balanceWithConfirmations ~ verify ~ sign ~ deleteAddress ~ verifyText ~
         signText ~ seq ~ publicKey ~ effectiveBalance ~ effectiveBalanceWithConfirmations
     } ~ root ~ create
 
@@ -127,8 +123,6 @@
     complete(balanceJson(address, 0))
   }
 
-<<<<<<< HEAD
-=======
   @Path("/balance/details/{address}")
   @ApiOperation(value = "Details for balance", notes = "Account's balances", httpMethod = "GET")
   @ApiImplicitParams(Array(
@@ -140,7 +134,6 @@
     }).getOrElse(InvalidAddress))
   }
 
->>>>>>> a6a107de
   @Path("/balance/{address}/{confirmations}")
   @ApiOperation(value = "Confirmed balance", notes = "Balance of {address} after {confirmations}", httpMethod = "GET")
   @ApiImplicitParams(Array(
@@ -153,10 +146,7 @@
     }
   }
 
-<<<<<<< HEAD
-=======
-
->>>>>>> a6a107de
+
   @Path("/effectiveBalance/{address}")
   @ApiOperation(value = "Balance", notes = "Account's balance", httpMethod = "GET")
   @ApiImplicitParams(Array(
@@ -247,12 +237,7 @@
     Account.fromString(address).right.map(acc => ToResponseMarshallable(Balance(
       acc.address,
       confirmations,
-<<<<<<< HEAD
       state.balanceWithConfirmations(acc, confirmations)
-    )))
-      .getOrElse(InvalidAddress)
-=======
-      state.accountPortfolio(acc).balance
     ))).getOrElse(InvalidAddress)
   }
 
@@ -264,7 +249,6 @@
       consensusModule.generatingBalance(account, state.height)(transactionModule),
       portfolio.balance - portfolio.leaseInfo.leaseOut,
       state.effectiveBalance(account))
->>>>>>> a6a107de
   }
 
   private def effectiveBalanceJson(address: String, confirmations: Int): ToResponseMarshallable = {
