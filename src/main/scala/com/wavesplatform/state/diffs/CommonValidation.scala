package com.wavesplatform.state.diffs

import cats._
import com.wavesplatform.account.Address
import com.wavesplatform.features.FeatureProvider._
import com.wavesplatform.features.{BlockchainFeature, BlockchainFeatures}
import com.wavesplatform.lang.Version._
import com.wavesplatform.settings.FunctionalitySettings
import com.wavesplatform.state._
import com.wavesplatform.transaction.ValidationError._
import com.wavesplatform.transaction.{smart, _}
import com.wavesplatform.transaction.assets._
import com.wavesplatform.transaction.assets.exchange._
import com.wavesplatform.transaction.lease._
import com.wavesplatform.transaction.smart.{ContractInvocationTransaction, SetScriptTransaction}
import com.wavesplatform.transaction.transfer._

import scala.util.{Left, Right}

object CommonValidation {

  val ScriptExtraFee = 400000L
  val FeeUnit        = 100000

  val FeeConstants: Map[Byte, Long] = Map(
    GenesisTransaction.typeId                  -> 0,
    PaymentTransaction.typeId                  -> 1,
    IssueTransaction.typeId                    -> 1000,
    ReissueTransaction.typeId                  -> 1000,
    BurnTransaction.typeId                     -> 1,
    TransferTransaction.typeId                 -> 1,
    MassTransferTransaction.typeId             -> 1,
    LeaseTransaction.typeId                    -> 1,
    LeaseCancelTransaction.typeId              -> 1,
    ExchangeTransaction.typeId                 -> 3,
    CreateAliasTransaction.typeId              -> 1,
    DataTransaction.typeId                     -> 1,
    SetScriptTransaction.typeId                -> 10,
    SponsorFeeTransaction.typeId               -> 1000,
    SetAssetScriptTransaction.typeId           -> (1000 - 4),
    smart.ContractInvocationTransaction.typeId -> 5
  )

  def disallowSendingGreaterThanBalance[T <: Transaction](blockchain: Blockchain,
                                                          settings: FunctionalitySettings,
                                                          blockTime: Long,
                                                          tx: T): Either[ValidationError, T] =
    if (blockTime >= settings.allowTemporaryNegativeUntil) {
      def checkTransfer(sender: Address, assetId: Option[AssetId], amount: Long, feeAssetId: Option[AssetId], feeAmount: Long) = {
        val amountDiff = assetId match {
          case Some(aid) => Portfolio(0, LeaseBalance.empty, Map(aid -> -amount))
          case None      => Portfolio(-amount, LeaseBalance.empty, Map.empty)
        }
        val feeDiff = feeAssetId match {
          case Some(aid) => Portfolio(0, LeaseBalance.empty, Map(aid -> -feeAmount))
          case None      => Portfolio(-feeAmount, LeaseBalance.empty, Map.empty)
        }

        val spendings       = Monoid.combine(amountDiff, feeDiff)
        val oldWavesBalance = blockchain.balance(sender, None)

        val newWavesBalance = oldWavesBalance + spendings.balance
        if (newWavesBalance < 0) {
          Left(
            GenericError(
              "Attempt to transfer unavailable funds: Transaction application leads to " +
                s"negative waves balance to (at least) temporary negative state, current balance equals $oldWavesBalance, " +
                s"spends equals ${spendings.balance}, result is $newWavesBalance"))
        } else {
          val balanceError = spendings.assets.collectFirst {
            case (aid, delta) if delta < 0 && blockchain.balance(sender, Some(aid)) + delta < 0 =>
              val availableBalance = blockchain.balance(sender, Some(aid))
              GenericError(
                "Attempt to transfer unavailable funds: Transaction application leads to negative asset " +
                  s"'$aid' balance to (at least) temporary negative state, current balance is $availableBalance, " +
                  s"spends equals $delta, result is ${availableBalance + delta}")
          }
          balanceError.fold[Either[ValidationError, T]](Right(tx))(Left(_))
        }
      }

      tx match {
        case ptx: PaymentTransaction if blockchain.balance(ptx.sender, None) < (ptx.amount + ptx.fee) =>
          Left(
            GenericError(
              "Attempt to pay unavailable funds: balance " +
                s"${blockchain.balance(ptx.sender, None)} is less than ${ptx.amount + ptx.fee}"))
        case ttx: TransferTransaction     => checkTransfer(ttx.sender, ttx.assetId, ttx.amount, ttx.feeAssetId, ttx.fee)
        case mtx: MassTransferTransaction => checkTransfer(mtx.sender, mtx.assetId, mtx.transfers.map(_.amount).sum, None, mtx.fee)
        case _                            => Right(tx)
      }
    } else Right(tx)

  def disallowDuplicateIds[T <: Transaction](blockchain: Blockchain,
                                             settings: FunctionalitySettings,
                                             height: Int,
                                             tx: T): Either[ValidationError, T] = tx match {
    case _: PaymentTransaction => Right(tx)
    case _ =>
      val id = tx.id()
      Either.cond(!blockchain.containsTransaction(tx), tx, AlreadyInTheState(id, blockchain.transactionInfo(id).get._1))
  }

  def disallowBeforeActivationTime[T <: Transaction](blockchain: Blockchain, height: Int, tx: T): Either[ValidationError, T] = {

    def activationBarrier(b: BlockchainFeature, msg: Option[String] = None) =
      Either.cond(
        blockchain.isFeatureActivated(b, height),
        tx,
        ValidationError.ActivationError(msg.getOrElse(tx.getClass.getSimpleName) + " has not been activated yet")
      )

    tx match {
      case _: BurnTransactionV1        => Right(tx)
      case _: PaymentTransaction       => Right(tx)
      case _: GenesisTransaction       => Right(tx)
      case _: TransferTransactionV1    => Right(tx)
      case _: IssueTransactionV1       => Right(tx)
      case _: ReissueTransactionV1     => Right(tx)
      case _: ExchangeTransactionV1    => Right(tx)
      case _: ExchangeTransactionV2    => activationBarrier(BlockchainFeatures.SmartAccountTrading)
      case _: LeaseTransactionV1       => Right(tx)
      case _: LeaseCancelTransactionV1 => Right(tx)
      case _: CreateAliasTransactionV1 => Right(tx)
      case _: MassTransferTransaction  => activationBarrier(BlockchainFeatures.MassTransfer)
      case _: DataTransaction          => activationBarrier(BlockchainFeatures.DataTransaction)
      case sst: SetScriptTransaction =>
        sst.script.map(_.version) match {
<<<<<<< HEAD
          case Some(ExprV1) | None => activationBarrier(BlockchainFeatures.SmartAccounts)
          case Some(ExprV2)        => activationBarrier(BlockchainFeatures.SmartAccountTrading, Some("Script version 2"))
          case Some(ContractV)        => activationBarrier(BlockchainFeatures.Ride4DApps)
=======
          case Some(v) if ((v == V1 || v == V2) && sst.script.exists(_.containsBlockV2.value)) =>
            activationBarrier(BlockchainFeatures.Ride4DApps, Some("Ride4DApps has not been activated yet"))
          case Some(V1) | None => activationBarrier(BlockchainFeatures.SmartAccounts)
          case Some(V2)        => activationBarrier(BlockchainFeatures.SmartAccountTrading, Some("Script version 2"))
          case Some(V3)        => activationBarrier(BlockchainFeatures.Ride4DApps, Some("Ride4DApps has not been activated yet"))
>>>>>>> 84246b2c
          case Some(v)         => Left(GenericError(s"Bad script version $v"))
        }
      case _: TransferTransactionV2 => activationBarrier(BlockchainFeatures.SmartAccounts)
      case it: IssueTransactionV2   => activationBarrier(if (it.script.isEmpty) BlockchainFeatures.SmartAccounts else BlockchainFeatures.SmartAssets)
      case it: SetAssetScriptTransaction =>
        if (it.script.isEmpty) {
          Left(GenericError("Cannot set empty script"))
        } else {
          activationBarrier(BlockchainFeatures.SmartAssets)
        }
      case _: ReissueTransactionV2          => activationBarrier(BlockchainFeatures.SmartAccounts)
      case _: BurnTransactionV2             => activationBarrier(BlockchainFeatures.SmartAccounts)
      case _: LeaseTransactionV2            => activationBarrier(BlockchainFeatures.SmartAccounts)
      case _: LeaseCancelTransactionV2      => activationBarrier(BlockchainFeatures.SmartAccounts)
      case _: CreateAliasTransactionV2      => activationBarrier(BlockchainFeatures.SmartAccounts)
      case _: SponsorFeeTransaction         => activationBarrier(BlockchainFeatures.FeeSponsorship)
      case _: ContractInvocationTransaction => activationBarrier(BlockchainFeatures.Ride4DApps)
      case _                                => Left(GenericError("Unknown transaction must be explicitly activated"))
    }
  }

  def disallowTxFromFuture[T <: Transaction](settings: FunctionalitySettings, time: Long, tx: T): Either[ValidationError, T] = {
    val allowTransactionsFromFutureByTimestamp = tx.timestamp < settings.allowTransactionsFromFutureUntil
    if (!allowTransactionsFromFutureByTimestamp && tx.timestamp - time > settings.maxTransactionTimeForwardOffset.toMillis)
      Left(Mistiming(s"""Transaction timestamp ${tx.timestamp}
       |is more than ${settings.maxTransactionTimeForwardOffset.toMillis}ms in the future
       |relative to block timestamp $time""".stripMargin.replaceAll("\n", " ")))
    else Right(tx)
  }

  def disallowTxFromPast[T <: Transaction](settings: FunctionalitySettings, prevBlockTime: Option[Long], tx: T): Either[ValidationError, T] =
    prevBlockTime match {
      case Some(t) if (t - tx.timestamp) > settings.maxTransactionTimeBackOffset.toMillis =>
        Left(Mistiming(s"""Transaction timestamp ${tx.timestamp}
         |is more than ${settings.maxTransactionTimeBackOffset.toMillis}ms in the past
         |relative to previous block timestamp $prevBlockTime""".stripMargin.replaceAll("\n", " ")))
      case _ => Right(tx)
    }

  private def feeInUnits(blockchain: Blockchain, height: Int, tx: Transaction): Either[ValidationError, Long] = {
    FeeConstants
      .get(tx.builder.typeId)
      .map { baseFee =>
        tx match {
          case tx: MassTransferTransaction =>
            baseFee + (tx.transfers.size + 1) / 2
          case tx: DataTransaction =>
            val base = if (blockchain.isFeatureActivated(BlockchainFeatures.SmartAccounts, height)) tx.bodyBytes() else tx.bytes()
            baseFee + (base.length - 1) / 1024
          case _ => baseFee
        }
      }
      .toRight(UnsupportedTransactionType)
  }

  def getMinFee(blockchain: Blockchain,
                fs: FunctionalitySettings,
                height: Int,
                tx: Transaction): Either[ValidationError, (Option[AssetId], Long, Long)] = {
    type FeeInfo = (Option[(AssetId, AssetDescription)], Long)

    def feeAfterSponsorship(txAsset: Option[AssetId]): Either[ValidationError, FeeInfo] =
      if (height < Sponsorship.sponsoredFeesSwitchHeight(blockchain, fs)) {
        // This could be true for private blockchains
        feeInUnits(blockchain, height, tx).map(x => (None, x * FeeUnit))
      } else
        for {
          feeInUnits <- feeInUnits(blockchain, height, tx)
          r <- txAsset match {
            case None => Right((None, feeInUnits * FeeUnit))
            case Some(assetId) =>
              for {
                assetInfo <- blockchain.assetDescription(assetId).toRight(GenericError(s"Asset $assetId does not exist, cannot be used to pay fees"))
                wavesFee <- Either.cond(
                  assetInfo.sponsorship > 0,
                  feeInUnits * FeeUnit,
                  GenericError(s"Asset $assetId is not sponsored, cannot be used to pay fees")
                )
              } yield (Some((assetId, assetInfo)), wavesFee)
          }
        } yield r

    def isSmartToken(input: FeeInfo): Boolean = input._1.map(_._1).flatMap(blockchain.assetDescription).exists(_.script.isDefined)

    def feeAfterSmartTokens(inputFee: FeeInfo): Either[ValidationError, FeeInfo] = {
      val (feeAssetInfo, feeAmount) = inputFee
      val assetsCount = tx match {
        case tx: ExchangeTransaction => tx.checkedAssets().count(blockchain.hasAssetScript) /* *3 if we deside to check orders and transaction */
        case _                       => tx.checkedAssets().count(blockchain.hasAssetScript)
      }
      if (isSmartToken(inputFee)) {
        //Left(GenericError("Using smart asset for sponsorship is disabled."))
        Right { (feeAssetInfo, feeAmount + ScriptExtraFee * (1 + assetsCount)) }
      } else {
        Right { (feeAssetInfo, feeAmount + ScriptExtraFee * assetsCount) }
      }
    }

    def smartAccountScriptsCount: Int = tx match {
      case tx: Transaction with Authorized => cond(blockchain.hasScript(tx.sender))(1, 0)
      case _                               => 0
    }

    def feeAfterSmartAccounts(inputFee: FeeInfo): Either[ValidationError, FeeInfo] = Right {
      val extraFee                  = smartAccountScriptsCount * ScriptExtraFee
      val (feeAssetInfo, feeAmount) = inputFee
      (feeAssetInfo, feeAmount + extraFee)
    }

    feeAfterSponsorship(tx.assetFee._1)
      .flatMap(feeAfterSmartTokens)
      .flatMap(feeAfterSmartAccounts)
      .map {
        case (Some((assetId, assetInfo)), amountInWaves) =>
          (Some(assetId), Sponsorship.fromWaves(amountInWaves, assetInfo.sponsorship), amountInWaves)
        case (None, amountInWaves) => (None, amountInWaves, amountInWaves)
      }
  }

  def checkFee(blockchain: Blockchain, fs: FunctionalitySettings, height: Int, tx: Transaction): Either[ValidationError, Unit] = {
    if (height >= Sponsorship.sponsoredFeesSwitchHeight(blockchain, fs)) {
      for {
        minAFee <- getMinFee(blockchain, fs, height, tx)
        minWaves   = minAFee._3
        minFee     = minAFee._2
        feeAssetId = minAFee._1
        _ <- Either.cond(
          minFee <= tx.assetFee._2,
          (),
          GenericError(
            s"Fee in ${feeAssetId.fold("WAVES")(_.toString)} for ${tx.builder.classTag} does not exceed minimal value of $minWaves WAVES: ${tx.assetFee._2}")
        )
      } yield ()
    } else {
      Either.cond(tx.assetFee._2 > 0 || !tx.isInstanceOf[Authorized], (), GenericError(s"Fee must be positive."))
    }
  }

  def cond[A](c: Boolean)(a: A, b: A): A = if (c) a else b
}<|MERGE_RESOLUTION|>--- conflicted
+++ resolved
@@ -126,17 +126,11 @@
       case _: DataTransaction          => activationBarrier(BlockchainFeatures.DataTransaction)
       case sst: SetScriptTransaction =>
         sst.script.map(_.version) match {
-<<<<<<< HEAD
+          case Some(v) if (v == ExprV1 || v == ExprV2) && sst.script.exists(_.containsBlockV2.value) =>
+            activationBarrier(BlockchainFeatures.Ride4DApps, Some("Ride4DApps has not been activated yet"))
           case Some(ExprV1) | None => activationBarrier(BlockchainFeatures.SmartAccounts)
           case Some(ExprV2)        => activationBarrier(BlockchainFeatures.SmartAccountTrading, Some("Script version 2"))
-          case Some(ContractV)        => activationBarrier(BlockchainFeatures.Ride4DApps)
-=======
-          case Some(v) if ((v == V1 || v == V2) && sst.script.exists(_.containsBlockV2.value)) =>
-            activationBarrier(BlockchainFeatures.Ride4DApps, Some("Ride4DApps has not been activated yet"))
-          case Some(V1) | None => activationBarrier(BlockchainFeatures.SmartAccounts)
-          case Some(V2)        => activationBarrier(BlockchainFeatures.SmartAccountTrading, Some("Script version 2"))
-          case Some(V3)        => activationBarrier(BlockchainFeatures.Ride4DApps, Some("Ride4DApps has not been activated yet"))
->>>>>>> 84246b2c
+          case Some(ContractV)        => activationBarrier(BlockchainFeatures.Ride4DApps, Some("Ride4DApps has not been activated yet"))
           case Some(v)         => Left(GenericError(s"Bad script version $v"))
         }
       case _: TransferTransactionV2 => activationBarrier(BlockchainFeatures.SmartAccounts)
