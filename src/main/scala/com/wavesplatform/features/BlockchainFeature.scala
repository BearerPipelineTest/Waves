package com.wavesplatform.features

case class BlockchainFeature private (id: Short, description: String)

object BlockchainFeatures {

<<<<<<< HEAD
  val SmallerMinimalGeneratingBalance = BlockchainFeature(1)
  val NG = BlockchainFeature(2)
  val MassTransfer = BlockchainFeature(3)
  val SmartAccounts = BlockchainFeature(4)
  val FairPOS = BlockchainFeature(5)

  val implemented: Set[Short] = Set(SmallerMinimalGeneratingBalance, NG, MassTransfer, SmartAccounts, FairPOS).map(_.id)
=======
  val SmallerMinimalGeneratingBalance = BlockchainFeature(1, "Minimum Generating Balance of 1000 WAVES")
  val NG                              = BlockchainFeature(2, "NG Protocol")
  val MassTransfer                    = BlockchainFeature(3, "Mass Transfer Transaction")
  val SmartAccounts                   = BlockchainFeature(4, "Smart Accounts")
  val DataTransaction                 = BlockchainFeature(5, "Data Transaction")

  private val dict = Seq(SmallerMinimalGeneratingBalance, NG, MassTransfer, /*SmartAccounts, */ DataTransaction)
    .map(f => f.id -> f)
    .toMap
>>>>>>> b924361c

  val implemented: Set[Short] = dict.keySet

  def feature(id: Short) = dict(id)
}<|MERGE_RESOLUTION|>--- conflicted
+++ resolved
@@ -4,15 +4,6 @@
 
 object BlockchainFeatures {
 
-<<<<<<< HEAD
-  val SmallerMinimalGeneratingBalance = BlockchainFeature(1)
-  val NG = BlockchainFeature(2)
-  val MassTransfer = BlockchainFeature(3)
-  val SmartAccounts = BlockchainFeature(4)
-  val FairPOS = BlockchainFeature(5)
-
-  val implemented: Set[Short] = Set(SmallerMinimalGeneratingBalance, NG, MassTransfer, SmartAccounts, FairPOS).map(_.id)
-=======
   val SmallerMinimalGeneratingBalance = BlockchainFeature(1, "Minimum Generating Balance of 1000 WAVES")
   val NG                              = BlockchainFeature(2, "NG Protocol")
   val MassTransfer                    = BlockchainFeature(3, "Mass Transfer Transaction")
@@ -22,7 +13,6 @@
   private val dict = Seq(SmallerMinimalGeneratingBalance, NG, MassTransfer, /*SmartAccounts, */ DataTransaction)
     .map(f => f.id -> f)
     .toMap
->>>>>>> b924361c
 
   val implemented: Set[Short] = dict.keySet
 
