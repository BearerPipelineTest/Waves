--- conflicted
+++ resolved
@@ -11,11 +11,9 @@
 import com.wavesplatform.matcher.error._
 import com.wavesplatform.matcher.market.OrderBookActor.MarketStatus
 import com.wavesplatform.matcher.smart.MatcherScriptRunner
-import com.wavesplatform.matcher.util._
 import com.wavesplatform.metrics.TimerExt
 import com.wavesplatform.settings.DeviationsSettings
 import com.wavesplatform.settings.fee.AssetType
-import com.wavesplatform.settings.fee.AssetType.AssetType
 import com.wavesplatform.settings.fee.OrderFeeSettings._
 import com.wavesplatform.state._
 import com.wavesplatform.transaction.Asset.{IssuedAsset, Waves}
@@ -144,94 +142,116 @@
     cond(negativeBalances.isEmpty, order, MatcherError.BalanceNotEnough(requiredForOrder, available))
   }
 
-  private[matcher] def getValidFeeAsset(order: Order, assetType: AssetType): Asset = assetType match {
-    case AssetType.AMOUNT    => order.assetPair.amountAsset
-    case AssetType.PRICE     => order.assetPair.priceAsset
-    case AssetType.RECEIVING => order.getReceiveAssetId
-    case AssetType.SPENDING  => order.getSpendAssetId
-  }
-
-  private[matcher] def getMinValidFee(order: Order, percentSettings: PercentSettings): Long = {
-    lazy val receiveAmount = order.getReceiveAmount(order.amount, order.price).explicitGet()
-    lazy val spentAmount   = order.getSpendAmount(order.amount, order.price).explicitGet()
-
-    val amountFactor = percentSettings.assetType match {
-      case AssetType.AMOUNT    => order.amount
-      case AssetType.PRICE     => if (order.orderType == OrderType.BUY) spentAmount else receiveAmount
-      case AssetType.RECEIVING => receiveAmount
-      case AssetType.SPENDING  => spentAmount
-    }
-
-    multiplyLongByDouble(amountFactor, percentSettings.minFee / 100)
-  }
-
-  def validateOrderFee(order: Order, orderFeeSettings: OrderFeeSettings): Result[Order] =
+  private[matcher] def getValidFeeAssetForSettings(order: Order, orderFeeSettings: OrderFeeSettings): Asset = orderFeeSettings match {
+    case _: FixedWavesSettings            => Waves
+    case FixedSettings(defaultAssetId, _) => defaultAssetId
+    case PercentSettings(assetType, _) =>
+      assetType match {
+        case AssetType.AMOUNT    => order.assetPair.amountAsset
+        case AssetType.PRICE     => order.assetPair.priceAsset
+        case AssetType.RECEIVING => order.getReceiveAssetId
+        case AssetType.SPENDING  => order.getSpendAssetId
+      }
+  }
+
+  private[matcher] def getMinValidFeeForSettings(order: Order, orderFeeSettings: OrderFeeSettings, matchPrice: Long, multiplier: Double = 1): Long = {
+
+    def multiplyLongByDoubleRoundUp(l: Long, d: Double): Long = (BigDecimal(l) * d).setScale(0, RoundingMode.HALF_UP).toLong
+
+    orderFeeSettings match {
+      case FixedWavesSettings(wavesMinFee) => wavesMinFee
+      case FixedSettings(_, fixedMinFee)   => fixedMinFee
+      case PercentSettings(assetType, minFeeInPercent) =>
+        lazy val receiveAmount = order.getReceiveAmount(order.amount, matchPrice).explicitGet()
+        lazy val spentAmount   = order.getSpendAmount(order.amount, matchPrice).explicitGet()
+
+        val amountFactor = assetType match {
+          case AssetType.AMOUNT    => order.amount
+          case AssetType.PRICE     => if (order.orderType == OrderType.BUY) spentAmount else receiveAmount
+          case AssetType.RECEIVING => receiveAmount
+          case AssetType.SPENDING  => spentAmount
+        }
+
+        multiplyLongByDoubleRoundUp(amountFactor, multiplier * minFeeInPercent / 100)
+    }
+  }
+
+  def validateOrderFeeWithDeviations(order: Order,
+                                     orderFeeSettings: OrderFeeSettings,
+                                     deviationSettings: DeviationsSettings,
+                                     marketStatus: Option[MarketStatus]): Result[Order] = {
     if (order.version < 3) lift(order)
     else {
-      lazy val requiredFeeAssetId: Asset = orderFeeSettings match {
-        case _: FixedWavesSettings            => Waves
-        case FixedSettings(defaultAssetId, _) => defaultAssetId
-        case PercentSettings(assetType, _)    => getValidFeeAsset(order, assetType)
-      }
-
-      lazy val requiredFee: Long = orderFeeSettings match {
-        case FixedWavesSettings(wavesMinFee)  => wavesMinFee
-        case FixedSettings(_, fixedMinFee)    => fixedMinFee
-        case percentSettings: PercentSettings => getMinValidFee(order, percentSettings)
-      }
-
-      lift(order)
-        .ensure(MatcherError.UnexpectedFeeAsset(requiredFeeAssetId, order.matcherFeeAssetId))(_.matcherFeeAssetId == requiredFeeAssetId)
-        .ensure(MatcherError.FeeNotEnough(requiredFee, order.matcherFee, requiredFeeAssetId))(_.matcherFee >= requiredFee)
-    }
-
-  def validateDeviations(order: Order, deviationSettings: DeviationsSettings, marketStatus: Option[MarketStatus]): Result[Order] = {
-
-    def multiplyLongByDouble(l: Long, d: Double): Long = (BigDecimal(l) * d).setScale(0, RoundingMode.HALF_DOWN).toLong
+
+      lazy val requiredFeeAsset: Asset = getValidFeeAssetForSettings(order, orderFeeSettings)
+      lazy val requiredFee: Long       = getMinValidFeeForSettings(order, orderFeeSettings, order.price)
+
+      lazy val validateFeeWithoutDeviation =
+        lift(order).ensure(MatcherError.FeeNotEnough(requiredFee, order.matcherFee, requiredFeeAsset))(_.matcherFee >= requiredFee)
+
+      lazy val validateFeeWithDeviation = orderFeeSettings match {
+        case percentSettings: PercentSettings =>
+          (for {
+            ms      <- marketStatus
+            bestBid <- ms.bestBid
+            bestAsk <- ms.bestAsk
+          } yield {
+
+            val minValidFeeWithDeviation = {
+              val matchedPrice = if (order.orderType == OrderType.BUY) bestAsk.price else bestBid.price
+              getMinValidFeeForSettings(order, percentSettings, matchedPrice, 1 - (deviationSettings.maxPriceFee / 100))
+            }
+
+            Either.cond(order.matcherFee >= minValidFeeWithDeviation, order, MatcherError.DeviantOrderMatcherFee(order, deviationSettings))
+
+          }) getOrElse validateFeeWithoutDeviation
+        case _ => validateFeeWithoutDeviation
+      }
+
+      for {
+        _ <- lift(order).ensure(MatcherError.UnexpectedFeeAsset(requiredFeeAsset, order.matcherFeeAssetId))(_.matcherFeeAssetId == requiredFeeAsset)
+        _ <- validateFeeWithDeviation
+      } yield order
+    }
+  }
+
+  def validatePriceDeviation(order: Order, deviationSettings: DeviationsSettings, marketStatus: Option[MarketStatus]): Result[Order] = {
+
+    def multiplyLongByDoubleRoundDown(l: Long, d: Double): Long = (BigDecimal(l) * d).setScale(0, RoundingMode.HALF_DOWN).toLong
 
     val validatePrice: (Double, Double) => Boolean = (subtractedPercent, addedPercent) => {
+
       val res = for {
         ms      <- marketStatus
         bestBid <- ms.bestBid
         bestAsk <- ms.bestAsk
       } yield {
 
-        val lowerBound = multiplyLongByDouble(bestBid.price, 1 - subtractedPercent)
-        val upperBound = multiplyLongByDouble(bestAsk.price, 1 + addedPercent)
+        val lowerBound = multiplyLongByDoubleRoundDown(bestBid.price, 1 - (subtractedPercent / 100))
+        val upperBound = multiplyLongByDoubleRoundDown(bestAsk.price, 1 + (addedPercent / 100))
 
         lowerBound <= order.price && order.price <= upperBound
       }
 
-      res.getOrElse(false)
-    }
-
-    for {
-      _ <- lift(order)
-        .ensure(MatcherError.DeviantOrderPrice(order, deviationSettings)) { _ =>
-          if (order.orderType == OrderType.BUY) validatePrice(deviationSettings.maxPriceProfit, deviationSettings.maxPriceLoss)
-          else validatePrice(deviationSettings.maxPriceLoss, deviationSettings.maxPriceProfit)
-        }
-    } yield order
-
+      res getOrElse true
+    }
+
+    lift(order).ensure(MatcherError.DeviantOrderPrice(order, deviationSettings)) { _ =>
+      if (order.orderType == OrderType.BUY) validatePrice(deviationSettings.maxPriceProfit, deviationSettings.maxPriceLoss)
+      else validatePrice(deviationSettings.maxPriceLoss, deviationSettings.maxPriceProfit)
+    }
   }
 
   def matcherSettingsAware(
       matcherPublicKey: PublicKeyAccount,
       blacklistedAddresses: Set[Address],
-<<<<<<< HEAD
-      blacklistedAssets: Set[AssetId],
+      blacklistedAssets: Set[IssuedAsset],
       orderFeeSettings: OrderFeeSettings,
       deviationSettings: DeviationsSettings,
       getMarketStatus: AssetPair => Option[MarketStatus]
   )(order: Order): Result[Order] = {
 
-    def validateBlacklistedAsset(assetId: Option[AssetId], e: AssetId => MatcherError): Result[Unit] =
-=======
-      blacklistedAssets: Set[IssuedAsset],
-      orderFeeSettings: OrderFeeSettings
-  )(order: Order): Result[Order] = {
     def validateBlacklistedAsset(assetId: Asset, e: IssuedAsset => MatcherError): Result[Unit] =
->>>>>>> cf1dae74
       assetId.fold(success)(x => cond(!blacklistedAssets(x), (), e(x)))
 
     for {
@@ -241,8 +261,8 @@
       _ <- validateBlacklistedAsset(order.assetPair.amountAsset, MatcherError.AmountAssetBlacklisted)
       _ <- validateBlacklistedAsset(order.assetPair.priceAsset, MatcherError.PriceAssetBlacklisted)
       _ <- validateBlacklistedAsset(order.matcherFeeAssetId, MatcherError.FeeAssetBlacklisted)
-      _ <- validateOrderFee(order, orderFeeSettings)
-      _ <- validateDeviations(order, deviationSettings, getMarketStatus(order.assetPair))
+      _ <- validateOrderFeeWithDeviations(order, orderFeeSettings, deviationSettings, getMarketStatus(order.assetPair))
+      _ <- validatePriceDeviation(order, deviationSettings, getMarketStatus(order.assetPair))
     } yield order
   }
 
