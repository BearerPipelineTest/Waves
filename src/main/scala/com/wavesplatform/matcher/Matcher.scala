package com.wavesplatform.matcher

import java.io.File
import java.util.concurrent.atomic.AtomicReference
import java.util.concurrent.{ConcurrentHashMap, Executors, TimeoutException}

import akka.actor.{ActorRef, ActorSystem, Props}
import akka.http.scaladsl.Http
import akka.http.scaladsl.Http.ServerBinding
import akka.pattern.{AskTimeoutException, gracefulStop}
import akka.stream.ActorMaterializer
import com.wavesplatform.account.{Address, PrivateKeyAccount, PublicKeyAccount}
import com.wavesplatform.api.http.CompositeHttpService
import com.wavesplatform.common.utils.EitherExt2
import com.wavesplatform.db._
import com.wavesplatform.matcher.Matcher.Status
import com.wavesplatform.matcher.api.{MatcherApiRoute, OrderBookSnapshotHttpCache}
import com.wavesplatform.matcher.market.OrderBookActor.MarketStatus
import com.wavesplatform.matcher.market.{MatcherActor, MatcherTransactionWriter, OrderBookActor}
import com.wavesplatform.matcher.model.{ExchangeTransactionCreator, OrderBook, OrderValidator}
import com.wavesplatform.matcher.queue._
import com.wavesplatform.network._
import com.wavesplatform.settings.WavesSettings
import com.wavesplatform.state.{Blockchain, VolumeAndFee}
import com.wavesplatform.transaction.Asset
import com.wavesplatform.transaction.Asset.{IssuedAsset, Waves}
import com.wavesplatform.transaction.assets.exchange.{AssetPair, Order}
import com.wavesplatform.utils.{ErrorStartingMatcher, ScorexLogging, Time, forceStopApplication}
import com.wavesplatform.utx.UtxPool
import com.wavesplatform.wallet.Wallet
import io.netty.channel.group.ChannelGroup
import monix.reactive.Observable

import scala.concurrent.duration._
import scala.concurrent.{Await, ExecutionContext, Future, Promise}
import scala.util.control.NonFatal
import scala.util.{Failure, Success}

class Matcher(actorSystem: ActorSystem,
              time: Time,
              utx: UtxPool,
              allChannels: ChannelGroup,
              blockchain: Blockchain,
              spendableBalanceChanged: Observable[(Address, Asset)],
              settings: WavesSettings,
              matcherPrivateKey: PrivateKeyAccount)
    extends ScorexLogging {

  import settings._

  private implicit val as: ActorSystem                 = actorSystem
  private implicit val materializer: ActorMaterializer = ActorMaterializer()
  import as.dispatcher

  private val status: AtomicReference[Status] = new AtomicReference(Status.Starting)
  private var currentOffset                   = -1L // Used only for REST API

  private val blacklistedAssets: Set[IssuedAsset] = matcherSettings.blacklistedAssets
    .map { assetName =>
      val asset = AssetPair
        .extractAssetId(assetName)
        .get

      asset match {
        case Waves              => throw new IllegalArgumentException("Can't blacklist the main coin")
        case a @ IssuedAsset(_) => a
      }
    }

  private val pairBuilder        = new AssetPairBuilder(settings.matcherSettings, blockchain)
  private val orderBookCache     = new ConcurrentHashMap[AssetPair, OrderBook.AggregatedSnapshot](1000, 0.9f, 10)
  private val transactionCreator = new ExchangeTransactionCreator(blockchain, matcherPrivateKey, matcherSettings.orderFee)

  private val orderBooks = new AtomicReference(Map.empty[AssetPair, Either[Unit, ActorRef]])
  private val orderBooksSnapshotCache = new OrderBookSnapshotHttpCache(
    matcherSettings.orderBookSnapshotHttpCache,
    time,
    p => Option(orderBookCache.get(p))
  )

  private val marketStatuses = new ConcurrentHashMap[AssetPair, MarketStatus](1000, 0.9f, 10)

  private def updateOrderBookCache(assetPair: AssetPair)(newSnapshot: OrderBook.AggregatedSnapshot): Unit = {
    orderBookCache.put(assetPair, newSnapshot)
    orderBooksSnapshotCache.invalidate(assetPair)
  }

  private def orderBookProps(pair: AssetPair, matcherActor: ActorRef): Props = OrderBookActor.props(
    matcherActor,
    addressActors,
    pair,
    updateOrderBookCache(pair),
    marketStatuses.put(pair, _),
    tx => exchangeTxPool.execute(() => if (utx.putIfNew(tx).isRight) allChannels.broadcastTx(tx)),
    matcherSettings,
    transactionCreator.createTransaction,
    time
  )

  private val matcherQueue: MatcherQueue = settings.matcherSettings.eventsQueue.tpe match {
    case "local" =>
      log.info("Events will be stored locally")
      new LocalMatcherQueue(settings.matcherSettings.eventsQueue.local, new LocalQueueStore(db), time)(actorSystem.dispatcher)

    case "kafka" =>
      log.info("Events will be stored in Kafka")
      new KafkaMatcherQueue(settings.matcherSettings.eventsQueue.kafka)(materializer)

    case x => throw new IllegalArgumentException(s"Unknown queue type: $x")
  }

  private val getMarketStatus: AssetPair => Option[MarketStatus] = p => Option(marketStatuses.get(p))

  private def validateOrder(o: Order) = {
    import com.wavesplatform.matcher.error._
    for {
      _ <- OrderValidator.matcherSettingsAware(matcherPublicKey, blacklistedAddresses, blacklistedAssets, matcherSettings)(o)
      _ <- OrderValidator.timeAware(time)(o)
<<<<<<< HEAD
      _ <- OrderValidator.marketAware(matcherSettings.orderFee, matcherSettings.deviation, getMarketStatus(o.assetPair))(o)
      _ <- OrderValidator.blockchainAware(blockchain,
                                          transactionCreator.createTransaction,
                                          matcherPublicKey.toAddress,
                                          time,
                                          matcherSettings.orderFee,
                                          matcherSettings.orderAmountRestrictions)(o)
      _ <- pairBuilder.validateAssetPair(o.assetPair).left.map(x => MatcherError.AssetPairCommonValidationFailed(x))
=======
      _ <- OrderValidator.blockchainAware(
        blockchain,
        transactionCreator.createTransaction,
        settings.matcherSettings.minOrderFee,
        matcherPublicKey.toAddress,
        time,
        matcherSettings.disableExtraFeeForScript
      )(o)
      _ <- pairBuilder.validateAssetPair(o.assetPair)
>>>>>>> 30d33c26
    } yield o
  }

  lazy val matcherApiRoutes: Seq[MatcherApiRoute] = Seq(
    MatcherApiRoute(
      pairBuilder,
      matcherPublicKey,
      matcher,
      addressActors,
      matcherQueue.storeEvent,
      p => Option(orderBooks.get()).flatMap(_.get(p)),
      getMarketStatus,
      validateOrder,
      orderBooksSnapshotCache,
      settings,
      () => status.get(),
      db,
      time,
      () => currentOffset,
<<<<<<< HEAD
=======
      () => matcherQueue.lastEventOffset,
>>>>>>> 30d33c26
      ExchangeTransactionCreator.minAccountFee(blockchain, matcherPublicKey.toAddress)
    )
  )

  lazy val matcherApiTypes: Set[Class[_]] = Set(
    classOf[MatcherApiRoute]
  )

  private val exchangeTxPool = ExecutionContext.fromExecutor(Executors.newSingleThreadExecutor())

  private val snapshotsRestore = Promise[Unit]()

  lazy val matcher: ActorRef = actorSystem.actorOf(
    MatcherActor.props(
      matcherSettings, {
        case Left(msg) =>
          log.error(s"Can't start matcher: $msg")
          forceStopApplication(ErrorStartingMatcher)

        case Right((self, oldestSnapshotOffset)) =>
          currentOffset = oldestSnapshotOffset
          snapshotsRestore.trySuccess(())
          matcherQueue.startConsume(
            oldestSnapshotOffset + 1,
            eventWithMeta => {
              log.debug(s"[offset=${eventWithMeta.offset}, ts=${eventWithMeta.timestamp}] Consumed ${eventWithMeta.event}")

              self ! eventWithMeta
              currentOffset = eventWithMeta.offset
            }
          )
      },
      orderBooks,
      orderBookProps,
      blockchain.assetDescription
    ),
    MatcherActor.name
  )

  private lazy val orderDb = OrderDB(matcherSettings, db)

  private lazy val addressActors =
    actorSystem.actorOf(
      Props(
        new AddressDirectory(
          spendableBalanceChanged,
          matcherSettings,
          address =>
            Props(
              new AddressActor(
                address,
                utx.spendableBalance(address, _),
                5.seconds,
                time,
                orderDb,
                id => blockchain.filledVolumeAndFee(id) != VolumeAndFee.empty,
                matcherQueue.storeEvent
              ))
        )),
      "addresses"
    )

  private lazy val blacklistedAddresses = settings.matcherSettings.blacklistedAddresses.map(Address.fromString(_).explicitGet())
  private lazy val matcherPublicKey     = PublicKeyAccount(matcherPrivateKey.publicKey)

  private lazy val db = openDB(matcherSettings.dataDir)

  @volatile var matcherServerBinding: ServerBinding = _

  def shutdown(): Unit = {
    log.info("Shutting down matcher")
    setStatus(Status.Stopping)

    Await.result(matcherServerBinding.unbind(), 10.seconds)

    val stopMatcherTimeout = 5.minutes
    matcherQueue.close(stopMatcherTimeout)

    orderBooksSnapshotCache.close()
    Await.result(gracefulStop(matcher, stopMatcherTimeout, MatcherActor.Shutdown), stopMatcherTimeout)
    materializer.shutdown()
    log.debug("Matcher's actor system has been shut down")
    db.close()
    log.debug("Matcher's database closed")
    log.info("Matcher shutdown successful")
  }

  private def checkDirectory(directory: File): Unit = if (!directory.exists()) {
    log.error(s"Failed to create directory '${directory.getPath}'")
    sys.exit(1)
  }

  def runMatcher(): Unit = {
    val journalDir  = new File(matcherSettings.journalDataDir)
    val snapshotDir = new File(matcherSettings.snapshotsDataDir)
    journalDir.mkdirs()
    snapshotDir.mkdirs()

    checkDirectory(journalDir)
    checkDirectory(snapshotDir)

    log.info(s"Starting matcher on: ${matcherSettings.bindAddress}:${matcherSettings.port} ...")

    val combinedRoute = CompositeHttpService(matcherApiTypes, matcherApiRoutes, restAPISettings).compositeRoute
    matcherServerBinding = Await.result(Http().bindAndHandle(combinedRoute, matcherSettings.bindAddress, matcherSettings.port), 5.seconds)

    log.info(s"Matcher bound to ${matcherServerBinding.localAddress}")

    actorSystem.actorOf(MatcherTransactionWriter.props(db, matcherSettings), MatcherTransactionWriter.name)

    val startGuard = for {
      _ <- waitSnapshotsRestored(settings.matcherSettings.snapshotsLoadingTimeout)
      deadline = settings.matcherSettings.startEventsProcessingTimeout.fromNow
      lastOffsetQueue <- getLastOffset(deadline)
      _ = log.info(s"Last queue offset is $lastOffsetQueue")
      _ <- waitOffsetReached(lastOffsetQueue, deadline)
    } yield ()

    startGuard.onComplete {
      case Success(_) => setStatus(Status.Working)
      case Failure(e) =>
        log.error(s"Can't start matcher: ${e.getMessage}", e)
        forceStopApplication(ErrorStartingMatcher)
    }
  }

  private def setStatus(newStatus: Status): Unit = {
    status.set(newStatus)
    log.info(s"Status now is $newStatus")
  }

  private def waitSnapshotsRestored(timeout: FiniteDuration): Future[Unit] = {
    val failure = Promise[Unit]()
    actorSystem.scheduler.scheduleOnce(timeout) {
      failure.failure(new TimeoutException("Can't restore snapshots in time"))
    }

    Future.firstCompletedOf[Unit](List(snapshotsRestore.future, failure.future))
  }

  private def getLastOffset(deadline: Deadline): Future[QueueEventWithMeta.Offset] = matcherQueue.lastEventOffset.recoverWith {
    case _: AskTimeoutException =>
      if (deadline.isOverdue()) Future.failed(new TimeoutException("Can't get last offset from queue"))
      else getLastOffset(deadline)
  }

  private def waitOffsetReached(lastQueueOffset: QueueEventWithMeta.Offset, deadline: Deadline): Future[Unit] = {
    val p = Promise[Unit]()

    def loop(): Unit = {
      if (currentOffset >= lastQueueOffset) p.trySuccess(())
      else if (deadline.isOverdue()) p.tryFailure(new TimeoutException("Can't process all events in time"))
      else actorSystem.scheduler.scheduleOnce(1.second)(loop())
    }

    loop()
    p.future
  }
}

object Matcher extends ScorexLogging {
  type StoreEvent = QueueEvent => Future[QueueEventWithMeta]

  def apply(actorSystem: ActorSystem,
            time: Time,
            wallet: Wallet,
            utx: UtxPool,
            allChannels: ChannelGroup,
            blockchain: Blockchain,
            spendableBalanceChanged: Observable[(Address, Asset)],
            settings: WavesSettings): Option[Matcher] =
    try {
      val privateKey = (for {
        address <- Address.fromString(settings.matcherSettings.account)
        pk      <- wallet.privateKeyAccount(address)
      } yield pk).explicitGet()

      val matcher = new Matcher(actorSystem, time, utx, allChannels, blockchain, spendableBalanceChanged, settings, privateKey)
      matcher.runMatcher()
      Some(matcher)
    } catch {
      case NonFatal(e) =>
        log.warn("Error starting matcher", e)
        forceStopApplication(ErrorStartingMatcher)
        None
    }

  sealed trait Status
  object Status {
    case object Starting extends Status
    case object Working  extends Status
    case object Stopping extends Status
  }
}<|MERGE_RESOLUTION|>--- conflicted
+++ resolved
@@ -116,7 +116,6 @@
     for {
       _ <- OrderValidator.matcherSettingsAware(matcherPublicKey, blacklistedAddresses, blacklistedAssets, matcherSettings)(o)
       _ <- OrderValidator.timeAware(time)(o)
-<<<<<<< HEAD
       _ <- OrderValidator.marketAware(matcherSettings.orderFee, matcherSettings.deviation, getMarketStatus(o.assetPair))(o)
       _ <- OrderValidator.blockchainAware(blockchain,
                                           transactionCreator.createTransaction,
@@ -125,17 +124,6 @@
                                           matcherSettings.orderFee,
                                           matcherSettings.orderAmountRestrictions)(o)
       _ <- pairBuilder.validateAssetPair(o.assetPair).left.map(x => MatcherError.AssetPairCommonValidationFailed(x))
-=======
-      _ <- OrderValidator.blockchainAware(
-        blockchain,
-        transactionCreator.createTransaction,
-        settings.matcherSettings.minOrderFee,
-        matcherPublicKey.toAddress,
-        time,
-        matcherSettings.disableExtraFeeForScript
-      )(o)
-      _ <- pairBuilder.validateAssetPair(o.assetPair)
->>>>>>> 30d33c26
     } yield o
   }
 
@@ -147,7 +135,7 @@
       addressActors,
       matcherQueue.storeEvent,
       p => Option(orderBooks.get()).flatMap(_.get(p)),
-      getMarketStatus,
+      p => Option(marketStatuses.get(p)),
       validateOrder,
       orderBooksSnapshotCache,
       settings,
@@ -155,10 +143,7 @@
       db,
       time,
       () => currentOffset,
-<<<<<<< HEAD
-=======
       () => matcherQueue.lastEventOffset,
->>>>>>> 30d33c26
       ExchangeTransactionCreator.minAccountFee(blockchain, matcherPublicKey.toAddress)
     )
   )
