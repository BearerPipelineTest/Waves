--- conflicted
+++ resolved
@@ -5,23 +5,14 @@
 import akka.actor.{Actor, ActorRef, PoisonPill, Props, SupervisorStrategy, Terminated}
 import akka.persistence.{PersistentActor, RecoveryCompleted, _}
 import com.google.common.base.Charsets
+import com.wavesplatform.matcher.MatcherSettings
 import com.wavesplatform.matcher.api.{DuringShutdown, OrderBookUnavailable}
 import com.wavesplatform.matcher.market.OrderBookActor._
-<<<<<<< HEAD
-import com.wavesplatform.state.{AssetDescription, ByteStr}
-import com.wavesplatform.transaction.AssetId
-import com.wavesplatform.transaction.assets.exchange.{AssetPair, Order}
-import com.wavesplatform.utils.ScorexLogging
-=======
-import com.wavesplatform.matcher.model.ExchangeTransactionCreator.CreateTransaction
-import com.wavesplatform.matcher.model.OrderBook
 import com.wavesplatform.matcher.queue.{QueueEvent, QueueEventWithMeta}
 import com.wavesplatform.state.{AssetDescription, ByteStr}
 import com.wavesplatform.transaction.AssetId
-import com.wavesplatform.transaction.assets.exchange.{AssetPair, ExchangeTransaction}
-import com.wavesplatform.utils.{ScorexLogging, Time}
-import com.wavesplatform.utx.UtxPool
->>>>>>> 25ce89d3
+import com.wavesplatform.transaction.assets.exchange.AssetPair
+import com.wavesplatform.utils.ScorexLogging
 import play.api.libs.json._
 import scorex.utils._
 
@@ -143,22 +134,10 @@
               x._2.right.exists(_ == ref)
             })
 
-<<<<<<< HEAD
-    case (assetPair: AssetPair, cancelOrder: CancelOrder) =>
-      runFor(assetPair)((sender, orderBook) => orderBook.tell(cancelOrder, sender))
-
-    case deleteOrder: DeleteOrderBookRequest =>
-      runFor(deleteOrder.assetPair) { (sender, ref) =>
-        ref.tell(deleteOrder, sender)
-        orderBooks.getAndUpdate(_.filterNot { x =>
-          x._2.right.exists(_ == ref)
-        })
-=======
             tradedPairs -= assetPair
             deleteMessages(lastSequenceNr)
             saveSnapshot(Snapshot(tradedPairs.keySet))
           }
->>>>>>> 25ce89d3
 
         case _ => runFor(request)((sender, orderBook) => orderBook.tell(request, sender))
       }
@@ -311,39 +290,21 @@
 }
 
 object MatcherActor {
-<<<<<<< HEAD
   def name: String = "matcher"
-
-  def props(orderBooks: AtomicReference[Map[AssetPair, Either[Unit, ActorRef]]],
-            assetDescription: ByteStr => Option[AssetDescription],
-            orderBookProps: (AssetPair, ActorRef) => Props): Props =
-    Props(new MatcherActor(orderBooks, orderBookProps, assetDescription))
-=======
-  def name = "matcher"
 
   def props(matcherSettings: MatcherSettings,
             recoveryCompletedWithCommandNr: (ActorRef, Long, Long) => Unit,
-            validateAssetPair: AssetPair => Either[String, AssetPair],
             orderBooks: AtomicReference[Map[AssetPair, Either[Unit, ActorRef]]],
-            updateSnapshot: AssetPair => OrderBook => Unit,
-            updateMarketStatus: AssetPair => MarketStatus => Unit,
-            utx: UtxPool,
-            broadcastTx: ExchangeTransaction => Unit,
-            settings: MatcherSettings,
-            time: Time,
-            assetDescription: ByteStr => Option[AssetDescription],
-            createTransaction: CreateTransaction): Props =
+            orderBookProps: (AssetPair, ActorRef) => Props,
+            assetDescription: ByteStr => Option[AssetDescription]): Props =
     Props(
       new MatcherActor(
         matcherSettings,
         recoveryCompletedWithCommandNr,
         orderBooks,
-        (assetPair, matcher) =>
-          OrderBookActor
-            .props(matcher, assetPair, updateSnapshot(assetPair), updateMarketStatus(assetPair), broadcastTx, settings, createTransaction, time),
+        orderBookProps,
         assetDescription
       ))
->>>>>>> 25ce89d3
 
   private case class ShutdownStatus(initiated: Boolean,
                                     oldMessagesDeleted: Boolean,
