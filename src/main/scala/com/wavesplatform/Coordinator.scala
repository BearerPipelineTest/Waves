--- conflicted
+++ resolved
@@ -9,11 +9,7 @@
 import com.wavesplatform.state2.reader.StateReader
 import scorex.block.{Block, MicroBlock}
 import scorex.consensus.TransactionsOrdering
-<<<<<<< HEAD
 import scorex.transaction.ValidationError.{BlockAppendError, GenericError, MicroBlockAppendError}
-=======
-import scorex.transaction.ValidationError.GenericError
->>>>>>> c0bbb984
 import scorex.transaction._
 import scorex.utils.{ScorexLogging, Time}
 
@@ -137,19 +133,11 @@
     val blockTime = block.timestamp
 
     (for {
-<<<<<<< HEAD
-      _ <- Either.cond(blockTime - currentTs < MaxTimeDrift, (), "Block timestamp $blockTime is from future")
+      _ <- Either.cond(blockTime - currentTs < MaxTimeDrift, (), s"timestamp $blockTime is from future")
       _ <- Either.cond(blockTime < sortStart || blockTime >= sortEnd || block.transactionData.sorted(TransactionsOrdering.InBlock) == block.transactionData,
-        (), "Transactions must be sorted correctly")
-      parent <- history.parent(block).toRight(s"Can't find parent ${block.reference} of ${block.uniqueId}")
-      parentHeight <- history.heightOf(parent.uniqueId).toRight(s"Can't get height of ${block.reference}")
-=======
-      _ <- Either.cond(blockTime - currentTs < MaxTimeDrift, (), s"timestamp $blockTime is from future")
-      _ <- Either.cond(blockTime < sortStart || blockTime > sortEnd || block.transactionData.sorted(TransactionsOrdering.InBlock) == block.transactionData,
         (), "transactions are not sorted")
       parent <- history.parent(block).toRight(s"history does not contain parent ${block.reference}")
       parentHeight <- history.heightOf(parent.uniqueId).toRight(s"history does not contain parent ${block.reference}")
->>>>>>> c0bbb984
       prevBlockData = parent.consensusData
       blockData = block.consensusData
       cbt = calcBaseTarget(bcs.genesisSettings.averageBlockDelay, parentHeight, parent, history.parent(parent, 2), blockTime)
