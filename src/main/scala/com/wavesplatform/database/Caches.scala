package com.wavesplatform.database

import java.util

import cats.syntax.monoid._
import com.google.common.cache._
import com.wavesplatform.account.{Address, Alias}
import com.wavesplatform.block.{Block, BlockHeader}
import com.wavesplatform.metrics.LevelDBStats
import com.wavesplatform.state._
import com.wavesplatform.transaction.smart.script.Script
import com.wavesplatform.transaction.{AssetId, Transaction}
import com.wavesplatform.utils.{ObservedLoadingCache, ScorexLogging}
import monix.reactive.Observer

import scala.collection.JavaConverters._
import scala.concurrent.duration._
import scala.reflect.ClassTag

abstract class Caches(portfolioChanged: Observer[Address]) extends Blockchain with ScorexLogging {
  import Caches._

  protected def maxCacheSize: Int

  @volatile
  private var current = (loadHeight(), loadScore(), loadLastBlock())

  protected def loadHeight(): Int
  override def height: Int = current._1

  protected def safeRollbackHeight: Int

  protected def loadScore(): BigInt
  override def score: BigInt = current._2

  protected def loadLastBlock(): Option[Block]
  override def lastBlock: Option[Block] = current._3

  def loadScoreOf(blockId: ByteStr): Option[BigInt]
  override def scoreOf(blockId: ByteStr): Option[BigInt] = {
    val c = current
    if (c._3.exists(_.uniqueId == blockId)) {
      Some(c._2)
    } else {
      loadScoreOf(blockId)
    }
  }

  def loadBlockHeaderAndSize(height: Int): Option[(BlockHeader, Int)]
  override def blockHeaderAndSize(height: Int): Option[(BlockHeader, Int)] = {
    val c = current
    if (height == c._1) {
      c._3.map(b => (b, b.bytes().length))
    } else {
      loadBlockHeaderAndSize(height)
    }
  }

  def loadBlockHeaderAndSize(blockId: ByteStr): Option[(BlockHeader, Int)]
  override def blockHeaderAndSize(blockId: ByteStr): Option[(BlockHeader, Int)] = {
    val c = current
    if (c._3.exists(_.uniqueId == blockId)) {
      c._3.map(b => (b, b.bytes().length))
    } else {
      loadBlockHeaderAndSize(blockId)
    }
  }

  def loadBlockBytes(height: Int): Option[Array[Byte]]
  override def blockBytes(height: Int): Option[Array[Byte]] = {
    val c = current
    if (height == c._1) {
      c._3.map(_.bytes())
    } else {
      loadBlockBytes(height)
    }
  }

  def loadBlockBytes(blockId: ByteStr): Option[Array[Byte]]
  override def blockBytes(blockId: ByteStr): Option[Array[Byte]] = {
    val c = current
    if (c._3.exists(_.uniqueId == blockId)) {
      c._3.map(_.bytes())
    } else {
      loadBlockBytes(blockId)
    }
  }

  def loadHeightOf(blockId: ByteStr): Option[Int]
  override def heightOf(blockId: ByteStr): Option[Int] = {
    val c = current
    if (c._3.exists(_.uniqueId == blockId)) {
      Some(c._1)
    } else {
      loadHeightOf(blockId)
    }
  }

  protected def rememberBlocksInterval: Long

  private val blocksTs                               = new util.TreeMap[Int, Long] // Height -> block timestamp, assume sorted by key.
  private var oldestStoredBlockTimestamp             = Long.MaxValue
  private val transactionIds                         = new util.HashMap[ByteStr, Int]() // TransactionId -> height
  protected def forgetTransaction(id: ByteStr): Unit = transactionIds.remove(id)
  override def containsTransaction(tx: Transaction): Boolean = transactionIds.containsKey(tx.id()) || {
    if (tx.timestamp - 2.hours.toMillis <= oldestStoredBlockTimestamp) {
      LevelDBStats.miss.record(1)
      transactionHeight(tx.id()).nonEmpty
    } else {
      false
    }
  }
  protected def forgetBlocks(): Unit = {
    val iterator = blocksTs.entrySet().iterator()
    val (oldestBlock, oldestTs) = if (iterator.hasNext) {
      val e = iterator.next()
      e.getKey -> e.getValue
    } else {
      0 -> Long.MaxValue
    }
    oldestStoredBlockTimestamp = oldestTs
    val bts = lastBlock.fold(0L)(_.timestamp) - rememberBlocksInterval
    blocksTs.entrySet().removeIf(_.getValue < bts)
    transactionIds.entrySet().removeIf(_.getValue < oldestBlock)
  }

<<<<<<< HEAD
  private val portfolioCache: LoadingCache[Address, Portfolio] = observedCache(maxCacheSize, portfolioChanged, loadPortfolio)
=======
  private val leaseBalanceCache: LoadingCache[Address, LeaseBalance] = cache(maxCacheSize, loadLeaseBalance)
  protected def loadLeaseBalance(address: Address): LeaseBalance
  protected def discardLeaseBalance(address: Address): Unit = leaseBalanceCache.invalidate(address)
  override def leaseBalance(address: Address): LeaseBalance = leaseBalanceCache.get(address)

  private val portfolioCache: LoadingCache[Address, Portfolio] = cache(maxCacheSize, loadPortfolio)
>>>>>>> 44f81e6c
  protected def loadPortfolio(address: Address): Portfolio
  protected def discardPortfolio(address: Address): Unit = portfolioCache.invalidate(address)
  override def portfolio(a: Address): Portfolio          = portfolioCache.get(a)

  private val assetDescriptionCache: LoadingCache[AssetId, Option[AssetDescription]] = cache(maxCacheSize, loadAssetDescription)
  protected def loadAssetDescription(assetId: AssetId): Option[AssetDescription]
  protected def discardAssetDescription(assetId: AssetId): Unit             = assetDescriptionCache.invalidate(assetId)
  override def assetDescription(assetId: AssetId): Option[AssetDescription] = assetDescriptionCache.get(assetId)

  private val volumeAndFeeCache: LoadingCache[ByteStr, VolumeAndFee] = cache(maxCacheSize, loadVolumeAndFee)
  protected def loadVolumeAndFee(orderId: ByteStr): VolumeAndFee
  protected def discardVolumeAndFee(orderId: ByteStr): Unit       = volumeAndFeeCache.invalidate(orderId)
  override def filledVolumeAndFee(orderId: ByteStr): VolumeAndFee = volumeAndFeeCache.get(orderId)

  private val scriptCache: LoadingCache[Address, Option[Script]] = cache(maxCacheSize, loadScript)
  protected def loadScript(address: Address): Option[Script]
  protected def hasScriptBytes(address: Address): Boolean
  protected def discardScript(address: Address): Unit = scriptCache.invalidate(address)

  override def accountScript(address: Address): Option[Script] = scriptCache.get(address)
  override def hasScript(address: Address): Boolean =
    Option(scriptCache.getIfPresent(address)).flatten.isDefined || hasScriptBytes(address)

  private val assetScriptCache: LoadingCache[AssetId, Option[Script]] = cache(maxCacheSize, loadAssetScript)
  protected def loadAssetScript(asset: AssetId): Option[Script]
  protected def hasAssetScriptBytes(asset: AssetId): Boolean
  protected def discardAssetScript(asset: AssetId): Unit = assetScriptCache.invalidate(asset)

  override def assetScript(asset: AssetId): Option[Script] = assetScriptCache.get(asset)
  override def hasAssetScript(asset: AssetId): Boolean =
    assetScriptCache.getIfPresent(asset) match {
      case null => hasAssetScriptBytes(asset)
      case x    => x.nonEmpty
    }

  private var lastAddressId = loadMaxAddressId()
  protected def loadMaxAddressId(): BigInt

  private val addressIdCache: LoadingCache[Address, Option[BigInt]] = cache(maxCacheSize, loadAddressId)
  protected def loadAddressId(address: Address): Option[BigInt]
  protected def addressId(address: Address): Option[BigInt] = addressIdCache.get(address)

  @volatile
  protected var approvedFeaturesCache: Map[Short, Int] = loadApprovedFeatures()
  protected def loadApprovedFeatures(): Map[Short, Int]
  override def approvedFeatures: Map[Short, Int] = approvedFeaturesCache

  @volatile
  protected var activatedFeaturesCache: Map[Short, Int] = loadActivatedFeatures()
  protected def loadActivatedFeatures(): Map[Short, Int]
  override def activatedFeatures: Map[Short, Int] = activatedFeaturesCache

  protected def doAppend(block: Block,
                         carryFee: Long,
                         addresses: Map[Address, BigInt],
                         wavesBalances: Map[BigInt, Long],
                         assetBalances: Map[BigInt, Map[ByteStr, Long]],
                         leaseBalances: Map[BigInt, LeaseBalance],
                         leaseStates: Map[ByteStr, Boolean],
                         transactions: Map[ByteStr, (Transaction, Set[BigInt])],
                         addressTransactions: Map[BigInt, List[(Int, ByteStr)]],
                         reissuedAssets: Map[ByteStr, AssetInfo],
                         filledQuantity: Map[ByteStr, VolumeAndFee],
                         scripts: Map[BigInt, Option[Script]],
                         assetScripts: Map[ByteStr, Option[Script]],
                         data: Map[BigInt, AccountDataInfo],
                         aliases: Map[Alias, BigInt],
                         sponsorship: Map[AssetId, Sponsorship]): Unit

  override def append(diff: Diff, carryFee: Long, block: Block): Unit = {
    val newHeight = current._1 + 1

    val newAddresses = Set.newBuilder[Address]
    newAddresses ++= diff.portfolios.keys.filter(addressIdCache.get(_).isEmpty)
    for ((_, _, addresses) <- diff.transactions.values; address <- addresses if addressIdCache.get(address).isEmpty) {
      newAddresses += address
    }

    val newAddressIds = (for {
      (address, offset) <- newAddresses.result().zipWithIndex
    } yield address -> (lastAddressId + offset + 1)).toMap

    def addressId(address: Address): BigInt = (newAddressIds.get(address) orElse addressIdCache.get(address)).get

    lastAddressId += newAddressIds.size

    log.trace(s"CACHE newAddressIds = $newAddressIds")
    log.trace(s"CACHE lastAddressId = $lastAddressId")

    val wavesBalances        = Map.newBuilder[BigInt, Long]
    val assetBalances        = Map.newBuilder[BigInt, Map[ByteStr, Long]]
    val leaseBalances        = Map.newBuilder[BigInt, LeaseBalance]
    val updatedLeaseBalances = Map.newBuilder[Address, LeaseBalance]
    val newPortfolios        = Map.newBuilder[Address, Portfolio]

    for ((address, portfolioDiff) <- diff.portfolios) {
      val newPortfolio = portfolioCache.get(address).combine(portfolioDiff)
      if (portfolioDiff.balance != 0) {
        wavesBalances += addressId(address) -> newPortfolio.balance
      }

      if (portfolioDiff.lease != LeaseBalance.empty) {
        leaseBalances += addressId(address) -> newPortfolio.lease
        updatedLeaseBalances += address     -> newPortfolio.lease
      }

      if (portfolioDiff.assets.nonEmpty) {
        val newAssetBalances = for { (k, v) <- portfolioDiff.assets if v != 0 } yield k -> newPortfolio.assets(k)
        if (newAssetBalances.nonEmpty) {
          assetBalances += addressId(address) -> newAssetBalances
        }
      }

      newPortfolios += address -> newPortfolio
    }

    val newFills = for {
      (orderId, fillInfo) <- diff.orderFills
    } yield orderId -> volumeAndFeeCache.get(orderId).combine(fillInfo)

    val newTransactions = Map.newBuilder[ByteStr, (Transaction, Set[BigInt])]
    for ((id, (_, tx, addresses)) <- diff.transactions) {
      transactionIds.put(id, newHeight)
      newTransactions += id -> ((tx, addresses.map(addressId)))
    }

    current = (newHeight, current._2 + block.blockScore(), Some(block))

    doAppend(
      block,
      carryFee,
      newAddressIds,
      wavesBalances.result(),
      assetBalances.result(),
      leaseBalances.result(),
      diff.leaseState,
      newTransactions.result(),
      diff.accountTransactionIds.map({ case (addr, txs) => addressId(addr) -> txs }),
      diff.issuedAssets,
      newFills,
      diff.scripts.map { case (address, s) => addressId(address) -> s },
      diff.assetScripts,
      diff.accountData.map { case (address, data) => addressId(address) -> data },
      diff.aliases.map { case (a, address)        => a                  -> addressId(address) },
      diff.sponsorship
    )

    for ((address, id)           <- newAddressIds) addressIdCache.put(address, Some(id))
    for ((orderId, volumeAndFee) <- newFills) volumeAndFeeCache.put(orderId, volumeAndFee)
    for ((address, portfolio)    <- newPortfolios.result()) portfolioCache.put(address, portfolio)
    for (id                      <- diff.issuedAssets.keySet ++ diff.sponsorship.keySet) assetDescriptionCache.invalidate(id)
    leaseBalanceCache.putAll(updatedLeaseBalances.result().asJava)
    scriptCache.putAll(diff.scripts.asJava)
    assetScriptCache.putAll(diff.assetScripts.asJava)
    blocksTs.put(newHeight, block.timestamp)
    forgetBlocks()
  }

  protected def doRollback(targetBlockId: ByteStr): Seq[Block]

  override def rollbackTo(targetBlockId: ByteStr): Either[String, Seq[Block]] = {
    for {
      height <- heightOf(targetBlockId)
        .toRight(s"No block with signature: $targetBlockId found in blockchain")
      _ <- Either
        .cond(
          height > safeRollbackHeight,
          (),
          s"Rollback is possible only to the block at a height: ${safeRollbackHeight + 1}"
        )
      discardedBlocks = doRollback(targetBlockId)
    } yield {
      current = (loadHeight(), loadScore(), loadLastBlock())

      activatedFeaturesCache = loadActivatedFeatures()
      approvedFeaturesCache = loadApprovedFeatures()
      discardedBlocks
    }
  }
}

object Caches {
  def cache[K <: AnyRef, V <: AnyRef](maximumSize: Int, loader: K => V): LoadingCache[K, V] =
    CacheBuilder
      .newBuilder()
      .maximumSize(maximumSize)
      .build(new CacheLoader[K, V] {
        override def load(key: K): V = loader(key)
      })

  def observedCache[K <: AnyRef, V <: AnyRef](maximumSize: Int, changed: Observer[K], loader: K => V)(implicit ct: ClassTag[K]): LoadingCache[K, V] =
    new ObservedLoadingCache(cache(maximumSize, loader), changed)
}<|MERGE_RESOLUTION|>--- conflicted
+++ resolved
@@ -124,16 +124,12 @@
     transactionIds.entrySet().removeIf(_.getValue < oldestBlock)
   }
 
-<<<<<<< HEAD
-  private val portfolioCache: LoadingCache[Address, Portfolio] = observedCache(maxCacheSize, portfolioChanged, loadPortfolio)
-=======
   private val leaseBalanceCache: LoadingCache[Address, LeaseBalance] = cache(maxCacheSize, loadLeaseBalance)
   protected def loadLeaseBalance(address: Address): LeaseBalance
   protected def discardLeaseBalance(address: Address): Unit = leaseBalanceCache.invalidate(address)
   override def leaseBalance(address: Address): LeaseBalance = leaseBalanceCache.get(address)
 
-  private val portfolioCache: LoadingCache[Address, Portfolio] = cache(maxCacheSize, loadPortfolio)
->>>>>>> 44f81e6c
+  private val portfolioCache: LoadingCache[Address, Portfolio] = observedCache(maxCacheSize, portfolioChanged, loadPortfolio)
   protected def loadPortfolio(address: Address): Portfolio
   protected def discardPortfolio(address: Address): Unit = portfolioCache.invalidate(address)
   override def portfolio(a: Address): Portfolio          = portfolioCache.get(a)
