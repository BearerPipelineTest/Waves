package com.wavesplatform.it

import com.wavesplatform.settings.Constants
import io.netty.util.Timer

import scala.concurrent.duration.FiniteDuration
import scala.concurrent.{ExecutionContext, Future, Promise}
import scala.util.control.NonFatal

package object util {
  implicit class TimerExt(val timer: Timer) extends AnyVal {
    def schedule[A](f: => Future[A], delay: FiniteDuration): Future[A] = {
      val p = Promise[A]
      try {
        timer.newTimeout(_ => p.completeWith(f), delay.length, delay.unit)
      } catch {
        case NonFatal(e) => p.failure(e)
      }
      p.future
    }

<<<<<<< HEAD
    def sleep(term: FiniteDuration): Future[Unit] = schedule(Future.successful(()), term)

=======
>>>>>>> 632e32ca
    def retryUntil[A](f: => Future[A], cond: A => Boolean, retryInterval: FiniteDuration)(implicit ec: ExecutionContext): Future[A] =
      f.flatMap(v => if (cond(v)) Future.successful(v) else schedule(retryUntil(f, cond, retryInterval), retryInterval))
  }
  implicit class DoubleExt(val d: Double) extends AnyVal {
    def waves: Long = (d * Constants.UnitsInWave).toLong
  }
}<|MERGE_RESOLUTION|>--- conflicted
+++ resolved
@@ -19,11 +19,6 @@
       p.future
     }
 
-<<<<<<< HEAD
-    def sleep(term: FiniteDuration): Future[Unit] = schedule(Future.successful(()), term)
-
-=======
->>>>>>> 632e32ca
     def retryUntil[A](f: => Future[A], cond: A => Boolean, retryInterval: FiniteDuration)(implicit ec: ExecutionContext): Future[A] =
       f.flatMap(v => if (cond(v)) Future.successful(v) else schedule(retryUntil(f, cond, retryInterval), retryInterval))
   }
