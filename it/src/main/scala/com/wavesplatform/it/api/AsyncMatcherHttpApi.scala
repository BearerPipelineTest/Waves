package com.wavesplatform.it.api

import java.io

import com.google.common.primitives.Longs
import com.wavesplatform.crypto
import com.wavesplatform.http.api_key
import com.wavesplatform.it.Node
import com.wavesplatform.it.api.AsyncHttpApi.NodeAsyncHttpApi
import com.wavesplatform.matcher.api.CancelOrderRequest
import com.wavesplatform.state.ByteStr
import org.asynchttpclient.Dsl.{get => _get}
import org.asynchttpclient.util.HttpConstants
import org.asynchttpclient.{RequestBuilder, Response}
import org.scalatest.Assertions
import play.api.libs.json.Json.{parse, stringify, toJson}
import play.api.libs.json.Writes
import scorex.transaction.assets.exchange.{AssetPair, Order, OrderType}

import scala.concurrent.ExecutionContext.Implicits.global
import scala.concurrent.Future
import scala.concurrent.duration.{FiniteDuration, _}
import scala.util.{Failure, Success, Try}

object AsyncMatcherHttpApi extends Assertions {

  val DefaultMatcherFee: Int = 300000

  implicit class MatcherAsyncHttpApi(matcherNode: Node) extends NodeAsyncHttpApi(matcherNode) {

    def matcherGet(path: String,
                   f: RequestBuilder => RequestBuilder = identity,
                   statusCode: Int = HttpConstants.ResponseStatusCodes.OK_200,
                   waitForStatus: Boolean = false): Future[Response] =
      retrying(f(_get(s"${matcherNode.matcherApiEndpoint}$path")).build(), statusCode = statusCode, waitForStatus = waitForStatus)

    def matcherGetWithApiKey(path: String,
                             f: RequestBuilder => RequestBuilder = identity,
                             statusCode: Int = HttpConstants.ResponseStatusCodes.OK_200,
                             waitForStatus: Boolean = false): Future[Response] = retrying(
      _get(s"${matcherNode.matcherApiEndpoint}$path")
        .setHeader(api_key.name, matcherNode.apiKey)
        .build()
    )

    def matcherGetWithSignature(path: String, ts: Long, signature: ByteStr, f: RequestBuilder => RequestBuilder = identity): Future[Response] =
      retrying {
        _get(s"${matcherNode.matcherApiEndpoint}$path")
          .setHeader("Timestamp", ts)
          .setHeader("Signature", signature)
          .build()
      }

    def matcherGetStatusCode(path: String, statusCode: Int): Future[MessageMatcherResponse] =
      matcherGet(path, statusCode = statusCode).as[MessageMatcherResponse]

    def matcherPost[A: Writes](path: String, body: A): Future[Response] =
      post(s"${matcherNode.matcherApiEndpoint}$path",
           (rb: RequestBuilder) => rb.setHeader("Content-type", "application/json").setBody(stringify(toJson(body))))

    def orderStatus(orderId: String, assetPair: AssetPair, waitForStatus: Boolean = true): Future[MatcherStatusResponse] = {
      val (amountAsset, priceAsset) = parseAssetPair(assetPair)
      matcherGet(s"/matcher/orderbook/$amountAsset/$priceAsset/$orderId", waitForStatus = waitForStatus)
        .as[MatcherStatusResponse]
    }

    def transactionsByOrder(orderId: String): Future[Seq[ExchangeTransaction]] =
      matcherGet(s"/matcher/transactions/$orderId").as[Seq[ExchangeTransaction]]

    def orderBook(assetPair: AssetPair): Future[OrderBookResponse] = {
      val (amountAsset, priceAsset) = parseAssetPair(assetPair)
      matcherGet(s"/matcher/orderbook/$amountAsset/$priceAsset").as[OrderBookResponse]
    }

    def parseAssetPair(assetPair: AssetPair): (io.Serializable, io.Serializable) = {
      val amountAsset = assetPair.amountAsset match {
        case None => "WAVES"
        case _    => assetPair.amountAsset.get
      }
      val priceAsset = assetPair.priceAsset match {
        case None => "WAVES"
        case _    => assetPair.priceAsset.get
      }
      (amountAsset, priceAsset)
    }

    def cancelOrder(sender: Node, assetPair: AssetPair, orderId: String, timestamp: Option[Long] = None): Future[MatcherStatusResponse] = {
      val privateKey                = sender.privateKey
      val publicKey                 = sender.publicKey
      val request                   = CancelOrderRequest(publicKey, ByteStr.decodeBase58(orderId).get, Array.emptyByteArray)
      val sig                       = crypto.sign(privateKey, request.toSign)
      val signedRequest             = request.copy(signature = sig)
      val (amountAsset, priceAsset) = parseAssetPair(assetPair)
      matcherPost(s"/matcher/orderbook/$amountAsset/$priceAsset/cancel", signedRequest.json).as[MatcherStatusResponse]
    }

<<<<<<< HEAD
    def fullOrdersHistory(sender: Node): Future[Seq[OrderbookHistory]] = {
=======
    def postWithAPiKey(path: String): Future[Response] =
      post(
        s"${matcherNode.matcherApiEndpoint}$path",
        (rb: RequestBuilder) =>
          rb.withApiKey(matcherNode.apiKey)
            .setHeader("Content-type", "application/json;charset=utf-8")
      )

    def cancelOrderWithApiKey(orderId: String) = {
      postWithAPiKey(s"/matcher/orders/cancel/${orderId}").as[MatcherStatusResponse]
    }

    def fullOrdersHistory(sender: Node) = {
>>>>>>> 79966df7
      val ts = System.currentTimeMillis()
      matcherGetWithSignature(s"/matcher/orderbook/${sender.publicKeyStr}", ts, signature(sender, ts)).as[Seq[OrderbookHistory]]
    }

    def orderHistoryByPair(sender: Node, assetPair: AssetPair): Future[Seq[OrderbookHistory]] = {
      val ts                        = System.currentTimeMillis()
      val (amountAsset, priceAsset) = parseAssetPair(assetPair)
      matcherGetWithSignature(s"/matcher/orderbook/$amountAsset/$priceAsset/publicKey/${sender.publicKeyStr}", ts, signature(sender, ts))
        .as[Seq[OrderbookHistory]]
    }

    def activeOrderHistory(sender: Node): Future[Seq[OrderbookHistory]] = {
      val ts = System.currentTimeMillis()
      matcherGetWithSignature(s"/matcher/orderbook/${sender.publicKeyStr}?activeOnly=true", ts, signature(sender, ts)).as[Seq[OrderbookHistory]]
    }

    def reservedBalance(sender: Node): Future[Map[String, Long]] = {
      val ts         = System.currentTimeMillis()
      val privateKey = sender.privateKey
      val publicKey  = sender.publicKey.publicKey
      val signature  = ByteStr(crypto.sign(privateKey, publicKey ++ Longs.toByteArray(ts)))

      matcherGetWithSignature(s"/matcher/balance/reserved/${sender.publicKeyStr}", ts, signature).as[Map[String, Long]]
    }

    def tradableBalance(sender: Node, assetPair: AssetPair): Future[Map[String, Long]] = {
      val (amountAsset, priceAsset) = parseAssetPair(assetPair)
      matcherGet(s"/matcher/orderbook/$amountAsset/$priceAsset/tradableBalance/${sender.address}").as[Map[String, Long]]
    }

    def tradingMarkets(): Future[MarketDataInfo] =
      matcherGet(s"/matcher/orderbook").as[MarketDataInfo]

    def waitOrderStatus(assetPair: AssetPair,
                        orderId: String,
                        expectedStatus: String,
                        retryInterval: FiniteDuration = 1.second): Future[MatcherStatusResponse] = {
      waitFor[MatcherStatusResponse](
        s"order(amountAsset=${assetPair.amountAsset}, priceAsset=${assetPair.priceAsset}, orderId=$orderId) status == $expectedStatus")(
        _.orderStatus(orderId, assetPair),
        _.status == expectedStatus,
        5.seconds)
    }

    def waitOrderStatusAndAmount(assetPair: AssetPair,
                                 orderId: String,
                                 expectedStatus: String,
                                 expectedFilledAmount: Option[Long],
                                 retryInterval: FiniteDuration = 1.second): Future[MatcherStatusResponse] = {
      waitFor[MatcherStatusResponse](
        s"order(amountAsset=${assetPair.amountAsset}, priceAsset=${assetPair.priceAsset}, orderId=$orderId) status == $expectedStatus")(
        _.orderStatus(orderId, assetPair),
        s => s.status == expectedStatus && s.filledAmount == expectedFilledAmount,
        5.seconds)
    }

    def prepareOrder(sender: Node,
                     pair: AssetPair,
                     orderType: OrderType,
                     price: Long,
                     amount: Long,
                     timeToLive: Duration = 30.days - 1.seconds): Order = {
      val creationTime        = System.currentTimeMillis()
      val timeToLiveTimestamp = creationTime + timeToLive.toMillis
      val matcherPublicKey    = matcherNode.publicKey
      val unsigned =
        Order(sender.publicKey, matcherPublicKey, pair, orderType, price, amount, creationTime, timeToLiveTimestamp, DefaultMatcherFee, Array())
      val signature = crypto.sign(sender.privateKey, unsigned.toSign)
      unsigned.copy(signature = signature)
    }

    def placeOrder(order: Order): Future[MatcherResponse] =
      matcherPost("/matcher/orderbook", order.json()).as[MatcherResponse]

    def placeOrder(sender: Node,
                   pair: AssetPair,
                   orderType: OrderType,
                   price: Long,
                   amount: Long,
                   timeToLive: Duration = 30.days - 1.seconds): Future[MatcherResponse] = {
      val order = prepareOrder(sender, pair, orderType, price, amount, timeToLive)
      matcherPost("/matcher/orderbook", order.json()).as[MatcherResponse]
    }

    def expectIncorrectOrderPlacement(order: Order, expectedStatusCode: Int, expectedStatus: String): Future[Boolean] =
      matcherPost("/matcher/orderbook", order.json()) transform {
        case Failure(UnexpectedStatusCodeException(_, `expectedStatusCode`, responseBody)) =>
          Try(parse(responseBody).as[MatcherStatusResponse]) match {
            case Success(mr) if mr.status == expectedStatus => Success(true)
            case Failure(f)                                 => Failure(new RuntimeException(s"Failed to parse response: $f"))
          }
        case Success(r) => Failure(new RuntimeException(s"Unexpected matcher response: (${r.getStatusCode}) ${r.getResponseBody}"))
        case _          => Failure(new RuntimeException(s"Unexpected failure from matcher"))
      }

    def ordersByAddress(sender: Node, activeOnly: Boolean): Future[Seq[OrderbookHistory]] =
      matcherGetWithApiKey(s"/matcher/orders/${sender.address}?activeOnly=$activeOnly").as[Seq[OrderbookHistory]]

    private def signature(node: Node, timestamp: Long) = {
      val privateKey = node.privateKey
      val publicKey  = node.publicKey.publicKey
      ByteStr(crypto.sign(privateKey, publicKey ++ Longs.toByteArray(timestamp)))
    }

  }

  implicit class RequestBuilderOps(self: RequestBuilder) {
    def withApiKey(x: String): RequestBuilder = self.setHeader(api_key.name, x)
  }

}<|MERGE_RESOLUTION|>--- conflicted
+++ resolved
@@ -94,9 +94,6 @@
       matcherPost(s"/matcher/orderbook/$amountAsset/$priceAsset/cancel", signedRequest.json).as[MatcherStatusResponse]
     }
 
-<<<<<<< HEAD
-    def fullOrdersHistory(sender: Node): Future[Seq[OrderbookHistory]] = {
-=======
     def postWithAPiKey(path: String): Future[Response] =
       post(
         s"${matcherNode.matcherApiEndpoint}$path",
@@ -109,8 +106,7 @@
       postWithAPiKey(s"/matcher/orders/cancel/${orderId}").as[MatcherStatusResponse]
     }
 
-    def fullOrdersHistory(sender: Node) = {
->>>>>>> 79966df7
+    def fullOrdersHistory(sender: Node): Future[Seq[OrderbookHistory]] = {
       val ts = System.currentTimeMillis()
       matcherGetWithSignature(s"/matcher/orderbook/${sender.publicKeyStr}", ts, signature(sender, ts)).as[Seq[OrderbookHistory]]
     }
