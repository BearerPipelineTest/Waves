--- conflicted
+++ resolved
@@ -3,10 +3,7 @@
 import com.typesafe.config.{Config, ConfigFactory}
 import com.wavesplatform.it.ReportingTestName
 import com.wavesplatform.it.api.SyncHttpApi._
-<<<<<<< HEAD
-=======
 import com.wavesplatform.it.api.SyncMatcherHttpApi._
->>>>>>> 3e8cf3a1
 import com.wavesplatform.it.transactions.NodesFromDocker
 import com.wavesplatform.it.util._
 import com.wavesplatform.matcher.market.MatcherActor
@@ -14,11 +11,6 @@
 import com.wavesplatform.state.ByteStr
 import org.scalatest.{BeforeAndAfterAll, CancelAfterFailure, FreeSpec, Matchers}
 import scorex.transaction.assets.exchange.{AssetPair, Order, OrderType}
-<<<<<<< HEAD
-import com.wavesplatform.it.util._
-import com.wavesplatform.matcher.model.MatcherModel.Price
-=======
->>>>>>> 3e8cf3a1
 
 import scala.util.Random
 
@@ -95,11 +87,7 @@
 
           // Cleanup
           nodes.waitForHeightArise()
-<<<<<<< HEAD
-          matcherCancelOrder(bobNode, matcherNode, twoAssetsPair, Some(newestOrderId)).status should be("OrderCanceled")
-=======
-          matcherNode.cancelOrder(bobNode, twoAssetsPair, newestOrderId).status should be("OrderCanceled")
->>>>>>> 3e8cf3a1
+          matcherNode.cancelOrder(bobNode, twoAssetsPair, Some(newestOrderId)).status should be("OrderCanceled")
 
           val transferBackId = aliceNode.transfer(aliceNode.address, bobNode.address, 3050, TransactionFee, Some(bobNewAsset), None).id
           nodes.waitForHeightAriseAndTxPresent(transferBackId)
@@ -124,11 +112,7 @@
 
           // Cleanup
           nodes.waitForHeightArise()
-<<<<<<< HEAD
-          matcherCancelOrder(bobNode, matcherNode, twoAssetsPair, Some(newestOrderId)).status should be("OrderCanceled")
-=======
-          matcherNode.cancelOrder(bobNode, twoAssetsPair, newestOrderId).status should be("OrderCanceled")
->>>>>>> 3e8cf3a1
+          matcherNode.cancelOrder(bobNode, twoAssetsPair, Some(newestOrderId)).status should be("OrderCanceled")
           val cancelLeaseId = bobNode.cancelLease(bobNode.address, leaseId, TransactionFee).id
           nodes.waitForHeightAriseAndTxPresent(cancelLeaseId)
         }
@@ -152,11 +136,7 @@
 
           // Cleanup
           nodes.waitForHeightArise()
-<<<<<<< HEAD
-          matcherCancelOrder(bobNode, matcherNode, twoAssetsPair, Some(newestOrderId)).status should be("OrderCanceled")
-=======
-          matcherNode.cancelOrder(bobNode, twoAssetsPair, newestOrderId).status should be("OrderCanceled")
->>>>>>> 3e8cf3a1
+          matcherNode.cancelOrder(bobNode, twoAssetsPair, Some(newestOrderId)).status should be("OrderCanceled")
           val transferBackId = aliceNode.transfer(aliceNode.address, bobNode.address, transferAmount, TransactionFee, None, None).id
           nodes.waitForHeightAriseAndTxPresent(transferBackId)
         }
@@ -184,11 +164,7 @@
 
           // Cleanup
           nodes.waitForHeightArise()
-<<<<<<< HEAD
-          matcherCancelOrder(bobNode, matcherNode, bobWavesPair, Some(newestOrderId)).status should be("OrderCanceled")
-=======
-          matcherNode.cancelOrder(bobNode, bobWavesPair, newestOrderId).status should be("OrderCanceled")
->>>>>>> 3e8cf3a1
+          matcherNode.cancelOrder(bobNode, bobWavesPair, Some(newestOrderId)).status should be("OrderCanceled")
           val cancelLeaseId = bobNode.cancelLease(bobNode.address, leaseId, TransactionFee).id
           nodes.waitForHeightAriseAndTxPresent(cancelLeaseId)
         }
