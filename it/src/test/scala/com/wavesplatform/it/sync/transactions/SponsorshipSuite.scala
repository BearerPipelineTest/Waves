--- conflicted
+++ resolved
@@ -104,19 +104,9 @@
         implicit val w =
           Json.writes[SignedSponsorFeeRequest].transform((jsobj: JsObject) => jsobj + ("type" -> JsNumber(SponsorFeeTransaction.typeId.toInt)))
 
-<<<<<<< HEAD
         val iTx = invalidTx(timestamp = System.currentTimeMillis + 1.day.toMillis)
         assertBadRequestAndResponse(sponsor.broadcastRequest(request(iTx)), "Transaction .* is from far future")
       }
-=======
-    "tx is declined if sponsor has not enough effective balance to pay fee" in {
-      val (_, sponsorEffectiveBalance)  = sponsor.accountBalances(sponsor.address)
-      val sponsorLeaseAllAvaliableWaves = sponsor.lease(sponsor.address, bob.address, sponsorEffectiveBalance - leasingFee, leasingFee).id
-      nodes.waitForHeightAriseAndTxPresent(sponsorLeaseAllAvaliableWaves)
-      assertBadRequest(alice.transfer(alice.address, bob.address, 10 * Token, LargeFee, Some(sponsorAssetId), Some(sponsorAssetId)))
-      val cancelLeasingTx = sponsor.cancelLease(sponsor.address, sponsorLeaseAllAvaliableWaves, leasingFee).id
-      nodes.waitForHeightAriseAndTxPresent(cancelLeasingTx)
->>>>>>> d57b146e
     }
 
     val minerWavesBalanceAfterFirstXferTest   = minerWavesBalance + 2.waves + minFee + Sponsorship.FeeUnit * SmallFee / minSponsorFee
@@ -370,6 +360,15 @@
       miner.assertAssetBalance(miner.address, minersSpondorAssetId, sponsorAssetTotal / 2 + SmallFee)
     }
 
+    "tx is declined if sponsor has not enough effective balance to pay fee" in {
+      val (sponsorBalance, sponsorEffectiveBalance) = sponsor.accountBalances(sponsor.address)
+      val sponsorLeaseAllAvaliableWaves             = sponsor.lease(sponsor.address, bob.address, sponsorEffectiveBalance - leasingFee, leasingFee).id
+      nodes.waitForHeightAriseAndTxPresent(sponsorLeaseAllAvaliableWaves)
+      assertBadRequest(alice.transfer(alice.address, bob.address, 10 * Token, LargeFee, Some(sponsorAssetId), Some(sponsorAssetId)),
+                       "unavailable funds")
+      val cancelLeasingTx = sponsor.cancelLease(sponsor.address, sponsorLeaseAllAvaliableWaves, leasingFee).id
+      nodes.waitForHeightAriseAndTxPresent(cancelLeasingTx)
+    }
   }
 
 }