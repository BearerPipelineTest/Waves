--- conflicted
+++ resolved
@@ -361,11 +361,7 @@
         function = FunctionHeader.User("testfunc"),
         args = List(TRUE)
       ),
-<<<<<<< HEAD
-      Seq(ContractInvocationTransaction.Payment(7, Some(ByteStr.decodeBase58("73pu8pHFNpj9tmWuYjqnZ962tXzJvLGX86dxjZxGYhoK").get))),
-=======
-      Some(ContractInvocationTransaction.Payment(7, IssuedAsset(ByteStr.decodeBase58("73pu8pHFNpj9tmWuYjqnZ962tXzJvLGX86dxjZxGYhoK").get))),
->>>>>>> 139def91
+      Seq(ContractInvocationTransaction.Payment(7, IssuedAsset(ByteStr.decodeBase58("73pu8pHFNpj9tmWuYjqnZ962tXzJvLGX86dxjZxGYhoK").get))),
       smartMinFee,
       None,
       ts,
