**1.2.4**

* New API call /transactions/info
<<<<<<< HEAD
* MVStore is used for state persistence
=======
* MVStore is used for state persostance
* Fixed JSON style in API callsq
* PeersHttpService was rebaned to PeersApiRoute
>>>>>>> eb1b581c

**1.2.3**

* Peer blacklisting implemented
* Logback configured to rollover log files daily
* MapDB replaced with MVStore

**1.2.2**

* LagonakiApplication was moved to [Lagonaki](https://github.com/ScorexProject/Lagonaki) project
* New API call /addresses/seq
* API call /blocks/seq fixes
* Disk-based persistence for peers whitelist/blacklist in PeerDatabaseImpl implemented

**1.2.1**

* New API call /blocks/seq
* CORS optional support(to be allowed in settings, disallowed by default)

**1.2.0**
---------

* Web interface to core API has been added. Please set "rpcport" value in settings.json then visit
   http://localhost:{rpcport}/ after server bootstrapping.

* Permacoin implementation has been added. Permacoin is blockchain consensus protocol based on
non-interactive Proof-of-Retrievability of a static dataset by A. Miller, E. Shi, J. Katz, B. Parno et at.
 For details please see the paper http://cs.umd.edu/~amiller/permacoin.pdf . Protocol settings could be changed
 in perma.conf.

* For Permacoin module, new API calls are /consensus/target, /consensus/target/{blockId},
 /consensus/puz, /consensus/puz/{blockId} .

* P2P layer is totally rewritten. From now a new module can implement messages and messages handling
logic separately. Then module p2p logic is to be wired into application's logic.

* UPnP ports mapping

* TCP packets assembling (Akka I/O missing)

* Experimental: a node could store a blocktree explicitly. Storage type could be changed via "history"
setting(set "blockchain" / "blocktree"). Different nodes can have different storage types.

* New class of API calls, starting with debug/

* peers/ API call has been renamed into peers/connected, peers/all has been added


**1.1.2**
---------

* API call added: consensus/algo

* API calls added for Qora-like consensus algo: consensus/time, consensus/time/{generatingBalance}, 
 consensus/generatingbalance, consensus/generatingbalance/{blockId}

* API calls added for Nxt-like consensus algo: consensus/basetarget, consensus/basetarget/{blockId},
  consensus/generationsignature, consensus/generationsignature/{blockId}

**1.1.1**
---------

* API call added: addresses/sign
* API call added: addresses/create
* API call added: DELETE to addresses/address/{address}
* Less buggy blockchain synchronization logic


**1.1.0**
----------

* Modular design: basics, consensus, transaction modules are extracted
* Ping messages removed
* Docker container


**1.0.4**
---------

* Scorex-crypto module has been extracted as the separate sub-project


**1.0.3**
---------

* This file has been started :) 

* SBT commands instead of linux shell scripts   

 <|MERGE_RESOLUTION|>--- conflicted
+++ resolved
@@ -1,13 +1,10 @@
 **1.2.4**
 
 * New API call /transactions/info
-<<<<<<< HEAD
+
 * MVStore is used for state persistence
-=======
-* MVStore is used for state persostance
-* Fixed JSON style in API callsq
+* Fixed JSON style in API calls
 * PeersHttpService was rebaned to PeersApiRoute
->>>>>>> eb1b581c
 
 **1.2.3**
 
