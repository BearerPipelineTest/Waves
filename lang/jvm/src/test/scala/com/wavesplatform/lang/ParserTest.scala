--- conflicted
+++ resolved
@@ -19,7 +19,6 @@
   }
 
   property("simple expressions") {
-<<<<<<< HEAD
     parse("10") shouldBe CONST_LONG(10)
     parse("10+11") shouldBe BINARY_OP(CONST_LONG(10), SUM_OP, CONST_LONG(11))
     parse("(10+11)") shouldBe BINARY_OP(CONST_LONG(10), SUM_OP, CONST_LONG(11))
@@ -27,18 +26,6 @@
     parse("10   + 11 + 12") shouldBe BINARY_OP(BINARY_OP(CONST_LONG(10), SUM_OP, CONST_LONG(11)), SUM_OP, CONST_LONG(12))
     parse("1+2+3+4+5") shouldBe BINARY_OP(BINARY_OP(BINARY_OP(BINARY_OP(CONST_LONG(1), SUM_OP, CONST_LONG(2)), SUM_OP, CONST_LONG(3)), SUM_OP, CONST_LONG(4)), SUM_OP, CONST_LONG(5))
     parse("1==1") shouldBe BINARY_OP(CONST_LONG(1), EQ_OP, CONST_LONG(1))
-=======
-    parse("10") shouldBe CONST_INT(10)
-    parse("10+11") shouldBe BINARY_OP(CONST_INT(10), SUM_OP, CONST_INT(11))
-    parse("(10+11)") shouldBe BINARY_OP(CONST_INT(10), SUM_OP, CONST_INT(11))
-    parse("(10+11) + 12") shouldBe BINARY_OP(BINARY_OP(CONST_INT(10), SUM_OP, CONST_INT(11)), SUM_OP, CONST_INT(12))
-    parse("10   + 11 + 12") shouldBe BINARY_OP(BINARY_OP(CONST_INT(10), SUM_OP, CONST_INT(11)), SUM_OP, CONST_INT(12))
-    parse("1+2+3+4+5") shouldBe BINARY_OP(
-      BINARY_OP(BINARY_OP(BINARY_OP(CONST_INT(1), SUM_OP, CONST_INT(2)), SUM_OP, CONST_INT(3)), SUM_OP, CONST_INT(4)),
-      SUM_OP,
-      CONST_INT(5))
-    parse("1==1") shouldBe BINARY_OP(CONST_INT(1), EQ_OP, CONST_INT(1))
->>>>>>> f8a7b6c7
     parse("true && true") shouldBe BINARY_OP(TRUE, AND_OP, TRUE)
     parse("true || false") shouldBe BINARY_OP(TRUE, OR_OP, FALSE)
     parse("true || (true && false)") shouldBe BINARY_OP(TRUE, OR_OP, BINARY_OP(TRUE, AND_OP, FALSE))
@@ -72,14 +59,9 @@
         |3 > 2
       """.stripMargin) shouldBe BLOCK(Some(LET("X", CONST_LONG(10))), BINARY_OP(CONST_LONG(3), GT_OP, CONST_LONG(2)))
 
-<<<<<<< HEAD
     parse("(let X = 10; 3 > 2)") shouldBe BLOCK(Some(LET("X", CONST_LONG(10))), BINARY_OP(CONST_LONG(3), GT_OP, CONST_LONG(2)))
-    parse("(let X = 3 + 2; 3 > 2)") shouldBe BLOCK(Some(LET("X", BINARY_OP(CONST_LONG(3), SUM_OP, CONST_LONG(2)))), BINARY_OP(CONST_LONG(3), GT_OP, CONST_LONG(2)))
-=======
-    parse("(let X = 10; 3 > 2)") shouldBe BLOCK(Some(LET("X", CONST_INT(10))), BINARY_OP(CONST_INT(3), GT_OP, CONST_INT(2)))
-    parse("(let X = 3 + 2; 3 > 2)") shouldBe BLOCK(Some(LET("X", BINARY_OP(CONST_INT(3), SUM_OP, CONST_INT(2)))),
-                                                   BINARY_OP(CONST_INT(3), GT_OP, CONST_INT(2)))
->>>>>>> f8a7b6c7
+    parse("(let X = 3 + 2; 3 > 2)") shouldBe BLOCK(Some(LET("X", BINARY_OP(CONST_LONG(3), SUM_OP, CONST_LONG(2)))),
+                                                   BINARY_OP(CONST_LONG(3), GT_OP, CONST_LONG(2)))
     parse("(let X = if(true) then true else false; false)") shouldBe BLOCK(Some(LET("X", IF(TRUE, TRUE, FALSE))), FALSE)
 
     val expr = parse("""let X = 10;
@@ -118,15 +100,8 @@
   }
 
   property("if") {
-<<<<<<< HEAD
     parse("if(true) then 1 else 2") shouldBe IF(TRUE, CONST_LONG(1), CONST_LONG(2))
     parse("if(true) then 1 else if(X==Y) then 2 else 3") shouldBe IF(TRUE, CONST_LONG(1), IF(BINARY_OP(REF("X"), EQ_OP, REF("Y")), CONST_LONG(2), CONST_LONG(3)))
-=======
-    parse("if(true) then 1 else 2") shouldBe IF(TRUE, CONST_INT(1), CONST_INT(2))
-    parse("if(true) then 1 else if(X==Y) then 2 else 3") shouldBe IF(TRUE,
-                                                                     CONST_INT(1),
-                                                                     IF(BINARY_OP(REF("X"), EQ_OP, REF("Y")), CONST_INT(2), CONST_INT(3)))
->>>>>>> f8a7b6c7
     parse("""if ( true )
         |then 1
         |else if(X== Y)
@@ -191,11 +166,7 @@
   }
 
   property("function call") {
-<<<<<<< HEAD
     parse("FOO(1,2)".stripMargin) shouldBe FUNCTION_CALL("FOO", List(CONST_LONG(1),CONST_LONG(2)))
-=======
-    parse("FOO(1,2)".stripMargin) shouldBe FUNCTION_CALL("FOO", List(CONST_INT(1), CONST_INT(2)))
->>>>>>> f8a7b6c7
     parse("FOO(X)".stripMargin) shouldBe FUNCTION_CALL("FOO", List(REF("X")))
   }
 
