--- conflicted
+++ resolved
@@ -65,27 +65,15 @@
   )
 
   treeTypeTest("REF(OBJECT)")(
-<<<<<<< HEAD
     ctx = CompilerContext(predefTypes = Map(pointType.name -> pointType), varDefs = Map("p" -> pointType.typeRef), functionDefs = Map.empty),
-    expr = Expressions.REF(0, 0, Expressions.PART.VALID(0, 0, "p")),
+    expr = Expressions.REF(Pos(0, 0), Expressions.PART.VALID(Pos(0, 0), "p")),
     expectedResult = Right((REF("p"), pointType.typeRef))
   )
 
   treeTypeTest("REF x = y")(
     ctx = CompilerContext(predefTypes = Map(pointType.name -> pointType), varDefs = Map("p" -> pointType.typeRef), functionDefs = Map.empty),
-    expr = Expressions.REF(0, 0, Expressions.PART.VALID(0, 0, "p")),
+    expr = Expressions.REF(Pos(0, 0), Expressions.PART.VALID(Pos(0, 0), "p")),
     expectedResult = Right((REF("p"), pointType.typeRef))
-=======
-    ctx = CompilerContext(predefTypes = Map(pointType.name -> pointType), varDefs = Map("p" -> CASETYPEREF("Point")), functionDefs = Map.empty),
-    expr = Expressions.REF(Pos(0, 0), Expressions.PART.VALID(Pos(0, 0), "p")),
-    expectedResult = Right((REF("p"), CASETYPEREF("Point")))
-  )
-
-  treeTypeTest("REF x = y")(
-    ctx = CompilerContext(predefTypes = Map(pointType.name -> pointType), varDefs = Map("p" -> CASETYPEREF("Point")), functionDefs = Map.empty),
-    expr = Expressions.REF(Pos(0, 0), Expressions.PART.VALID(Pos(0, 0), "p")),
-    expectedResult = Right((REF("p"), CASETYPEREF("Point")))
->>>>>>> 504988c5
   )
 
   treeTypeTest("MULTIPLY(1,2)")(
