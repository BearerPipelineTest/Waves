--- conflicted
+++ resolved
@@ -18,8 +18,10 @@
     if (args.size != 4 || args(0) != "--gen-doc") {
       System.err.println("Expected args: --gen-doc <version> <template> <output>")
     } else {
-<<<<<<< HEAD
-      val wavesContext = WavesContext.build(new Environment {
+      val version = ScriptVersion.fromInt(args(1).toByte).get
+      val wavesContext = WavesContext.build(
+        version,
+        new Environment {
         override def height: Long                                                                                    = ???
         override def networkByte: Byte                                                                               = 66
         override def inputEntity: Tx :+: Ord :+: CNil                                                                = ???
@@ -29,22 +31,6 @@
         override def accountBalanceOf(addressOrAlias: Recipient, assetId: Option[Array[Byte]]): Either[String, Long] = ???
         override def resolveAlias(name: String): Either[String, Recipient.Address]                                   = ???
       })
-=======
-      val version = ScriptVersion.fromInt(args(1).toByte).get
-      val wavesContext = WavesContext.build(
-        version,
-        new Environment {
-          override def height: Int                                                                                     = ???
-          override def networkByte: Byte                                                                               = 66
-          override def inputEntity: Tx :+: Ord :+: CNil                                                                = ???
-          override def transactionById(id: Array[Byte]): Option[Tx]                                                    = ???
-          override def transactionHeightById(id: Array[Byte]): Option[Int]                                             = ???
-          override def data(addressOrAlias: Recipient, key: String, dataType: DataType): Option[Any]                   = ???
-          override def accountBalanceOf(addressOrAlias: Recipient, assetId: Option[Array[Byte]]): Either[String, Long] = ???
-          override def resolveAlias(name: String): Either[String, Recipient.Address]                                   = ???
-        }
-      )
->>>>>>> 416953b3
 
       val cryptoContext = CryptoContext.build(Global)
 
