package com.wavesplatform.lang

import cats.implicits._
import com.wavesplatform.common.utils.EitherExt2
import com.wavesplatform.lang
import com.wavesplatform.lang.ScriptMeta.{FunctionArgument, FunctionSignature}
import com.wavesplatform.lang.directives.values._
import com.wavesplatform.lang.directives.{Directive, DirectiveDictionary, DirectiveParser, DirectiveSet}
import com.wavesplatform.lang.script.v1.ExprScript
import com.wavesplatform.lang.script.{ContractScript, ScriptReader}
import com.wavesplatform.lang.v1.CTX
import com.wavesplatform.lang.v1.compiler.{CompilerContext, ContractCompiler, Decompiler, ExpressionCompiler}
import com.wavesplatform.lang.v1.estimator.v3.ScriptEstimatorV3
import com.wavesplatform.lang.v1.evaluator.ctx.impl.waves.WavesContext
import com.wavesplatform.lang.v1.evaluator.ctx.impl.{CryptoContext, PureContext}
import com.wavesplatform.lang.v1.traits.Environment

import scala.jdk.CollectionConverters._

object JavaAdapter {
<<<<<<< HEAD
  private val allDirectives: Iterable[Either[ExecutionError, DirectiveSet]] =
    for {
      version     <- DirectiveDictionary[StdLibVersion].all
      scriptType  <- DirectiveDictionary[ScriptType].all
      contentType <- DirectiveDictionary[ContentType].all
    } yield DirectiveSet(version, scriptType, contentType)

  private val ctxCache: Map[DirectiveSet, CTX[Environment]] =
    allDirectives
      .filter(_.isRight)
      .map(_.explicitGet())
      .map(ds => (ds, buildCtx(ds)))
      .toMap

  private def buildCtx(directiveSet: DirectiveSet): CTX[Environment] =
    CryptoContext.build(Global, directiveSet.stdLibVersion).withEnvironment[Environment] |+|
      WavesContext.build(directiveSet) |+|
      PureContext.build(directiveSet.stdLibVersion).withEnvironment[Environment]

  def compile(input: String): Script = {
    val script =
      for {
        directives   <- DirectiveParser(input)
        directiveSet <- Directive.extractDirectives(directives, defaultStdLib = V4)
        compile = if (directiveSet.contentType == DApp)
          compileDApp _
        else
          compileExpression _
        compiled <- compile(input, ctxCache(directiveSet).compilerContext, directiveSet)
      } yield compiled

    script.fold(error => throw new RideException(error), identity)
=======
  private val version = V2

  lazy val ctx =
    Monoid.combineAll(
      Seq(
        CryptoContext.compilerContext(Global, version),
        WavesContext.build(???).compilerContext,
        PureContext.build(version).compilerContext
      ))

  def compile(input: String): EXPR = {
    ExpressionCompiler
      .compileBoolean(input, ctx)
      .fold(
        error => throw new IllegalArgumentException(error),
        res => res
      )
>>>>>>> 844832c9
  }

  private def compileDApp(
      input: String,
      compilerContext: CompilerContext,
      directiveSet: DirectiveSet
  ): Either[ExecutionError, lang.DApp] =
    for {
      dApp  <- ContractCompiler.compile(input, compilerContext, directiveSet.stdLibVersion)
      bytes <- Global.serializeContract(dApp, directiveSet.stdLibVersion)
    } yield new lang.DApp(
      bytes,
      directiveSet.stdLibVersion.id,
      dApp
    )

  private def compileExpression(
      input: String,
      compilerContext: CompilerContext,
      directiveSet: DirectiveSet
  ): Either[ExecutionError, lang.Expression] =
    for {
      expr  <- ExpressionCompiler.compile(input, compilerContext)
      bytes <- Right(Global.serializeExpression(expr, directiveSet.stdLibVersion))
    } yield new lang.Expression(
      bytes,
      directiveSet.stdLibVersion.id,
      directiveSet.scriptType == Asset,
      expr
    )

  def parseBytes(bytes: Array[Byte], isAsset: Boolean): Script =
    ScriptReader
      .fromBytes(bytes)
      .map {
        case script: ExprScript =>
          new lang.Expression(bytes, script.stdLibVersion.id, isAsset, script.expr)
        case ContractScript.ContractScriptImpl(stdLibVersion, dApp) =>
          new lang.DApp(bytes, stdLibVersion.id, dApp)
        case _ => ???
      }
      .fold(error => throw new RideException(error.m), identity)

  def decompile(script: Script): String = {
    val version = DirectiveDictionary[StdLibVersion].idMap(script.version())
    script match {
      case dApp: DApp =>
        val ctx = ctxCache(DirectiveSet(version, Account, DApp).explicitGet())
        Decompiler(dApp.internal, ctx.decompilerContext)
      case expression: Expression =>
        val scriptType = if (expression.isAsset) Asset else Account
        val ctx        = ctxCache(DirectiveSet(version, scriptType, Expression).explicitGet())
        Decompiler(expression.internal, ctx.decompilerContext)
      case _ => ???
    }
  }

  def estimate(script: Script): EstimateResult = {
    val version = DirectiveDictionary[StdLibVersion].idMap(script.version())
    val cost = script match {
      case dApp: DApp =>
        ContractScript
          .estimateComplexity(version, dApp.internal, ScriptEstimatorV3)
          .map { complexities =>
            val verifierComplexity =
              dApp.internal.verifierFuncOpt
                .flatMap(verifier => complexities._2.get(verifier.u.name))
                .map(_.toInt)
                .getOrElse(0)
            new EstimateResult(
              verifierComplexity,
              complexities._1.toInt,
              complexities._2.view.mapValues(cost => new Integer(cost.toInt)).toMap.asJava
            )
          }
      case expression: Expression =>
        ExprScript
          .estimate(expression.internal, version, ScriptEstimatorV3, useContractVerifierLimit = !script.isAsset)
          .map(cost => new EstimateResult(cost.toInt, cost.toInt, new java.util.HashMap()))
      case _ => ???
    }
    cost.fold(error => throw new RideException(error), identity)
  }

  def extractMeta(script: Script): ScriptMeta =
    Global
      .dAppFuncTypes(script.base64String())
      .map { signatures =>
        val mappedSignatures =
          signatures.argsWithFuncName
            .map {
              case (functionName, arguments) =>
                val mappedArguments =
                  arguments.map {
                    case (name, argType) =>
                      new FunctionArgument(name, argType.toString)
                  }
                new FunctionSignature(functionName, mappedArguments.asJava)
            }
        new ScriptMeta(signatures.version, mappedSignatures.asJava)
      }
      .fold(error => throw new RideException(error.m), identity)
}<|MERGE_RESOLUTION|>--- conflicted
+++ resolved
@@ -18,7 +18,6 @@
 import scala.jdk.CollectionConverters._
 
 object JavaAdapter {
-<<<<<<< HEAD
   private val allDirectives: Iterable[Either[ExecutionError, DirectiveSet]] =
     for {
       version     <- DirectiveDictionary[StdLibVersion].all
@@ -51,25 +50,6 @@
       } yield compiled
 
     script.fold(error => throw new RideException(error), identity)
-=======
-  private val version = V2
-
-  lazy val ctx =
-    Monoid.combineAll(
-      Seq(
-        CryptoContext.compilerContext(Global, version),
-        WavesContext.build(???).compilerContext,
-        PureContext.build(version).compilerContext
-      ))
-
-  def compile(input: String): EXPR = {
-    ExpressionCompiler
-      .compileBoolean(input, ctx)
-      .fold(
-        error => throw new IllegalArgumentException(error),
-        res => res
-      )
->>>>>>> 844832c9
   }
 
   private def compileDApp(
@@ -92,7 +72,7 @@
       directiveSet: DirectiveSet
   ): Either[ExecutionError, lang.Expression] =
     for {
-      expr  <- ExpressionCompiler.compile(input, compilerContext)
+      expr  <- ExpressionCompiler.compileBoolean(input, compilerContext)
       bytes <- Right(Global.serializeExpression(expr, directiveSet.stdLibVersion))
     } yield new lang.Expression(
       bytes,
