--- conflicted
+++ resolved
@@ -33,12 +33,8 @@
     )
 
   private def cryptoContext(version: StdLibVersion) = CryptoContext.build(Global, version).withEnvironment[Environment]
-<<<<<<< HEAD
-  private def pureContext(version: StdLibVersion)   = PureContext.build(version, useNewPowPrecision = true).withEnvironment[Environment]
-=======
   private def pureContext(version: StdLibVersion) =
-    PureContext.build(version, fixUnicodeFunctions = true, useNewPowPrecision = true).withEnvironment[Environment]
->>>>>>> 4f671073
+    PureContext.build(version, useNewPowPrecision = true).withEnvironment[Environment]
 
   private val fullDAppContext: Map[StdLibVersion, CTX[Environment]] =
     DirectiveDictionary[StdLibVersion].all
