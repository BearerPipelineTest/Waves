package com.wavesplatform.lang.script
import com.wavesplatform.lang.ValidationError.ScriptParseError
import com.wavesplatform.lang.contract.ContractSerDe
import com.wavesplatform.lang.directives.DirectiveDictionary
import com.wavesplatform.lang.directives.values._
import com.wavesplatform.lang.script.v1.ExprScript
import com.wavesplatform.lang.v1.{BaseGlobal, Serde}

object ScriptReader {

  private val Global: BaseGlobal = com.wavesplatform.lang.Global // Hack for IDEA

  val checksumLength = 4

  def fromBytes(bytes: Array[Byte], checkComplexity: Boolean = true): Either[ScriptParseError, Script] = {
    val checkSum          = bytes.takeRight(checksumLength)
    val computedCheckSum  = Global.secureHash(bytes.dropRight(checksumLength)).take(checksumLength)

    (for {
      versionByte <- bytes.headOption.toRight(ScriptParseError("Can't parse empty script bytes"))
      a <- {
<<<<<<< HEAD
        if (versionByte == 0)
          Right((DirectiveDictionary[ContentType].idMap(bytes(1)), DirectiveDictionary[StdLibVersion].idMap(bytes(2)), 3))
        else if (versionByte == V1.id || versionByte == V2.id || versionByte == V3.id || versionByte == V4.id)
          Right((Expression, DirectiveDictionary[StdLibVersion].idMap(versionByte.toInt), 1))
        else Left(ScriptParseError(s"Can't parse script bytes starting with [${bytes(0).toInt},${bytes(1).toInt},${bytes(2).toInt}]"))
=======
        val contentTypes   = DirectiveDictionary[ContentType].idMap
        val stdLibVersions = DirectiveDictionary[StdLibVersion].idMap
        versionByte match {
          case 0 =>
            if (bytes.length <= 2)
              Left(ScriptParseError(s"Illegal length of script: ${bytes.length}"))
            else if (!contentTypes.contains(bytes(1)))
              Left(ScriptParseError(s"Invalid content type of script: ${bytes(1)}"))
            else if (!stdLibVersions.contains(bytes(2)))
              Left(ScriptParseError(s"Invalid version of script: ${bytes(2)}"))
            else
              Right((contentTypes(bytes(1)), stdLibVersions(bytes(2)), 3))
          case v if !stdLibVersions.contains(v) => Left(ScriptParseError(s"Invalid version of script: $v"))
          case v                                => Right((Expression, stdLibVersions(v.toInt), 1))
        }
>>>>>>> 8a9cab7a
      }
      (scriptType, stdLibVersion, offset) = a
      scriptBytes                         = bytes.drop(offset).dropRight(checksumLength)

      _ <- Either.cond(java.util.Arrays.equals(checkSum, computedCheckSum), (), ScriptParseError("Invalid checksum"))
      s <- scriptType match {
        case Expression | Library =>
          for {
            _ <- if (checkComplexity) {
              ExprScript.validateBytes(scriptBytes)
            } else {
              Right(())
            }
            bytes <- Serde.deserialize(scriptBytes).map(_._1)
            s     <- ExprScript(stdLibVersion, bytes, checkSize = false, checkComplexity = checkComplexity)
          } yield s
        case DApp =>
          for {
            dapp <- ContractSerDe.deserialize(scriptBytes)
            s    <- ContractScript(stdLibVersion, dapp)
          } yield s
      }
    } yield s).left
      .map(m => ScriptParseError(m.toString))
  }

}<|MERGE_RESOLUTION|>--- conflicted
+++ resolved
@@ -19,13 +19,6 @@
     (for {
       versionByte <- bytes.headOption.toRight(ScriptParseError("Can't parse empty script bytes"))
       a <- {
-<<<<<<< HEAD
-        if (versionByte == 0)
-          Right((DirectiveDictionary[ContentType].idMap(bytes(1)), DirectiveDictionary[StdLibVersion].idMap(bytes(2)), 3))
-        else if (versionByte == V1.id || versionByte == V2.id || versionByte == V3.id || versionByte == V4.id)
-          Right((Expression, DirectiveDictionary[StdLibVersion].idMap(versionByte.toInt), 1))
-        else Left(ScriptParseError(s"Can't parse script bytes starting with [${bytes(0).toInt},${bytes(1).toInt},${bytes(2).toInt}]"))
-=======
         val contentTypes   = DirectiveDictionary[ContentType].idMap
         val stdLibVersions = DirectiveDictionary[StdLibVersion].idMap
         versionByte match {
@@ -41,7 +34,6 @@
           case v if !stdLibVersions.contains(v) => Left(ScriptParseError(s"Invalid version of script: $v"))
           case v                                => Right((Expression, stdLibVersions(v.toInt), 1))
         }
->>>>>>> 8a9cab7a
       }
       (scriptType, stdLibVersion, offset) = a
       scriptBytes                         = bytes.drop(offset).dropRight(checksumLength)
