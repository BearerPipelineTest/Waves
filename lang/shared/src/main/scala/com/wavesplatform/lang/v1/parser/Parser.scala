package com.wavesplatform.lang.v1.parser

import cats.instances.either._
import cats.instances.list._
import cats.syntax.either._
import cats.syntax.traverse._
import com.wavesplatform.common.state.ByteStr
import com.wavesplatform.lang.v1.{ContractLimits, compiler}
import com.wavesplatform.lang.v1.evaluator.ctx.impl.PureContext.MaxListLengthV4
import com.wavesplatform.lang.v1.parser.BinaryOperation._
import com.wavesplatform.lang.v1.parser.Expressions.PART.VALID
import com.wavesplatform.lang.v1.parser.Expressions._
import com.wavesplatform.lang.v1.parser.UnaryOperation._
import fastparse.MultiLineWhitespace._
import fastparse._

import scala.annotation.tailrec

object Parser {

  private val Global                                        = com.wavesplatform.lang.hacks.Global // Hack for IDEA
  implicit def hack(p: fastparse.P[Any]): fastparse.P[Unit] = p.map(_ => ())

  def keywords                 = Set("let", "strict", "base58", "base64", "true", "false", "if", "then", "else", "match", "case", "func")
  def lowerChar[A: P]          = CharIn("a-z")
  def upperChar[A: P]          = CharIn("A-Z")
  def char[A: P]               = lowerChar | upperChar
  def digit[A: P]              = CharIn("0-9")
  def unicodeSymbolP[A: P]     = P("\\u" ~/ Pass ~~ (char | digit).repX(0, "", 4))
  def notEndOfString[A: P]     = CharPred(_ != '\"')
  def specialSymbols[A: P]     = P("\\" ~~ AnyChar)
  def comment[A: P]: P[Unit]   = P("#" ~~ CharPred(_ != '\n').repX).rep.map(_ => ())
  def directive[A: P]: P[Unit] = P("{-#" ~ CharPred(el => el != '\n' && el != '#').rep ~ "#-}").rep(0, comment).map(_ => ())

  def unusedText[A: P] = comment ~ directive ~ comment

  def escapedUnicodeSymbolP[A: P]: P[(Int, String, Int)] = P(Index ~~ (NoCut(unicodeSymbolP) | specialSymbols).! ~~ Index)
  def stringP[A: P]: P[EXPR] =
    P(Index ~~ "\"" ~/ Pass ~~ (escapedUnicodeSymbolP | notEndOfString).!.repX ~~ "\"" ~~ Index)
      .map {
        case (start, xs, end) =>
          var errors         = Vector.empty[String]
          val consumedString = new StringBuilder

          xs.foreach { x =>
            if (x.startsWith("\\u")) {
              if (x.length == 6) {
                val hexCode = x.drop(2)
                try {
                  val int           = Integer.parseInt(hexCode, 16)
                  val unicodeSymbol = new String(Character.toChars(int))
                  consumedString.append(unicodeSymbol)
                } catch {
                  case _: NumberFormatException =>
                    consumedString.append(x)
                    errors :+= s"can't parse '$hexCode' as HEX string in '$x'"
                  case _: IllegalArgumentException =>
                    consumedString.append(x)
                    errors :+= s"invalid UTF-8 symbol: '$x'"
                }
              } else {
                consumedString.append(x)
                errors :+= s"incomplete UTF-8 symbol definition: '$x'"
              }
            } else if (x.startsWith("\\")) {
              if (x.length == 2) {
                consumedString.append(x(1) match {
                  case 'b'  => "\b"
                  case 'f'  => "\f"
                  case 'n'  => "\n"
                  case 'r'  => "\r"
                  case 't'  => "\t"
                  case '\\' => "\\"
                  case '"'  => "\""
                  case _ =>
                    errors :+= s"""unknown escaped symbol: '$x'. The valid are \b, \f, \n, \r, \t"""
                    x
                })
              } else {
                consumedString.append(x)
                errors :+= s"""invalid escaped symbol: '$x'. The valid are \b, \f, \n, \r, \t"""
              }
            } else {
              consumedString.append(x)
            }
          }

          val r =
            if (errors.isEmpty) PART.VALID(Pos(start + 1, end - 1), consumedString.toString)
            else PART.INVALID(Pos(start + 1, end - 1), errors.mkString(";"))
          (Pos(start, end), r)
      }
      .map(posAndVal => CONST_STRING(posAndVal._1, posAndVal._2))

  def correctVarName[A: P]: P[PART[String]] =
    (Index ~~ (char ~~ (digit | char).repX()).! ~~ Index)
      .filter { case (_, x, _) => !keywords.contains(x) }
      .map { case (start, x, end) => PART.VALID(Pos(start, end), x) }

  def declNameP[A: P]: P[Unit] = "_".? ~~ char ~~ ("_".? ~~ (digit | char)).repX() ~~ "_".?

  def correctLFunName[A: P]: P[PART[String]] =
    (Index ~~ declNameP.! ~~ Index)
      .filter { case (_, x, _) => !keywords.contains(x) }
      .map { case (start, x, end) => PART.VALID(Pos(start, end), x) }

  def genericVarName(namePx: fastparse.P[Any] => P[Unit])(implicit c: fastparse.P[Any]): P[PART[String]] = {
    def nameP(implicit c: fastparse.P[Any]) = namePx(c)
    (Index ~~ nameP.! ~~ Index).map {
      case (start, x, end) =>
        if (keywords.contains(x)) PART.INVALID(Pos(start, end), s"keywords are restricted: $x")
        else PART.VALID(Pos(start, end), x)
    }
  }

  def anyVarName(implicit c: fastparse.P[Any]): P[PART[String]] = {
    def nameP(implicit c: fastparse.P[Any]): P[Unit] = declNameP
    genericVarName(nameP(_))
  }

  def invalid[A: P]: P[INVALID] = {
    import fastparse.NoWhitespace._
    P(Index ~~ CharPred(_ != '\n').rep(1) ~~ Index)
      .map {
        case (start, end) => INVALID(Pos(start, end), "can't parse the expression")
      }
  }

  def border[A: P]: P[Unit] = CharIn(" \t\n\r({")

  def numberP[A: P]: P[CONST_LONG] =
    P(Index ~~ (CharIn("+\\-").? ~~ digit.repX(1)).! ~~ ("_" ~~ digit.repX(1).!).repX(0) ~~ Index)
      .map({ case (start, x1, x2, end) => CONST_LONG(Pos(start, end), x2.foldLeft(x1)(_ ++ _).toLong) })

  def trueP[A: P]: P[TRUE]        = P(Index ~~ "true".! ~~ !(char | digit) ~~ Index).map { case (start, _, end) => TRUE(Pos(start, end)) }
  def falseP[A: P]: P[FALSE]      = P(Index ~~ "false".! ~~ !(char | digit) ~~ Index).map { case (start, _, end) => FALSE(Pos(start, end)) }
  def curlyBracesP[A: P]: P[EXPR] = P("{" ~ baseExpr ~ "}")

  def refP[A: P]: P[REF] = P(correctVarName).map { x =>
    REF(Pos(x.position.start, x.position.end), x)
  }

  def lfunP[A: P]: P[REF] = P(correctLFunName).map { x =>
    REF(Pos(x.position.start, x.position.end), x)
  }

  def ifP[A: P]: P[IF] = {
    def optionalPart(keyword: String, branch: String): P[EXPR] = (Index ~ (keyword ~/ Index ~ baseExpr.?).?).map {
      case (ifTruePos, ifTrueRaw) =>
        ifTrueRaw
          .map { case (pos, expr) => expr.getOrElse(INVALID(Pos(pos, pos), s"expected a $branch branch's expression")) }
          .getOrElse(INVALID(Pos(ifTruePos, ifTruePos), s"expected a $branch branch"))
    }

    def thenPart[AA: P] = optionalPart("then", "true")
    def elsePart[AA: P] = optionalPart("else", "false")

    P(Index ~~ "if" ~~ &(border) ~/ Index ~ baseExpr.? ~ thenPart ~ elsePart ~~ Index).map {
      case (start, condPos, condRaw, ifTrue, ifFalse, end) =>
        val cond = condRaw.getOrElse(INVALID(Pos(condPos, condPos), "expected a condition"))
        IF(Pos(start, end), cond, ifTrue, ifFalse)
    } |
      P(Index ~~ "then" ~~ &(border) ~/ Index ~ baseExpr.? ~ elsePart ~~ Index).map {
        case (start, ifTrueExprPos, ifTrueRaw, ifFalse, end) =>
          val ifTrue = ifTrueRaw.getOrElse(INVALID(Pos(ifTrueExprPos, ifTrueExprPos), "expected a true branch's expression"))
          IF(Pos(start, end), INVALID(Pos(start, start), "expected a condition"), ifTrue, ifFalse)
      } |
      P(Index ~~ "else" ~~ &(border) ~/ Index ~ baseExpr.? ~~ Index).map {
        case (start, ifFalseExprPos, ifFalseRaw, end) =>
          val ifFalse = ifFalseRaw.getOrElse(INVALID(Pos(ifFalseExprPos, ifFalseExprPos), "expected a false branch's expression"))
          IF(Pos(start, end), INVALID(Pos(start, start), "expected a condition"), INVALID(Pos(start, start), "expected a true branch"), ifFalse)
      }
  }

  def functionCallArgs[A: P]: P[Seq[EXPR]] = comment ~ baseExpr.rep(0, comment ~ "," ~ comment) ~ comment

  def maybeFunctionCallP[A: P]: P[EXPR] = (Index ~~ lfunP ~~ P("(" ~/ functionCallArgs ~ ")").? ~~ Index).map {
    case (start, REF(_, functionName, _, _), Some(args), accessEnd) => FUNCTION_CALL(Pos(start, accessEnd), functionName, args.toList)
    case (_, id, None, _)                                           => id
  }

  def foldMacroP[A: P]: P[EXPR] =
    (Index ~~ P("FOLD<") ~~ Index ~~ digit.repX(1).! ~~ Index ~~ ">(" ~/ baseExpr ~ "," ~ baseExpr ~ "," ~ lfunP ~ ")" ~~ Index)
      .map {
        case (start, limStart, limit, limEnd, list, acc, f, end) =>
          val lim = limit.toInt
          if (lim < 1)
            INVALID(Pos(limStart, limEnd), "FOLD limit should be natural")
          else if (lim > MaxListLengthV4)
            INVALID(Pos(limStart, limEnd), s"List size limit in FOLD is too big, $lim must be less or equal $MaxListLengthV4")
          else
            FOLD(Pos(start, end), lim, list, acc, f)
      }

  def list[A: P]: P[EXPR] = (Index ~~ P("[") ~ functionCallArgs ~ P("]") ~~ Index).map {
    case (s, e, f) =>
      val pos = Pos(s, f)
      e.foldRight(REF(pos, PART.VALID(pos, "nil")): EXPR) { (v, l) =>
        FUNCTION_CALL(pos, PART.VALID(pos, "cons"), List(v, l))
      }
  }

  def bracedArgs[A: P]: P[Seq[EXPR]] =
    comment ~ baseExpr.rep(
      sep = comment ~ "," ~ comment,
      max = ContractLimits.MaxTupleSize
    ) ~ comment

  def bracesOrTuple[A: P]: P[EXPR] = (Index ~~ P("(") ~ bracedArgs ~ P(")") ~~ Index).map {
    case (_, Seq(expr), _) => expr
    case (s, elements, f) =>
      FUNCTION_CALL(
        Pos(s, f),
        PART.VALID(Pos(s, f), s"${compiler.TuplePrefix}${elements.length}"),
        elements.toList
      )
  }

  def extractableAtom[A: P]: P[EXPR] = P(
    curlyBracesP | bracesOrTuple |
      byteVectorP | stringP | numberP | trueP | falseP | list |
      maybeFunctionCallP
  )

  sealed trait Accessor
  case class Method(name: PART[String], args: Seq[EXPR])     extends Accessor
  case class Getter(name: PART[String])                      extends Accessor
  case class ListIndex(index: EXPR)                          extends Accessor
  case class GenericMethod(name: PART[String], `type`: Type) extends Accessor

  object GenericMethod {
    val ExactAs = "exactAs"
    val As      = "as"

    val KnownMethods: Set[String] = Set(ExactAs, As)
  }

  def singleTypeP[A: P]: P[Single] = (anyVarName ~~ ("[" ~~ Index ~ unionTypeP ~ Index ~~ "]").?).map {
    case (t, param) => Single(t, param.map { case (start, param, end) => VALID(Pos(start, end), param) })
  }

  def unionTypeP[A: P]: P[Type] =
    (Index ~ P("Any") ~ Index).map { case (start, end) => AnyType(Pos(start, end)) } | P(singleTypeP | tupleTypeP)
      .rep(1, comment ~ "|" ~ comment)
      .map(Union.apply)
  def tupleTypeP[A: P]: P[Tuple] =
    ("(" ~
      P(unionTypeP).rep(
        ContractLimits.MinTupleSize,
        comment ~ "," ~ comment,
        ContractLimits.MaxTupleSize
      )
      ~ ")")
      .map(Tuple)

  def funcP(implicit c: fastparse.P[Any]): P[FUNC] = {
    def funcname(implicit c: fastparse.P[Any])    = anyVarName
    def argWithType(implicit c: fastparse.P[Any]) = anyVarName ~ ":" ~ unionTypeP ~ comment
    def args(implicit c: fastparse.P[Any])        = "(" ~ comment ~ argWithType.rep(0, "," ~ comment) ~ ")" ~ comment
    def funcHeader(implicit c: fastparse.P[Any]) =
      Index ~~ "func" ~ funcname ~ comment ~ args ~ "=" ~ P(singleBaseExpr | ("{" ~ comment ~ baseExpr ~ "}")) ~~ Index
    funcHeader.map {
      case (start, name, args, expr, end) => FUNC(Pos(start, end), expr, name, args)
    }
  }

  def annotationP[A: P]: P[ANNOTATION] = (Index ~~ "@" ~ anyVarName ~ comment ~ "(" ~ comment ~ anyVarName.rep(0, ",") ~ comment ~ ")" ~~ Index).map {
    case (start, name: PART[String], args: Seq[PART[String]], end) => ANNOTATION(Pos(start, end), name, args)
  }

  def annotatedFunc[A: P]: P[ANNOTATEDFUNC] = (Index ~~ annotationP.rep(1) ~ comment ~ funcP ~~ Index).map {
    case (start, as, f, end) => ANNOTATEDFUNC(Pos(start, end), as, f)
  }

  def matchCaseP(implicit c: fastparse.P[Any]): P[MATCH_CASE] = {
    def checkForGenericAndGetLastPos(t: Type): Either[INVALID, Option[Pos]] =
      t match {
        case Single(VALID(position, Type.ListTypeName), Some(VALID(_, AnyType(_)))) => Right(Some(position))
        case Single(name, parameter) =>
          parameter
            .toLeft(Some(name.position))
            .leftMap {
              case VALID(position, _)              => INVALID(position, s"Unexpected generic match type: only List[Any] is allowed")
              case PART.INVALID(position, message) => INVALID(position, message)
            }
        case Union(types) =>
          types
            .traverse(checkForGenericAndGetLastPos)
            .map(_.lastOption.flatten)
        case Tuple(types) =>
          types
            .traverse(checkForGenericAndGetLastPos)
            .map(_.lastOption.flatten)
        case AnyType(pos) => Right(Some(pos))
      }

    def restMatchCaseInvalidP(implicit c: fastparse.P[Any]): P[String] = P((!P("=>") ~~ AnyChar.!).repX.map(_.mkString))
    def varDefP(implicit c: fastparse.P[Any]): P[Option[PART[String]]] = (anyVarName ~~ !("'" | "(")).map(Some(_)) | P("_").!.map(_ => None)

    def typesDefP(implicit c: fastparse.P[Any]) =
      (
        ":" ~ comment ~
          (unionTypeP | (Index ~~ restMatchCaseInvalidP ~~ Index).map {
            case (start, _, end) =>
              Single(PART.INVALID(Pos(start, end), "the type for variable should be specified: `case varName: Type => expr`"), None)
          })
      ).?.map(_.getOrElse(Union(Seq())))

    def pattern(implicit c: fastparse.P[Any]): P[Pattern] =
      (varDefP ~ comment ~ typesDefP).map { case (v, t) => TypedVar(v, t) } |
        (Index ~ "(" ~ pattern.rep(min = 2, sep = ",") ~ ")" ~ Index).map(p => TuplePat(p._2, Pos(p._1, p._3))) |
        (Index ~ anyVarName ~ "(" ~ (anyVarName ~ "=" ~ pattern).rep(sep = ",") ~ ")" ~ Index)
          .map(p => ObjPat(p._3.map(kp => (PART.toOption(kp._1).get, kp._2)).toMap, Single(p._2, None), Pos(p._1, p._4))) |
        (Index ~ baseExpr.rep(min = 1, sep = "|") ~ Index).map(p => ConstsPat(p._2, Pos(p._1, p._3)))

    def checkPattern(p: Pattern): Either[INVALID, Option[Pos]] =
      p match {
        case TypedVar(_, t)    => checkForGenericAndGetLastPos(t)
        case ConstsPat(_, pos) => Right(Some(pos))
        case TuplePat(ps, pos) =>
          ps.toList traverse checkPattern map { _ =>
            Some(pos)
          }
        case ObjPat(ps, _, pos) =>
          ps.values.toList traverse checkPattern map { _ =>
            Some(pos)
          }
      }

    P(
      Index ~~ "case" ~~ &(border) ~ comment ~/ (
        pattern |
          (Index ~~ restMatchCaseInvalidP ~~ Index).map {
            case (start, _, end) =>
              TypedVar(
                Some(PART.INVALID(Pos(start, end), "invalid syntax, should be: `case varName: Type => expr` or `case _ => expr`")),
                Union(Seq())
              )
          }
      ) ~ comment ~ "=>" ~/ baseExpr.? ~~ Index
    ).map {
      case (caseStart, p, e, end) =>
        checkPattern(p)
          .fold(
            error => MATCH_CASE(error.position, pattern = p, expr = error), { pos =>
              val cPos      = Pos(caseStart, end)
              val exprStart = pos.fold(caseStart)(_.end)
              MATCH_CASE(
                cPos,
                pattern = p,
                expr = e.getOrElse(INVALID(Pos(exprStart, end), "expected expression"))
              )
            }
          )
    }
  }

  def matchP[A: P]: P[EXPR] =
    P(Index ~~ "match" ~~ &(border) ~/ baseExpr ~ "{" ~ comment ~ matchCaseP.rep(0, comment) ~ comment ~ "}" ~~ Index)
      .map {
        case (start, _, Nil, end)   => INVALID(Pos(start, end), "pattern matching requires case branches")
        case (start, e, cases, end) => MATCH(Pos(start, end), e, cases.toList)
      }

  def accessorName(implicit c: fastparse.P[Any]): P[PART[String]] = {
    def nameP(implicit c: fastparse.P[Any]) = (char | "_") ~~ (digit | char).repX()
    genericVarName(nameP(_))
  }

  def genericMethodName(implicit c: fastparse.P[Any]): P[PART[String]] =
    accessorName.filter {
      case VALID(_, name) if GenericMethod.KnownMethods.contains(name) => true
      case _                                                           => false
    }

  def accessP[A: P]: P[(Int, Accessor, Int)] = P(
    (("" ~ comment ~ Index ~ "." ~/ comment ~ functionCallOrGetter) ~~ Index) | (Index ~~ "[" ~/ baseExpr.map(ListIndex) ~ "]" ~~ Index)
  )

  def functionCallOrGetter[A: P]: P[Accessor] =
    (genericMethodName ~~/ ("[" ~ unionTypeP ~ "]")).map {
      case (name, tpe) => GenericMethod(name, tpe)
    } | (accessorName.map(Getter) ~/ comment ~~ ("(" ~/ comment ~ functionCallArgs ~/ comment ~ ")").?).map {
      case (g @ Getter(name), args) => args.fold(g: Accessor)(Method(name, _))
    }

  def maybeAccessP[A: P]: P[EXPR] =
    P(Index ~~ extractableAtom ~~ Index ~~ NoCut(accessP).repX)
      .map {
        case (start, obj, _, accessors) =>
          accessors.foldLeft(obj) {
            case (e, (accessStart, a, accessEnd)) =>
              a match {
                case Getter(n)           => GETTER(Pos(start, accessEnd), e, n)
                case Method(n, args)     => FUNCTION_CALL(Pos(start, accessEnd), n, e :: args.toList)
                case ListIndex(index)    => FUNCTION_CALL(Pos(start, accessEnd), PART.VALID(Pos(accessStart, accessEnd), "getElement"), List(e, index))
                case GenericMethod(n, t) => GENERIC_FUNCTION_CALL(Pos(start, accessEnd), e, n, t)
              }
          }
      }

  def byteVectorP[A: P]: P[EXPR] =
    P(Index ~~ "base" ~~ ("58" | "64" | "16").! ~~ "'" ~/ Pass ~~ CharPred(_ != '\'').repX.! ~~ "'" ~~ Index)
      .map {
        case (start, base, xs, end) =>
          val innerStart = start + 8
          val innerEnd   = end - 1
          val decoded = base match {
            case "16" => Global.base16Decode(xs, checkLength = false)
            case "58" => Global.base58Decode(xs)
            case "64" => Global.base64Decode(xs)
          }
          decoded match {
            case Left(err) => CONST_BYTESTR(Pos(start, end), PART.INVALID(Pos(innerStart, innerEnd), err))
            case Right(r)  => CONST_BYTESTR(Pos(start, end), PART.VALID(Pos(innerStart, innerEnd), ByteStr(r)))
          }
      }

  private def destructuredTupleValuesP[A: P]: P[Seq[(Int, Option[PART[String]])]] =
    P("(") ~
      (Index ~ anyVarName.?).rep(
        ContractLimits.MinTupleSize,
        comment ~ "," ~ comment,
        ContractLimits.MaxTupleSize
      ) ~
      P(")")

  private def letNameP[A: P]: P[Seq[(Int, Option[PART[String]])]] =
    (Index ~ anyVarName.?).map(Seq(_))

<<<<<<< HEAD
  def variableDefP[A: P](key: String): P[Seq[LET]] =
    P(Index ~~ key ~~ &(CharIn(" \t\n\r")) ~/ comment ~ (destructuredTupleValuesP | letNameP) ~ comment ~ Index ~ ("=" ~/ Index ~ baseExpr.?).? ~~ Index)
      .map {
        case (start, names, valuePos, valueRaw, end) =>
          val value = extractValue(valuePos, valueRaw)
          val pos   = Pos(start, end)
          if (names.length == 1)
            names.map {
              case (nameStart, nameRaw) =>
                val name = extractName(Pos(nameStart, nameStart), nameRaw)
                LET(pos, name, value)
            } else {
            val exprRefName = "$t0" + s"${pos.start}${pos.end}"
            val exprRef     = LET(pos, VALID(pos, exprRefName), value)
            val tupleValues =
              names.zipWithIndex
                .map {
                  case ((nameStart, nameRaw), i) =>
                    val namePos = Pos(nameStart, nameStart)
                    val name    = extractName(namePos, nameRaw)
                    val getter = GETTER(
                      namePos,
                      REF(namePos, VALID(namePos, exprRefName)),
                      VALID(namePos, s"_${i + 1}")
                    )
                    LET(pos, name, getter)
                }
            exprRef +: tupleValues
          }
      }
=======
  def variableDefP[_: P](key: String): P[Seq[LET]] =
    P(
      Index ~~ key ~~ &(CharIn(" \t\n\r")) ~/ comment ~ (destructuredTupleValuesP | letNameP) ~ comment ~ Index ~ ("=" ~/ Index ~ baseExpr.?).? ~~ Index
    ).map {
      case (start, names, valuePos, valueRaw, end) =>
        val value = extractValue(valuePos, valueRaw)
        val pos   = Pos(start, end)
        if (names.length == 1)
          names.map {
            case (nameStart, nameRaw) =>
              val name = extractName(Pos(nameStart, nameStart), nameRaw)
              LET(pos, name, value)
          } else {
          val exprRefName = "$t0" + s"${pos.start}${pos.end}"
          val exprRef     = LET(pos, VALID(pos, exprRefName), value)
          val tupleValues =
            names.zipWithIndex
              .map {
                case ((nameStart, nameRaw), i) =>
                  val namePos = Pos(nameStart, nameStart)
                  val name    = extractName(namePos, nameRaw)
                  val getter = GETTER(
                    namePos,
                    REF(namePos, VALID(namePos, exprRefName)),
                    VALID(namePos, s"_${i + 1}")
                  )
                  LET(pos, name, getter)
              }
          exprRef +: tupleValues
        }
    }
>>>>>>> 61aaf1f6

  // Hack to force parse of "\n". Otherwise it is treated as a separator
  def newLineSep(implicit c: fastparse.P[Any]) = {
    P(CharsWhileIn(" \t\r").repX ~~ "\n").repX(1)
  }

  def strictLetBlockP[A: P]: P[EXPR] = {
    P(
      Index ~~
        variableDefP("strict") ~/
        Pass ~~
        (
          ("" ~ ";") ~/ (baseExpr | invalid).? |
            newLineSep ~/ (baseExpr | invalid).? |
            (Index ~~ CharPred(_ != '\n').repX).map(pos => Some(INVALID(Pos(pos, pos), "expected ';'")))
        ) ~~
        Index
    ).map {
      case (start, varNames, body, end) =>
        val blockPos = Pos(start, end)
        Macro.unwrapStrict(blockPos, varNames, body.getOrElse(INVALID(Pos(end, end), "expected a body")))
    }
  }

  private def extractName(
      namePos: Pos,
      nameRaw: Option[PART[String]]
  ): PART[String] =
    nameRaw.getOrElse(PART.INVALID(namePos, "expected a variable's name"))

  private def extractValue(
      valuePos: Int,
      valueRaw: Option[(Int, Option[EXPR])]
  ): EXPR =
    valueRaw
      .map { case (pos, expr) => expr.getOrElse(INVALID(Pos(pos, pos), "expected a value's expression")) }
      .getOrElse(INVALID(Pos(valuePos, valuePos), "expected a value"))

  def block[A: P]: P[EXPR] = blockOr(INVALID(_, "expected ';'"))

  private def blockOr(otherExpr: Pos => EXPR)(implicit c: fastparse.P[Any]): P[EXPR] = {
    def declaration(implicit c: fastparse.P[Any]) = variableDefP("let") | funcP.map(Seq(_))

    P(
      Index ~~
        declaration.rep(1) ~/
        Pass ~~
        (
          ("" ~ ";") ~/ (baseExpr | invalid).? |
            newLineSep ~/ (baseExpr | invalid).? |
            (Index ~~ CharPred(_ != '\n').repX).map(pos => Some(otherExpr(Pos(pos, pos))))
        ) ~~
        Index
    ).map {
      case (start, declarations, body, end) =>
        declarations.flatten.reverse
          .foldLeft(body.getOrElse(INVALID(Pos(end, end), "expected a body"))) { (acc, l) =>
            BLOCK(Pos(start, end), l, acc)
          }
    }
  }

  def baseAtom[A: P](epn: fastparse.P[Any] => P[EXPR]) = {
    def ep[AA: P](implicit c: fastparse.P[Any]) = epn(c)
    comment ~ P(foldMacroP | ifP | matchP | ep | maybeAccessP) ~ comment
  }

  def baseExpr[A: P] = P(strictLetBlockP | binaryOp(baseAtom(block(_))(_), opsByPriority))

  def blockOrDecl[A: P]    = baseAtom(blockOr(p => REF(p, VALID(p, "unit")))(_))
  def baseExprOrDecl[A: P] = binaryOp(baseAtom(blockOrDecl(_))(_), opsByPriority)

  def singleBaseAtom[A: P] =
    comment ~
      P(foldMacroP | ifP | matchP | maybeAccessP) ~
      comment

  def singleBaseExpr[A: P] = P(binaryOp(singleBaseAtom(_), opsByPriority))

  def declaration[A: P] = P(variableDefP("let") | funcP.map(Seq(_)))

  def revp[A, B](l: A, s: Seq[(B, A)], o: Seq[(A, B)] = Seq.empty): (Seq[(A, B)], A) = {
    s.foldLeft((o, l)) { (acc, op) =>
      (acc, op) match { case ((o, l), (b, a)) => ((l, b) +: o) -> a }
    }
  }

  def binaryOp(atomA: fastparse.P[Any] => P[EXPR], rest: List[Either[List[BinaryOperation], List[BinaryOperation]]])(
      implicit c: fastparse.P[Any]
  ): P[EXPR] = {
    def atom(implicit c: fastparse.P[Any]) = atomA(c)
    rest match {
      case Nil => unaryOp(atom(_), unaryOps)
      case Left(kinds) :: restOps =>
        def operand(implicit c: fastparse.P[Any]) = binaryOp(atom(_), restOps)
        val kindc = kinds
          .map(o => {
            implicit c: fastparse.P[Any] =>
              o.parser
          })
          .reduce((plc, prc) => {
            def pl(implicit c: fastparse.P[Any]) = plc(c)
            def pr(implicit c: fastparse.P[Any]) = prc(c);
            { implicit c: fastparse.P[Any] =>
              P(pl | pr)
            }
          })
        def kind(implicit c: fastparse.P[Any]) = kindc(c)
        P(Index ~~ operand ~ P(kind ~ (NoCut(operand) | Index.map(i => INVALID(Pos(i, i), "expected a second operator")))).rep).map {
          case (start, left: EXPR, r: Seq[(BinaryOperation, EXPR)]) =>
            r.foldLeft(left) { case (acc, (currKind, currOperand)) => currKind.expr(start, currOperand.position.end, acc, currOperand) }
        }
      case Right(kinds) :: restOps =>
        def operand(implicit c: fastparse.P[Any]) = binaryOp(atom(_), restOps)
        val kindc = kinds
          .map(o => {
            implicit c: fastparse.P[Any] =>
              o.parser
          })
          .reduce((plc, prc) => {
            def pl(implicit c: fastparse.P[Any]) = plc(c)
            def pr(implicit c: fastparse.P[Any]) = prc(c);
            { implicit c: fastparse.P[Any] =>
              P(pl | pr)
            }
          })
        def kind(implicit c: fastparse.P[Any]) = kindc(c)
        P(Index ~~ operand ~ P(kind ~ (NoCut(operand) | Index.map(i => INVALID(Pos(i, i), "expected a second operator")))).rep).map {
          case (start, left: EXPR, r: Seq[(BinaryOperation, EXPR)]) =>
            val (ops, s) = revp(left, r)
            ops.foldLeft(s) { case (acc, (currOperand, currKind)) => currKind.expr(start, currOperand.position.end, currOperand, acc) }
        }
    }
  }

  def unaryOp(atom: fastparse.P[Any] => P[EXPR], ops: List[UnaryOperation])(implicit c: fastparse.P[Any]): P[EXPR] =
    ops.foldRight(atom) {
      case (op, accc) =>
        def acc(implicit c: fastparse.P[Any]) = accc(c);
        { implicit c: fastparse.P[Any] =>
          (Index ~~ op.parser.map(_ => ()) ~ P(unaryOp(atom, ops)) ~~ Index).map {
            case (start, expr, end) => op.expr(start, end, expr)
          } | acc
        }
    }(c)

  def parseExpr(str: String): Parsed[EXPR] = {
    def expr[A: P] = P(Start ~ unusedText ~ (baseExpr | invalid) ~ End)
    parse(str, expr(_), verboseFailures = true)
  }

  def parseExprOrDecl(str: String): Parsed[EXPR] = {
    def e[A: P] = P(Start ~ unusedText ~ (baseExprOrDecl | invalid) ~ End)
    parse(str, e(_), verboseFailures = true)
  }

  def parseContract(str: String): Parsed[DAPP] = {
    def contract[A: P] =
      P(Start ~ unusedText ~ declaration.rep ~ comment ~ annotatedFunc.rep ~ declaration.rep ~ End ~~ Index)
        .map {
          case (ds, fs, t, end) => (DAPP(Pos(0, end), ds.flatten.toList, fs.toList), t)
        }

    parse(str, contract(_), verboseFailures = true) match {
      case Parsed.Success((s, t), _) if (t.nonEmpty) =>
        def contract[A: P] = P(Start ~ unusedText ~ declaration.rep ~ comment ~ annotatedFunc.rep ~ !declaration.rep(1) ~ End ~~ Index)
        parse(str, contract(_)) match {
          case Parsed.Failure(_, o, e) =>
            Parsed.Failure(s"Local functions should be defined before @Callable one: ${str.substring(o)}", o, e)
          case _ => throw new Exception("Parser error")
        }
      case Parsed.Success((s, _), v) => Parsed.Success(s, v)
      case f: Parsed.Failure         => Parsed.Failure(f.label, f.index, f.extra)
    }
  }

  type RemovedCharPos = Pos

  def parseExpressionWithErrorRecovery(scriptStr: String): Either[Throwable, (SCRIPT, Option[RemovedCharPos])] = {

    def parse(str: String): Either[Parsed.Failure, SCRIPT] =
      parseExpr(str) match {
        case Parsed.Success(resExpr, _) => Right(SCRIPT(resExpr.position, resExpr))
        case f: Parsed.Failure          => Left(f)
      }

    parseWithError[SCRIPT](
      new StringBuilder(scriptStr),
      parse,
      SCRIPT(Pos(0, scriptStr.length - 1), INVALID(Pos(0, scriptStr.length - 1), "Parsing failed. Unknown error."))
    ).map { exprAndErrorIndexes =>
      val removedCharPosOpt = if (exprAndErrorIndexes._2.isEmpty) None else Some(Pos(exprAndErrorIndexes._2.min, exprAndErrorIndexes._2.max))
      (exprAndErrorIndexes._1, removedCharPosOpt)
    }
  }

  def parseDAPPWithErrorRecovery(scriptStr: String): Either[Throwable, (DAPP, Option[RemovedCharPos])] = {

    def parse(str: String): Either[Parsed.Failure, DAPP] =
      parseContract(str) match {
        case Parsed.Success(resDAPP, _) => Right(resDAPP)
        case f: Parsed.Failure          => Left(f)
      }

    parseWithError[DAPP](
      new StringBuilder(scriptStr),
      parse,
      DAPP(Pos(0, scriptStr.length - 1), List.empty, List.empty)
    ).map { dAppAndErrorIndexes =>
      val removedCharPosOpt = if (dAppAndErrorIndexes._2.isEmpty) None else Some(Pos(dAppAndErrorIndexes._2.min, dAppAndErrorIndexes._2.max))
      (dAppAndErrorIndexes._1, removedCharPosOpt)
    }
  }

  @tailrec
  private def clearChar(source: StringBuilder, pos: Int): Int = {
    if (pos >= 0) {
      if (" \n\r".contains(source.charAt(pos))) {
        clearChar(source, pos - 1)
      } else {
        source.setCharAt(pos, ' ')
        pos
      }
    } else {
      0
    }
  }

  private def parseWithError[T](
      source: StringBuilder,
      parse: String => Either[Parsed.Failure, T],
      defaultResult: T
  ): Either[Throwable, (T, Iterable[Int])] = {
    parse(source.toString())
      .map(dApp => (dApp, Nil))
      .left
      .flatMap {
        case ex: Parsed.Failure =>
          val errorLastPos       = ex.index
          val lastRemovedCharPos = clearChar(source, errorLastPos - 1)
          val posList            = Set(errorLastPos, lastRemovedCharPos)
          if (lastRemovedCharPos > 0) {
            parseWithError(source, parse, defaultResult)
              .map(dAppAndErrorIndexes => (dAppAndErrorIndexes._1, posList ++ dAppAndErrorIndexes._2.toList))
          } else {
            Right((defaultResult, posList))
          }
        case _ => Left(new Exception("Unknown parsing error."))
      }
  }
}<|MERGE_RESOLUTION|>--- conflicted
+++ resolved
@@ -1,18 +1,18 @@
 package com.wavesplatform.lang.v1.parser
 
-import cats.instances.either._
-import cats.instances.list._
-import cats.syntax.either._
-import cats.syntax.traverse._
+import cats.instances.either.*
+import cats.instances.list.*
+import cats.syntax.either.*
+import cats.syntax.traverse.*
 import com.wavesplatform.common.state.ByteStr
+import com.wavesplatform.lang.v1.evaluator.ctx.impl.PureContext.MaxListLengthV4
+import com.wavesplatform.lang.v1.parser.BinaryOperation.*
+import com.wavesplatform.lang.v1.parser.Expressions.*
+import com.wavesplatform.lang.v1.parser.Expressions.PART.VALID
+import com.wavesplatform.lang.v1.parser.UnaryOperation.*
 import com.wavesplatform.lang.v1.{ContractLimits, compiler}
-import com.wavesplatform.lang.v1.evaluator.ctx.impl.PureContext.MaxListLengthV4
-import com.wavesplatform.lang.v1.parser.BinaryOperation._
-import com.wavesplatform.lang.v1.parser.Expressions.PART.VALID
-import com.wavesplatform.lang.v1.parser.Expressions._
-import com.wavesplatform.lang.v1.parser.UnaryOperation._
-import fastparse.MultiLineWhitespace._
-import fastparse._
+import fastparse.*
+import fastparse.MultiLineWhitespace.*
 
 import scala.annotation.tailrec
 
@@ -119,7 +119,7 @@
   }
 
   def invalid[A: P]: P[INVALID] = {
-    import fastparse.NoWhitespace._
+    import fastparse.NoWhitespace.*
     P(Index ~~ CharPred(_ != '\n').rep(1) ~~ Index)
       .map {
         case (start, end) => INVALID(Pos(start, end), "can't parse the expression")
@@ -428,39 +428,7 @@
   private def letNameP[A: P]: P[Seq[(Int, Option[PART[String]])]] =
     (Index ~ anyVarName.?).map(Seq(_))
 
-<<<<<<< HEAD
   def variableDefP[A: P](key: String): P[Seq[LET]] =
-    P(Index ~~ key ~~ &(CharIn(" \t\n\r")) ~/ comment ~ (destructuredTupleValuesP | letNameP) ~ comment ~ Index ~ ("=" ~/ Index ~ baseExpr.?).? ~~ Index)
-      .map {
-        case (start, names, valuePos, valueRaw, end) =>
-          val value = extractValue(valuePos, valueRaw)
-          val pos   = Pos(start, end)
-          if (names.length == 1)
-            names.map {
-              case (nameStart, nameRaw) =>
-                val name = extractName(Pos(nameStart, nameStart), nameRaw)
-                LET(pos, name, value)
-            } else {
-            val exprRefName = "$t0" + s"${pos.start}${pos.end}"
-            val exprRef     = LET(pos, VALID(pos, exprRefName), value)
-            val tupleValues =
-              names.zipWithIndex
-                .map {
-                  case ((nameStart, nameRaw), i) =>
-                    val namePos = Pos(nameStart, nameStart)
-                    val name    = extractName(namePos, nameRaw)
-                    val getter = GETTER(
-                      namePos,
-                      REF(namePos, VALID(namePos, exprRefName)),
-                      VALID(namePos, s"_${i + 1}")
-                    )
-                    LET(pos, name, getter)
-                }
-            exprRef +: tupleValues
-          }
-      }
-=======
-  def variableDefP[_: P](key: String): P[Seq[LET]] =
     P(
       Index ~~ key ~~ &(CharIn(" \t\n\r")) ~/ comment ~ (destructuredTupleValuesP | letNameP) ~ comment ~ Index ~ ("=" ~/ Index ~ baseExpr.?).? ~~ Index
     ).map {
@@ -491,7 +459,6 @@
           exprRef +: tupleValues
         }
     }
->>>>>>> 61aaf1f6
 
   // Hack to force parse of "\n". Otherwise it is treated as a separator
   def newLineSep(implicit c: fastparse.P[Any]) = {
