--- conflicted
+++ resolved
@@ -130,13 +130,7 @@
       "timestamp"        -> LONG,
       "expiration"       -> LONG,
       "matcherFee"       -> LONG,
-<<<<<<< HEAD
-      "bodyBytes"        -> BYTEVECTOR,
-      "proofs"           -> listByteVector
-    )
-=======
     ) ++ proven
->>>>>>> 90a7b7fb
   )
   val exchangeTransactionType = CaseType(
     "ExchangeTransaction",
