package com.wavesplatform.lang

import cats.Id
<<<<<<< HEAD
import cats.syntax.traverse.*
import cats.kernel.Monoid
=======
import cats.implicits.catsSyntaxSemigroup
>>>>>>> 61aaf1f6
import com.wavesplatform.common.state.ByteStr
import com.wavesplatform.common.utils.EitherExt2
import com.wavesplatform.lang.directives.values.*
import com.wavesplatform.lang.directives.{DirectiveDictionary, DirectiveSet}
import com.wavesplatform.lang.script.Script
import com.wavesplatform.lang.v1.FunctionHeader.Native
import com.wavesplatform.lang.v1.compiler.Terms.EVALUATED
import com.wavesplatform.lang.v1.compiler.Types.CASETYPEREF
import com.wavesplatform.lang.v1.compiler.{CompilerContext, DecompilerContext}
import com.wavesplatform.lang.v1.evaluator.FunctionIds
import com.wavesplatform.lang.v1.evaluator.ctx.EvaluationContext
import com.wavesplatform.lang.v1.evaluator.ctx.impl.waves.WavesContext
import com.wavesplatform.lang.v1.evaluator.ctx.impl.{CryptoContext, PureContext}
import com.wavesplatform.lang.v1.traits.domain.Recipient.Address
import com.wavesplatform.lang.v1.traits.domain.{BlockInfo, Recipient, ScriptAssetInfo, Tx}
import com.wavesplatform.lang.v1.traits.{DataType, Environment}
import com.wavesplatform.lang.v1.{BaseGlobal, CTX, FunctionHeader}
import monix.eval.Coeval
import shapeless.Coproduct

import scala.collection.mutable

package object utils {

  private val Global: BaseGlobal = com.wavesplatform.lang.Global // Hack for IDEA

  val environment: Environment[Id] = buildEnvironment(ByteStr.empty)

  def buildEnvironment(txIdParam: ByteStr): Environment[Id] = new Environment[Id] {
    override def height: Long                                                                                    = 0
    override def chainId: Byte                                                                                   = 1: Byte
    override def inputEntity: Environment.InputEntity                                                            = null
    override val txId: ByteStr                                                                                   = txIdParam
    override def transactionById(id: Array[Byte]): Option[Tx]                                                    = ???
    override def transferTransactionById(id: Array[Byte]): Option[Tx.Transfer]                                   = ???
    override def transactionHeightById(id: Array[Byte]): Option[Long]                                            = ???
    override def assetInfoById(id: Array[Byte]): Option[ScriptAssetInfo]                                         = ???
    override def lastBlockOpt(): Option[BlockInfo]                                                               = ???
    override def blockInfoByHeight(height: Int): Option[BlockInfo]                                               = ???
    override def data(addressOrAlias: Recipient, key: String, dataType: DataType): Option[Any]                   = None
    override def hasData(addressOrAlias: Recipient): Boolean                                                     = ???
    override def accountBalanceOf(addressOrAlias: Recipient, assetId: Option[Array[Byte]]): Either[String, Long] = ???
    override def accountWavesBalanceOf(addressOrAlias: Recipient): Either[String, Environment.BalanceDetails]    = ???
    override def resolveAlias(name: String): Either[String, Recipient.Address]                                   = ???
    override def tthis: Environment.Tthis                                              = Coproduct(Recipient.Address(ByteStr.empty))
    override def multiPaymentAllowed: Boolean                                          = true
    override def transferTransactionFromProto(b: Array[Byte]): Option[Tx.Transfer]     = ???
    override def addressFromString(address: String): Either[String, Recipient.Address] = ???
    override def addressFromPublicKey(publicKey: ByteStr): Either[String, Address]     = ???
    override def accountScript(addressOrAlias: Recipient): Option[Script]              = ???
    override def callScript(
        dApp: Address,
        func: String,
        args: List[EVALUATED],
        payments: Seq[(Option[Array[Byte]], Long)],
        availableComplexity: Int,
        reentrant: Boolean
    ): Coeval[(Either[ValidationError, EVALUATED], Int)] = ???
  }

<<<<<<< HEAD
  val lazyContextsAll: Map[(DirectiveSet, Boolean), Coeval[CTX[Environment]]] = {
    val directives = for {
      version            <- DirectiveDictionary[StdLibVersion].all
      cType              <- DirectiveDictionary[ContentType].all
      scriptType         <- DirectiveDictionary[ScriptType].all
      useNewPowPrecision <- Seq(false, true)
    } yield (DirectiveSet(version, scriptType, cType), useNewPowPrecision)

    directives.collect { case (Right(ds), useNewPowPrecision) =>
      val version = ds.stdLibVersion
      val ctx = Coeval.evalOnce(
        Monoid.combineAll(
          Seq(
            PureContext.build(version, useNewPowPrecision).withEnvironment[Environment],
            CryptoContext.build(Global, version).withEnvironment[Environment],
            WavesContext.build(Global, ds)
          )
        )
      )
      (ds, useNewPowPrecision) -> ctx
    }.toMap
  }
=======
  val lazyContexts: Map[(DirectiveSet, Boolean), Coeval[CTX[Environment]]] =
    (for {
      version             <- DirectiveDictionary[StdLibVersion].all
      scriptType          <- DirectiveDictionary[ScriptType].all
      contentType         <- DirectiveDictionary[ContentType].all if contentType != DApp || (contentType == DApp && version >= V3 && scriptType == Account)
      fixUnicodeFunctions <- Seq(true, false)
    } yield {
      val ds = DirectiveSet(version, scriptType, contentType).explicitGet()
      val ctx = Coeval.evalOnce(
        PureContext.build(version, fixUnicodeFunctions, useNewPowPrecision = true).withEnvironment[Environment] |+|
          CryptoContext.build(Global, version).withEnvironment[Environment] |+|
          WavesContext.build(Global, ds)
      )
      (ds, fixUnicodeFunctions) -> ctx
    }).toMap
>>>>>>> 61aaf1f6

  val lazyContexts: Map[DirectiveSet, Coeval[CTX[Environment]]] =
    lazyContextsAll.collect { case ((ds, true), ctx) => ds -> ctx }

  private val lazyFunctionCosts: Map[DirectiveSet, Coeval[Map[FunctionHeader, Coeval[Long]]]] =
    lazyContexts.map(el => (el._1._1, el._2.map(ctx => estimate(el._1._1.stdLibVersion, ctx.evaluationContext[Id](environment)))))

  private val dAppVerifierProhibitedFunctions: Map[Native, Coeval[Long]] =
    List(Native(FunctionIds.CALLDAPP), Native(FunctionIds.CALLDAPPREENTRANT))
      .map(f => (f, Coeval.raiseError[Long](new RuntimeException("DApp-to-dApp invocations are not allowed from verifier"))))
      .toMap

  private val dAppVerifierFunctionCosts: Map[StdLibVersion, Map[FunctionHeader, Coeval[Long]]] =
    lazyFunctionCosts.collect {
      case (ds, functions) if ds.contentType == DApp =>
        if (ds.stdLibVersion >= V5)
          (ds.stdLibVersion, functions() ++ dAppVerifierProhibitedFunctions)
        else
          (ds.stdLibVersion, functions())
    }

  private val combinedContext: Map[(StdLibVersion, ContentType), CTX[Environment]] =
    lazyContexts
      .groupBy { case (ds, _) =>
        (ds.stdLibVersion, ds.contentType)
      }
      .view
      .mapValues(
        _.toList
          .map(_._2)
          .sequence
          .map(Monoid.combineAll[CTX[Environment]])()
      )
      .toMap

  private val combinedFunctionCosts: Map[(StdLibVersion, ContentType), Map[FunctionHeader, Coeval[Long]]] =
    lazyFunctionCosts
      .groupBy { case (ds, _) =>
        (ds.stdLibVersion, ds.contentType)
      }
      .view
      .mapValues(
        _.toList
          .map(_._2)
          .sequence
          .map(_.foldLeft(Map.empty[FunctionHeader, Coeval[Long]])(_ ++ _))()
      )
      .toMap

  def functionCosts(
      version: StdLibVersion,
      contentType: ContentType = Expression,
      scriptType: ScriptType = Account,
      isDAppVerifier: Boolean = false,
      withCombinedContext: Boolean = false
  ): Map[FunctionHeader, Coeval[Long]] =
    if (isDAppVerifier)
      dAppVerifierFunctionCosts(version)
    else if (withCombinedContext)
      combinedFunctionCosts(DirectiveSet(version, scriptType, contentType).explicitGet())
    else
      functionCosts(DirectiveSet(version, scriptType, contentType).explicitGet())

  def functionCosts(ds: DirectiveSet): Map[FunctionHeader, Coeval[Long]] =
    lazyFunctionCosts(ds)()

  def combinedFunctionCosts(ds: DirectiveSet): Map[FunctionHeader, Coeval[Long]] =
    combinedFunctionCosts((ds.stdLibVersion, ds.contentType))

  def estimate(version: StdLibVersion, ctx: EvaluationContext[Environment, Id]): Map[FunctionHeader, Coeval[Long]] = {
    val costs: mutable.Map[FunctionHeader, Coeval[Long]] = mutable.Map.from(ctx.typeDefs.collect {
      case (typeName, CASETYPEREF(_, fields, hidden)) if (!hidden || version < V4) => FunctionHeader.User(typeName) -> Coeval.now(fields.size.toLong)
    })

    ctx.functions.values.foreach { func =>
      val cost = func.costByLibVersion(version)
      costs += func.header -> Coeval.now(cost)
    }

    costs.toMap
  }

  def compilerContext(version: StdLibVersion, cType: ContentType, isAssetScript: Boolean): CompilerContext = {
    val ds = DirectiveSet(version, ScriptType.isAssetScript(isAssetScript), cType).explicitGet()
    compilerContext(ds)
  }

  def compilerContext(ds: DirectiveSet): CompilerContext =
    lazyContexts((ds, true))().compilerContext

  def getDecompilerContext(v: StdLibVersion, cType: ContentType): DecompilerContext =
<<<<<<< HEAD
    combinedContext((v, cType)).decompilerContext
=======
    lazyContexts((DirectiveSet(v, Account, cType).explicitGet(), true))().decompilerContext
>>>>>>> 61aaf1f6

  def varNames(version: StdLibVersion, cType: ContentType): Set[String] =
    compilerContext(version, cType, isAssetScript = false).varDefs.keySet

  def combinedVarNames(version: StdLibVersion, cType: ContentType): Set[String] =
    combinedContext((version, cType)).compilerContext.varDefs.keySet
}<|MERGE_RESOLUTION|>--- conflicted
+++ resolved
@@ -1,12 +1,8 @@
 package com.wavesplatform.lang
 
-import cats.Id
-<<<<<<< HEAD
+import cats.{Id, Monoid}
 import cats.syntax.traverse.*
-import cats.kernel.Monoid
-=======
 import cats.implicits.catsSyntaxSemigroup
->>>>>>> 61aaf1f6
 import com.wavesplatform.common.state.ByteStr
 import com.wavesplatform.common.utils.EitherExt2
 import com.wavesplatform.lang.directives.values.*
@@ -67,49 +63,21 @@
     ): Coeval[(Either[ValidationError, EVALUATED], Int)] = ???
   }
 
-<<<<<<< HEAD
-  val lazyContextsAll: Map[(DirectiveSet, Boolean), Coeval[CTX[Environment]]] = {
-    val directives = for {
-      version            <- DirectiveDictionary[StdLibVersion].all
-      cType              <- DirectiveDictionary[ContentType].all
-      scriptType         <- DirectiveDictionary[ScriptType].all
-      useNewPowPrecision <- Seq(false, true)
-    } yield (DirectiveSet(version, scriptType, cType), useNewPowPrecision)
-
-    directives.collect { case (Right(ds), useNewPowPrecision) =>
-      val version = ds.stdLibVersion
-      val ctx = Coeval.evalOnce(
-        Monoid.combineAll(
-          Seq(
-            PureContext.build(version, useNewPowPrecision).withEnvironment[Environment],
-            CryptoContext.build(Global, version).withEnvironment[Environment],
-            WavesContext.build(Global, ds)
-          )
-        )
-      )
-      (ds, useNewPowPrecision) -> ctx
-    }.toMap
-  }
-=======
   val lazyContexts: Map[(DirectiveSet, Boolean), Coeval[CTX[Environment]]] =
     (for {
-      version             <- DirectiveDictionary[StdLibVersion].all
-      scriptType          <- DirectiveDictionary[ScriptType].all
-      contentType         <- DirectiveDictionary[ContentType].all if contentType != DApp || (contentType == DApp && version >= V3 && scriptType == Account)
-      fixUnicodeFunctions <- Seq(true, false)
+      version     <- DirectiveDictionary[StdLibVersion].all
+      scriptType  <- DirectiveDictionary[ScriptType].all
+      contentType <- DirectiveDictionary[ContentType].all if contentType != DApp || (contentType == DApp && version >= V3 && scriptType == Account)
+      useNewPowPrecision <- Seq(false, true)
     } yield {
       val ds = DirectiveSet(version, scriptType, contentType).explicitGet()
       val ctx = Coeval.evalOnce(
-        PureContext.build(version, fixUnicodeFunctions, useNewPowPrecision = true).withEnvironment[Environment] |+|
+        PureContext.build(version, useNewPowPrecision).withEnvironment[Environment] |+|
           CryptoContext.build(Global, version).withEnvironment[Environment] |+|
           WavesContext.build(Global, ds)
       )
-      (ds, fixUnicodeFunctions) -> ctx
+      (ds, useNewPowPrecision) -> ctx
     }).toMap
->>>>>>> 61aaf1f6
-
-  val lazyContexts: Map[DirectiveSet, Coeval[CTX[Environment]]] =
-    lazyContextsAll.collect { case ((ds, true), ctx) => ds -> ctx }
 
   private val lazyFunctionCosts: Map[DirectiveSet, Coeval[Map[FunctionHeader, Coeval[Long]]]] =
     lazyContexts.map(el => (el._1._1, el._2.map(ctx => estimate(el._1._1.stdLibVersion, ctx.evaluationContext[Id](environment)))))
@@ -131,7 +99,7 @@
   private val combinedContext: Map[(StdLibVersion, ContentType), CTX[Environment]] =
     lazyContexts
       .groupBy { case (ds, _) =>
-        (ds.stdLibVersion, ds.contentType)
+        (ds._1.stdLibVersion, ds._1.contentType)
       }
       .view
       .mapValues(
@@ -189,20 +157,25 @@
     costs.toMap
   }
 
+  def ctx(version: Int, isTokenContext: Boolean, isContract: Boolean): CTX[Environment] = {
+    val ds = DirectiveSet(
+      DirectiveDictionary[StdLibVersion].idMap(version),
+      ScriptType.isAssetScript(isTokenContext),
+      if (isContract) DApp else Expression
+    )
+    lazyContexts((ds.explicitGet(), true)).value()
+  }
+
   def compilerContext(version: StdLibVersion, cType: ContentType, isAssetScript: Boolean): CompilerContext = {
     val ds = DirectiveSet(version, ScriptType.isAssetScript(isAssetScript), cType).explicitGet()
     compilerContext(ds)
   }
 
   def compilerContext(ds: DirectiveSet): CompilerContext =
-    lazyContexts((ds, true))().compilerContext
+    lazyContexts((ds.copy(imports = Imports()), true))().compilerContext
 
   def getDecompilerContext(v: StdLibVersion, cType: ContentType): DecompilerContext =
-<<<<<<< HEAD
     combinedContext((v, cType)).decompilerContext
-=======
-    lazyContexts((DirectiveSet(v, Account, cType).explicitGet(), true))().decompilerContext
->>>>>>> 61aaf1f6
 
   def varNames(version: StdLibVersion, cType: ContentType): Set[String] =
     compilerContext(version, cType, isAssetScript = false).varDefs.keySet
