package com.wavesplatform.lang.v1

import com.wavesplatform.lang.v1.FunctionHeader.FunctionHeaderType
import com.wavesplatform.lang.v1.compiler.Terms._
import scodec._
import scodec.codecs._

object Serde {

  import codecs.implicits._

  implicit def d0             = Discriminated[FunctionHeaderType, Int](uint8)
  implicit def dTypeParam     = d0.bind[FunctionHeaderType.TYPEPARAM](0)
  implicit def dOptTypeParam  = d0.bind[FunctionHeaderType.OPTIONTYPEPARAM](1)
  implicit def d0Nothing      = d0.bind[FunctionHeaderType.NOTHING.type](2)
  implicit def d0Unit         = d0.bind[FunctionHeaderType.UNIT.type](3)
  implicit def d0Long         = d0.bind[FunctionHeaderType.LONG.type](4)
  implicit def d0ByteVector   = d0.bind[FunctionHeaderType.BYTEVECTOR.type](5)
  implicit def d0Boolean      = d0.bind[FunctionHeaderType.BOOLEAN.type](6)
  implicit def d0Option       = d0.bind[FunctionHeaderType.OPTION](7)
<<<<<<< HEAD
=======
  implicit def d0TypeRef      = d0.bind[FunctionHeaderType.TYPEREF](8)
>>>>>>> 485db0dc
  implicit def d0String       = d0.bind[FunctionHeaderType.STRING.type](9)
  implicit def d0List         = d0.bind[FunctionHeaderType.LIST](10)
  implicit def dListTypeParam = d0.bind[FunctionHeaderType.LISTTYPEPARAM](11)
  implicit def d0CaseTypeRef  = d0.bind[FunctionHeaderType.CASETYPEREF](12)
  implicit def d0Union        = d0.bind[FunctionHeaderType.UNION](13)

  implicit def d                = Discriminated[EXPR, Int](uint8)
  implicit def dConstInt        = d.bind[CONST_LONG](0)
  implicit def dConstByteVector = d.bind[CONST_BYTEVECTOR](1)
  implicit def dConstString     = d.bind[CONST_STRING](2)
  implicit def dIf              = d.bind[IF](3)
  implicit def dComposite       = d.bind[BLOCK](4)
  implicit def dRef             = d.bind[REF](5)
  implicit def dTrue            = d.bind[TRUE.type](6)
  implicit def dFalse           = d.bind[FALSE.type](7)
  implicit def dGetter          = d.bind[GETTER](8)
  implicit def dFunctionCall    = d.bind[FUNCTION_CALL](9)

  implicit def tD            = Discriminated[TYPE, Int](uint8)
  implicit def tDNothing     = tD.bind[NOTHING.type](0)
  implicit def tDUnit        = tD.bind[UNIT.type](1)
  implicit def tDInt         = tD.bind[LONG.type](2)
  implicit def tDByteVector  = tD.bind[BYTEVECTOR.type](3)
  implicit def tDBoolean     = tD.bind[BOOLEAN.type](4)
  implicit def tDOption      = tD.bind[OPTION](5)
<<<<<<< HEAD
  implicit def tDString      = tD.bind[STRING.type](6)
  implicit def tDCaseTypeRef = tD.bind[CASETYPEREF](7)
  implicit def tDUnion       = tD.bind[UNION](8)
  implicit def tDList        = tD.bind[LIST](9)
=======
  implicit def tDTypeRef     = tD.bind[TYPEREF](6)
  implicit def tDString      = tD.bind[STRING.type](7)
  implicit def tDCaseTypeRef = tD.bind[CASETYPEREF](8)
  implicit def tDUnion       = tD.bind[UNION](9)
  implicit def tDList        = tD.bind[LIST](10)
>>>>>>> 485db0dc

  val codec: Codec[EXPR] = Codec[EXPR]

}<|MERGE_RESOLUTION|>--- conflicted
+++ resolved
@@ -18,15 +18,11 @@
   implicit def d0ByteVector   = d0.bind[FunctionHeaderType.BYTEVECTOR.type](5)
   implicit def d0Boolean      = d0.bind[FunctionHeaderType.BOOLEAN.type](6)
   implicit def d0Option       = d0.bind[FunctionHeaderType.OPTION](7)
-<<<<<<< HEAD
-=======
-  implicit def d0TypeRef      = d0.bind[FunctionHeaderType.TYPEREF](8)
->>>>>>> 485db0dc
-  implicit def d0String       = d0.bind[FunctionHeaderType.STRING.type](9)
-  implicit def d0List         = d0.bind[FunctionHeaderType.LIST](10)
-  implicit def dListTypeParam = d0.bind[FunctionHeaderType.LISTTYPEPARAM](11)
-  implicit def d0CaseTypeRef  = d0.bind[FunctionHeaderType.CASETYPEREF](12)
-  implicit def d0Union        = d0.bind[FunctionHeaderType.UNION](13)
+  implicit def d0String       = d0.bind[FunctionHeaderType.STRING.type](8)
+  implicit def d0List         = d0.bind[FunctionHeaderType.LIST](9)
+  implicit def dListTypeParam = d0.bind[FunctionHeaderType.LISTTYPEPARAM](10)
+  implicit def d0CaseTypeRef  = d0.bind[FunctionHeaderType.CASETYPEREF](11)
+  implicit def d0Union        = d0.bind[FunctionHeaderType.UNION](12)
 
   implicit def d                = Discriminated[EXPR, Int](uint8)
   implicit def dConstInt        = d.bind[CONST_LONG](0)
@@ -47,18 +43,10 @@
   implicit def tDByteVector  = tD.bind[BYTEVECTOR.type](3)
   implicit def tDBoolean     = tD.bind[BOOLEAN.type](4)
   implicit def tDOption      = tD.bind[OPTION](5)
-<<<<<<< HEAD
   implicit def tDString      = tD.bind[STRING.type](6)
   implicit def tDCaseTypeRef = tD.bind[CASETYPEREF](7)
   implicit def tDUnion       = tD.bind[UNION](8)
   implicit def tDList        = tD.bind[LIST](9)
-=======
-  implicit def tDTypeRef     = tD.bind[TYPEREF](6)
-  implicit def tDString      = tD.bind[STRING.type](7)
-  implicit def tDCaseTypeRef = tD.bind[CASETYPEREF](8)
-  implicit def tDUnion       = tD.bind[UNION](9)
-  implicit def tDList        = tD.bind[LIST](10)
->>>>>>> 485db0dc
 
   val codec: Codec[EXPR] = Codec[EXPR]
 
