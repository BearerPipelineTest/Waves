package com.wavesplatform.lang.script

import cats.instances.either._
import cats.instances.list._
import cats.instances.option._
import cats.syntax.either._
import cats.syntax.flatMap._
import cats.syntax.foldable._
import cats.syntax.traverse._
import com.wavesplatform.common.state.ByteStr
import com.wavesplatform.lang.contract.DApp
import com.wavesplatform.lang.contract.DApp.VerifierFunction
import com.wavesplatform.lang.directives.values.{StdLibVersion, DApp => DAppType}
import com.wavesplatform.lang.utils._
import com.wavesplatform.lang.v1.ContractLimits._
import com.wavesplatform.lang.v1.compiler.Terms
import com.wavesplatform.lang.v1.compiler.Terms._
import com.wavesplatform.lang.v1.estimator.ScriptEstimator
import com.wavesplatform.lang.v1.{BaseGlobal, FunctionHeader}
import monix.eval.Coeval

object ContractScript {

  private val Global: BaseGlobal = com.wavesplatform.lang.Global // Hack for IDEA

  def validateBytes(bs: Array[Byte]): Either[String, Unit] =
    Either.cond(
      bs.length <= MaxContractSizeInBytes,
      (),
      s"Script is too large: ${bs.length} bytes > $MaxContractSizeInBytes bytes"
    )

  def apply(version: StdLibVersion, contract: DApp): Either[String, Script] =
    ContractScriptImpl(version, contract)
      .asRight[String]
      .flatTap(s => validateBytes(s.bytes().arr))

  case class ContractScriptImpl(stdLibVersion: StdLibVersion, expr: DApp) extends Script {
    override type Expr = DApp
    override val isFreeCall: Boolean = false
    override val bytes: Coeval[ByteStr] = Coeval.fromTry(
      Global
        .serializeContract(expr, stdLibVersion)
        .bimap(new RuntimeException(_), ByteStr(_))
        .toTry
    )
    override val containsBlockV2: Coeval[Boolean] = Coeval.evalOnce(true)

    override val containsArray: Boolean = {
      val declExprs = expr.decs.map {
        case l: LET        => l.value
        case f: FUNC       => f.body
        case _: FAILED_DEC => FAILED_EXPR()
      }
      val callableExprs = expr.callableFuncs.map(_.u.body)
      val verifierExpr  = expr.verifierFuncOpt.map(_.u.body).toList

      (verifierExpr ::: declExprs ::: callableExprs)
        .exists(com.wavesplatform.lang.v1.compiler.containsArray)
    }
  }

  private def estimateAnnotatedFunctions(
      version: StdLibVersion,
      dApp: DApp,
      estimator: ScriptEstimator,
      fixEstimateOfVerifier: Boolean
  ): Either[String, Iterable[(String, Long)]] =
    for {
<<<<<<< HEAD
      callables <- estimateDeclarations(version, dApp, estimator, callables(dApp))
      verifier  <- dApp.verifierFuncOpt.traverse(estimateVerifier(version, dApp, estimator, fixEstimateOfVerifier, _))
=======
      callables <- estimateDeclarations(version, dApp, estimator, callables(dApp), preserveDefinition = true)
      verifier  <- dApp.verifierFuncOpt.traverse(estimateVerifier(version, dApp, estimator, _))
>>>>>>> 196097fb
    } yield verifier ++ callables

  def estimateUserFunctions(
      version: StdLibVersion,
      dApp: DApp,
      estimator: ScriptEstimator
  ): Either[String, List[(String, Long)]] =
    estimateDeclarations(version, dApp, estimator, dApp.decs.collect { case f: FUNC => (None, f) }, preserveDefinition = false)

  def estimateGlobalVariables(
      version: StdLibVersion,
      dApp: DApp,
      estimator: ScriptEstimator
  ): Either[String, List[(String, Long)]] =
    estimateDeclarations(version, dApp, estimator, dApp.decs.collect { case l: LET => (None, l) }, preserveDefinition = false)

  private def callables(dApp: DApp): List[(Some[String], FUNC)] =
    dApp.callableFuncs
      .map(func => (Some(func.annotation.invocationArgName), func.u))

  private def estimateDeclarations(
      version: StdLibVersion,
      dApp: DApp,
      estimator: ScriptEstimator,
      functions: List[(Option[String], DECLARATION)],
      preserveDefinition: Boolean
  ): Either[String, List[(String, Long)]] =
    functions.traverse {
      case (annotationArgName, funcExpr) =>
        estimator(
          varNames(version, DAppType),
          functionCosts(version, DAppType),
          constructExprFromDeclAndContext(dApp.decs, annotationArgName, funcExpr, preserveDefinition)
        ).map((funcExpr.name, _))
    }

  private def estimateVerifier(
      version: StdLibVersion,
      dApp: DApp,
      estimator: ScriptEstimator,
      fixEstimateOfVerifier: Boolean,
      verifier: VerifierFunction
<<<<<<< HEAD
  ): Either[String, (String, Long)] = {
    if (dApp.verifierContainsSyncCall)
      Left("DApp-to-dApp invocations are not allowed from verifier")
    else
      estimator(
        varNames(version, DAppType),
        functionCosts(version, DAppType, isDAppVerifier = !fixEstimateOfVerifier),
        constructExprFromDeclAndContext(dApp.decs, Some(verifier.annotation.invocationArgName), verifier.u)
      ).map((verifier.u.name, _))
  }
=======
  ): Either[String, (String, Long)] =
    estimator(
      varNames(version, DAppType),
      functionCosts(version, DAppType, isDAppVerifier = true),
      constructExprFromDeclAndContext(dApp.decs, Some(verifier.annotation.invocationArgName), verifier.u, preserveDefinition = true)
    ).map((verifier.u.name, _))
>>>>>>> 196097fb

  private[script] def constructExprFromDeclAndContext(
      dec: List[DECLARATION],
      annotationArgNameOpt: Option[String],
      decl: DECLARATION,
      preserveDefinition: Boolean
  ): EXPR = {
    val declExpr =
      decl match {
        case let @ LET(name, _) if preserveDefinition =>
          BLOCK(let, REF(name))
        case LET(name, _) =>
          REF(name)
        case func @ FUNC(name, args, _) if preserveDefinition =>
          BLOCK(
            func,
            FUNCTION_CALL(FunctionHeader.User(name), List.fill(args.size)(TRUE))
          )
        case FUNC(name, args, _) =>
          FUNCTION_CALL(FunctionHeader.User(name), List.fill(args.size)(TRUE))
        case Terms.FAILED_DEC() =>
          FAILED_EXPR()
      }
    val funcWithContext =
      annotationArgNameOpt.fold(declExpr)(
        annotationArgName => BLOCK(LET(annotationArgName, TRUE), declExpr)
      )
    dec.foldRight(funcWithContext)((declaration, expr) => BLOCK(declaration, expr))
  }

  def estimateComplexity(
      version: StdLibVersion,
      dApp: DApp,
      estimator: ScriptEstimator,
      fixEstimateOfVerifier: Boolean,
      useReducedVerifierLimit: Boolean = true
  ): Either[String, (Long, Map[String, Long])] =
    for {
      (maxComplexity, complexities) <- estimateComplexityExact(version, dApp, estimator, fixEstimateOfVerifier)
      _                             <- checkComplexity(version, dApp, maxComplexity, complexities, useReducedVerifierLimit)
    } yield (maxComplexity._2, complexities)

  def checkComplexity(
      version: StdLibVersion,
      dApp: DApp,
      maxComplexity: (String, Long),
      complexities: Map[String, Long],
      useReducedVerifierLimit: Boolean
  ): Either[String, Unit] =
    for {
      _ <- if (useReducedVerifierLimit) estimateVerifierReduced(dApp, complexities, version) else Right(())
      limit = MaxCallableComplexityByVersion(version)
      _ <- Either.cond(
        maxComplexity._2 <= limit,
        (),
        s"Contract function (${maxComplexity._1}) is too complex: ${maxComplexity._2} > $limit"
      )
    } yield ()

  private def estimateVerifierReduced(
      dApp: DApp,
      complexities: Map[String, Long],
      version: StdLibVersion
  ): Either[String, Unit] =
    dApp.verifierFuncOpt.fold(().asRight[String]) { verifier =>
      val verifierComplexity = complexities(verifier.u.name)
      val limit              = MaxAccountVerifierComplexityByVersion(version)
      Either.cond(
        verifierComplexity <= limit,
        (),
        s"Contract verifier is too complex: $verifierComplexity > $limit"
      )
    }

  def estimateComplexityExact(
      version: StdLibVersion,
      dApp: DApp,
      estimator: ScriptEstimator,
      fixEstimateOfVerifier: Boolean
  ): Either[String, ((String, Long), Map[String, Long])] =
    for {
      annotatedFunctionComplexities <- estimateAnnotatedFunctions(version, dApp, estimator, fixEstimateOfVerifier)
      max = annotatedFunctionComplexities.toList.maximumOption(_._2 compareTo _._2).getOrElse(("", 0L))
    } yield (max, annotatedFunctionComplexities.toMap)
}<|MERGE_RESOLUTION|>--- conflicted
+++ resolved
@@ -67,13 +67,8 @@
       fixEstimateOfVerifier: Boolean
   ): Either[String, Iterable[(String, Long)]] =
     for {
-<<<<<<< HEAD
-      callables <- estimateDeclarations(version, dApp, estimator, callables(dApp))
+      callables <- estimateDeclarations(version, dApp, estimator, callables(dApp), preserveDefinition = true)
       verifier  <- dApp.verifierFuncOpt.traverse(estimateVerifier(version, dApp, estimator, fixEstimateOfVerifier, _))
-=======
-      callables <- estimateDeclarations(version, dApp, estimator, callables(dApp), preserveDefinition = true)
-      verifier  <- dApp.verifierFuncOpt.traverse(estimateVerifier(version, dApp, estimator, _))
->>>>>>> 196097fb
     } yield verifier ++ callables
 
   def estimateUserFunctions(
@@ -116,7 +111,6 @@
       estimator: ScriptEstimator,
       fixEstimateOfVerifier: Boolean,
       verifier: VerifierFunction
-<<<<<<< HEAD
   ): Either[String, (String, Long)] = {
     if (dApp.verifierContainsSyncCall)
       Left("DApp-to-dApp invocations are not allowed from verifier")
@@ -124,17 +118,9 @@
       estimator(
         varNames(version, DAppType),
         functionCosts(version, DAppType, isDAppVerifier = !fixEstimateOfVerifier),
-        constructExprFromDeclAndContext(dApp.decs, Some(verifier.annotation.invocationArgName), verifier.u)
+        constructExprFromDeclAndContext(dApp.decs, Some(verifier.annotation.invocationArgName), verifier.u, preserveDefinition = true)
       ).map((verifier.u.name, _))
   }
-=======
-  ): Either[String, (String, Long)] =
-    estimator(
-      varNames(version, DAppType),
-      functionCosts(version, DAppType, isDAppVerifier = true),
-      constructExprFromDeclAndContext(dApp.decs, Some(verifier.annotation.invocationArgName), verifier.u, preserveDefinition = true)
-    ).map((verifier.u.name, _))
->>>>>>> 196097fb
 
   private[script] def constructExprFromDeclAndContext(
       dec: List[DECLARATION],
