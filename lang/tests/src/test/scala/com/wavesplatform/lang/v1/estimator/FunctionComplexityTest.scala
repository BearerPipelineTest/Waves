--- conflicted
+++ resolved
@@ -26,7 +26,6 @@
   private val dAppOnlyFunctions =
     Set("invoke", "reentrantInvoke")
 
-<<<<<<< HEAD
   private val baseDataStorageFunctions =
     Set("getString", "getBoolean", "getBinary", "getInteger")
 
@@ -40,7 +39,7 @@
       }.toMap
     val unusedDocCosts =
       functions
-        .filterNot(_.name.startsWith("_"))
+        .filterNot(_.name.startsWith("$"))
         .foldLeft(docCosts) { case (remainingDocCosts, function) =>
           val arg  = CONST_STRING("throw").explicitGet()
           val expr = FUNCTION_CALL(function.header, List.fill(function.args.size)(arg))
@@ -50,20 +49,6 @@
               functionCosts(ds.stdLibVersion, ds.contentType),
               expr
             ).explicitGet()
-=======
-  property("all functions complexities") {
-    directives.foreach { ds =>
-      val ctx = lazyContexts(ds).value()
-      ctx.functions
-        .filterNot(_.name.startsWith("$"))
-        .foreach { function =>
-          val expr = FUNCTION_CALL(function.header, List.fill(function.args.size)(Terms.TRUE))
-          val estimatedCost = ScriptEstimatorV3(fixOverflow = true)(
-            varNames(ds.stdLibVersion, ds.contentType),
-            functionCosts(ds.stdLibVersion, ds.contentType),
-            expr
-          ).explicitGet() - function.args.size
->>>>>>> 4f671073
 
           val name = function.name
           val args = function.signature.args.map(_._2.toString).toList
