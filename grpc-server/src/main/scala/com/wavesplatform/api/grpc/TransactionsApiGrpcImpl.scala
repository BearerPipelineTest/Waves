package com.wavesplatform.api.grpc

import scala.concurrent.Future

import com.wavesplatform.account.AddressScheme
import com.wavesplatform.api.common.{CommonTransactionsApi, TransactionMeta}
import com.wavesplatform.protobuf._
import com.wavesplatform.protobuf.transaction._
import com.wavesplatform.protobuf.utils.PBImplicitConversions.PBRecipientImplicitConversionOps
import com.wavesplatform.state.{Blockchain, InvokeScriptResult => VISR}
import com.wavesplatform.transaction.{Authorized, EthereumTransaction}
import com.wavesplatform.transaction.TxValidationError.GenericError
import io.grpc.{Status, StatusRuntimeException}
import io.grpc.stub.StreamObserver
import monix.execution.Scheduler
import monix.reactive.Observable

class TransactionsApiGrpcImpl(blockchain: Blockchain, commonApi: CommonTransactionsApi)(implicit sc: Scheduler)
    extends TransactionsApiGrpc.TransactionsApi {

  override def getTransactions(request: TransactionsRequest, responseObserver: StreamObserver[TransactionResponse]): Unit =
    responseObserver.interceptErrors {
      val transactionIds = request.transactionIds.map(_.toByteStr)
      val stream: Observable[TransactionMeta] = request.recipient match {
        // By recipient
        case Some(subject) =>
          val recipientAddrOrAlias = subject
            .toAddressOrAlias(AddressScheme.current.chainId)
            .flatMap(blockchain.resolveAlias(_))
            .fold(e => throw new IllegalArgumentException(e.toString), identity)

          val maybeSender = Option(request.sender)
            .collect { case s if !s.isEmpty => s.toAddress }

          commonApi.transactionsByAddress(
            recipientAddrOrAlias,
            maybeSender,
            Set.empty,
            None
          )

        // By sender
        case None if !request.sender.isEmpty =>
          val senderAddress = request.sender.toAddress
          commonApi.transactionsByAddress(
            senderAddress,
            Some(senderAddress),
            Set.empty,
            None
          )

        // By ids
        case None =>
          Observable.fromIterable(transactionIds.flatMap(commonApi.transactionById))
      }

      val transactionIdSet = transactionIds.toSet
      responseObserver.completeWith(
        stream
          .collect {
            case m if transactionIdSet.isEmpty || transactionIdSet(m.transaction.id()) =>
              TransactionsApiGrpcImpl.toTransactionResponse(m)
          }
      )
    }

  override def getUnconfirmed(request: TransactionsRequest, responseObserver: StreamObserver[TransactionResponse]): Unit =
    responseObserver.interceptErrors {
      val unconfirmedTransactions = if (!request.sender.isEmpty) {
        val senderAddress = request.sender.toAddress
        commonApi.unconfirmedTransactions.collect {
          case a: Authorized if a.sender.toAddress == senderAddress => a
        }
      } else {
        request.transactionIds.flatMap(id => commonApi.unconfirmedTransactionById(id.toByteStr))
      }

      responseObserver.completeWith(
        Observable.fromIterable(unconfirmedTransactions.map(t => TransactionResponse(t.id().toByteString, transaction = Some(t.toPB))))
      )
    }

  override def getStateChanges(request: TransactionsRequest, responseObserver: StreamObserver[InvokeScriptResultResponse]): Unit =
    responseObserver.interceptErrors {
      val result = Observable(request.transactionIds: _*)
        .flatMap(txId => Observable.fromIterable(commonApi.transactionById(txId.toByteStr)))
        .collect {
<<<<<<< HEAD
          case TransactionMeta.Invoke(_, transaction, _, invokeScriptResult) =>
=======
          case CommonTransactionsApi.TransactionMeta.Invoke(_, transaction, _, _, invokeScriptResult) =>
>>>>>>> 253255a3
            InvokeScriptResultResponse.of(Some(PBTransactions.protobuf(transaction)), invokeScriptResult.map(VISR.toPB))
        }

      responseObserver.completeWith(result)
    }

  override def getStatuses(request: TransactionsByIdRequest, responseObserver: StreamObserver[TransactionStatus]): Unit =
    responseObserver.interceptErrors {
      val result = Observable(request.transactionIds: _*).map { txId =>
        commonApi
          .unconfirmedTransactionById(txId.toByteStr)
          .map(_ => TransactionStatus(txId, TransactionStatus.Status.UNCONFIRMED))
          .orElse {
            commonApi.transactionById(txId.toByteStr).map { m =>
              val status = if (m.succeeded) ApplicationStatus.SUCCEEDED else ApplicationStatus.SCRIPT_EXECUTION_FAILED
              TransactionStatus(txId, TransactionStatus.Status.CONFIRMED, m.height, status)
            }
          }
          .getOrElse(TransactionStatus(txId, TransactionStatus.Status.NOT_EXISTS))
      }
      responseObserver.completeWith(result)
    }

  override def sign(request: SignRequest): Future[PBSignedTransaction] = Future {
    throw new StatusRuntimeException(Status.UNIMPLEMENTED)
  }

  override def broadcast(tx: PBSignedTransaction): Future[PBSignedTransaction] =
    (for {
      vtxEither <- Future(tx.toVanilla) // Intercept runtime errors
      vtx       <- vtxEither.toFuture
      _         <- Either.cond(!vtx.isInstanceOf[EthereumTransaction], (), GenericError("ETH transactions should not be broadcasted over gRPC")).toFuture
      result    <- commonApi.broadcastTransaction(vtx)
      _         <- result.resultE.toFuture // Check for success
    } yield tx).wrapErrors
}

private object TransactionsApiGrpcImpl {
  def toTransactionResponse(meta: TransactionMeta): TransactionResponse = {
    val transactionId = meta.transaction.id().toByteString
    val status        = if (meta.succeeded) ApplicationStatus.SUCCEEDED else ApplicationStatus.SCRIPT_EXECUTION_FAILED
    val invokeScriptResult = meta match {
      case TransactionMeta.Invoke(_, _, _, _, r) => r.map(VISR.toPB)
      case _                                  => None
    }

    TransactionResponse(transactionId, meta.height, Some(meta.transaction.toPB), status, invokeScriptResult)
  }
}<|MERGE_RESOLUTION|>--- conflicted
+++ resolved
@@ -85,11 +85,7 @@
       val result = Observable(request.transactionIds: _*)
         .flatMap(txId => Observable.fromIterable(commonApi.transactionById(txId.toByteStr)))
         .collect {
-<<<<<<< HEAD
-          case TransactionMeta.Invoke(_, transaction, _, invokeScriptResult) =>
-=======
-          case CommonTransactionsApi.TransactionMeta.Invoke(_, transaction, _, _, invokeScriptResult) =>
->>>>>>> 253255a3
+          case TransactionMeta.Invoke(_, transaction, _, _, invokeScriptResult) =>
             InvokeScriptResultResponse.of(Some(PBTransactions.protobuf(transaction)), invokeScriptResult.map(VISR.toPB))
         }
 
