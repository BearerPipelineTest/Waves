package com.wavesplatform.lang.v1

import java.util.concurrent.{ThreadLocalRandom, TimeUnit}

import cats.Id
import com.google.common.primitives.Longs
import com.wavesplatform.common.state.ByteStr
import com.wavesplatform.common.utils._
import com.wavesplatform.lang.directives.DirectiveSet
import com.wavesplatform.lang.directives.values._
import com.wavesplatform.lang.utils._
import com.wavesplatform.lang.v1.FunctionHeader.Native
import com.wavesplatform.lang.v1.PureFunctionsRebenchmark._
import com.wavesplatform.lang.v1.compiler.Terms
import com.wavesplatform.lang.v1.compiler.Terms._
import com.wavesplatform.lang.v1.evaluator.ctx.EvaluationContext
import com.wavesplatform.lang.v1.evaluator.ctx.impl.PureContext
import com.wavesplatform.lang.v1.evaluator.{FunctionIds, Log}
import com.wavesplatform.lang.v1.traits.Environment
import com.wavesplatform.lang.{Common, ExecutionError, v1}
import org.openjdk.jmh.annotations._
import org.openjdk.jmh.infra.Blackhole

import scala.util.Random

@OutputTimeUnit(TimeUnit.MICROSECONDS)
@BenchmarkMode(Array(Mode.AverageTime))
@Threads(1)
@Fork(1)
@Warmup(iterations = 20, time = 1)
@Measurement(iterations = 20, time = 1)
class PureFunctionsRebenchmark {
  @Benchmark
  def parseIntValue(st: ParseIntVal, bh: Blackhole): Unit =
    bh.consume(eval(st.expr))

  @Benchmark
  def toBase58(st: ToBase58, bh: Blackhole): Unit =
    bh.consume(eval(st.expr))

  @Benchmark
  def fromBase58(st: FromBase58, bh: Blackhole): Unit =
    bh.consume(eval(st.expr))

  @Benchmark
  def toBase64(st: ToBase64, bh: Blackhole): Unit =
    bh.consume(eval(st.expr))

  @Benchmark
  def fromBase64(st: FromBase64, bh: Blackhole): Unit =
    bh.consume(eval(st.expr))

  @Benchmark
  def sumByteString(st: SumByteString, bh: Blackhole): Unit =
    bh.consume(eval(st.expr))

  @Benchmark
  def longToBytes(st: LongToBytes, bh: Blackhole): Unit =
    bh.consume(eval(st.expr))

  @Benchmark
  def stringToBytes(st: StringToBytes, bh: Blackhole): Unit =
    bh.consume(eval(st.expr))

  @Benchmark
  def takeBytes(st: TakeBytes, bh: Blackhole): Unit =
    bh.consume(eval(st.expr))

  @Benchmark
  def dropBytes(st: DropBytes, bh: Blackhole): Unit =
    bh.consume(eval(st.expr))

  @Benchmark
  def takeString(st: TakeString, bh: Blackhole): Unit =
    bh.consume(eval(st.expr))

  @Benchmark
  def dropString(st: DropString, bh: Blackhole): Unit =
    bh.consume(eval(st.expr))

  @Benchmark
  def listAppend(st: ListAppend, bh: Blackhole): Unit =
    bh.consume(eval(st.expr))

  @Benchmark
  def listConstructor(st: ListConstructor, bh: Blackhole): Unit =
    bh.consume(eval(st.expr))

  @Benchmark
  def listConcat1(st: ListConcat1, bh: Blackhole): Unit =
    bh.consume(eval(st.expr))

  @Benchmark
  def listConcat2(st: ListConcat2, bh: Blackhole): Unit =
    bh.consume(eval(st.expr))

  @Benchmark
  def listConcat3(st: ListConcat3, bh: Blackhole): Unit =
    bh.consume(eval(st.expr))

  @Benchmark
  def toUtf8String(st: ToUtf8String, bh: Blackhole): Unit =
    bh.consume(eval(st.expr))

  @Benchmark
  def bytesToLong(st: BytesToLong, bh: Blackhole): Unit =
    bh.consume(eval(st.expr))

  @Benchmark
  def stringIndexOf(st: StringIndexOf, bh: Blackhole): Unit =
    bh.consume(eval(st.expr))

  @Benchmark
  def listGetElement1(st: ListGetElement1, bh: Blackhole): Unit =
    bh.consume(eval(st.expr))

  @Benchmark
  def listGetElement2(st: ListGetElement2, bh: Blackhole): Unit =
    bh.consume(eval(st.expr))

  @Benchmark
  def listGetElement3(st: ListGetElement3, bh: Blackhole): Unit =
    bh.consume(eval(st.expr))

  // V5
  @Benchmark
  def parseIntValueV5(st: ParseIntVal, bh: Blackhole): Unit =
    bh.consume(evalV5(st.expr))

  @Benchmark
  def toBase58V5(st: ToBase58, bh: Blackhole): Unit =
    bh.consume(evalV5(st.expr))

  @Benchmark
  def fromBase58V5(st: FromBase58, bh: Blackhole): Unit =
    bh.consume(evalV5(st.expr))

  @Benchmark
  def toBase64V5(st: ToBase64, bh: Blackhole): Unit =
    bh.consume(evalV5(st.expr))

  @Benchmark
  def fromBase64V5(st: FromBase64, bh: Blackhole): Unit =
    bh.consume(evalV5(st.expr))

  @Benchmark
  def sumByteStringV5(st: SumByteString, bh: Blackhole): Unit =
    bh.consume(evalV5(st.expr))

  @Benchmark
  def longToBytesV5(st: LongToBytes, bh: Blackhole): Unit =
    bh.consume(evalV5(st.expr))

  @Benchmark
  def stringToBytesV5(st: StringToBytes, bh: Blackhole): Unit =
    bh.consume(evalV5(st.expr))

  @Benchmark
  def takeBytesV5(st: TakeBytes, bh: Blackhole): Unit =
    bh.consume(evalV5(st.expr))

  @Benchmark
  def dropBytesV5(st: DropBytes, bh: Blackhole): Unit =
    bh.consume(evalV5(st.expr))

  @Benchmark
  def takeStringV5(st: TakeString, bh: Blackhole): Unit =
    bh.consume(evalV5(st.expr))

  @Benchmark
  def dropStringV5(st: DropString, bh: Blackhole): Unit =
    bh.consume(evalV5(st.expr))

  @Benchmark
  def listAppendV5(st: ListAppend, bh: Blackhole): Unit =
    bh.consume(evalV5(st.expr))

  @Benchmark
  def listConstructorV5(st: ListConstructor, bh: Blackhole): Unit =
    bh.consume(evalV5(st.expr))

  @Benchmark
  def listConcat1V5(st: ListConcat1, bh: Blackhole): Unit =
    bh.consume(evalV5(st.expr))

  @Benchmark
  def listConcat2V5(st: ListConcat2, bh: Blackhole): Unit =
    bh.consume(evalV5(st.expr))

  @Benchmark
  def listConcat3V5(st: ListConcat3, bh: Blackhole): Unit =
    bh.consume(evalV5(st.expr))

  @Benchmark
  def toUtf8StringV5(st: ToUtf8String, bh: Blackhole): Unit =
    bh.consume(evalV5(st.expr))

  @Benchmark
  def bytesToLongV5(st: BytesToLong, bh: Blackhole): Unit =
    bh.consume(evalV5(st.expr))

  @Benchmark
  def stringIndexOfV5(st: StringIndexOf, bh: Blackhole): Unit =
    bh.consume(evalV5(st.expr))

  @Benchmark
  def listGetElement1V5(st: ListGetElement1, bh: Blackhole): Unit =
    bh.consume(evalV5(st.expr))

  @Benchmark
  def listGetElement2V5(st: ListGetElement2, bh: Blackhole): Unit =
    bh.consume(evalV5(st.expr))

  @Benchmark
  def listGetElement3V5(st: ListGetElement3, bh: Blackhole): Unit =
    bh.consume(evalV5(st.expr))
}

object PureFunctionsRebenchmark {
  val context: EvaluationContext[Environment, Id] =
<<<<<<< HEAD
    lazyContexts(DirectiveSet(V5, Account, Expression).explicitGet())()
      .evaluationContext(Common.emptyBlockchainEnvironment())

  val eval: EXPR => (Log[Id], Int, Either[ExecutionError, EVALUATED]) =
    v1.eval(context, _, V4)

  val evalV5: EXPR => (Log[Id], Int, Either[ExecutionError, EVALUATED]) =
    v1.eval(context, _, V5)
=======
    Monoid
      .combine(
        PureContext.build(V4, fixUnicodeFunctions = true, useNewPowPrecision = true).evaluationContext[Id],
        CryptoContext.build(Global, V4).evaluationContext[Id]
      )
      .asInstanceOf[EvaluationContext[Environment, Id]]

  val eval: EXPR => (Log[Id], Int, Either[ExecutionError, EVALUATED]) =
    EvaluatorV2.applyCompleted(context, _, V4, true)

  val evalV5: EXPR => (Log[Id], Int, Either[ExecutionError, EVALUATED]) =
    EvaluatorV2.applyCompleted(context, _, V5, true)
>>>>>>> 61aaf1f6

  def randomBytes(length: Int): Array[Byte] = {
    val bytes = new Array[Byte](length)
    ThreadLocalRandom.current().nextBytes(bytes)
    bytes
  }

  @State(Scope.Benchmark)
  class ParseIntVal {
    val numStr = Long.MinValue.toString
    val expr: EXPR =
      FUNCTION_CALL(
        PureContext.parseIntVal,
        List(
          CONST_STRING(numStr).explicitGet()
        )
      )
  }

  @State(Scope.Benchmark)
  class ToBase58 {
    val bytes = randomBytes(64)
    val expr: EXPR =
      FUNCTION_CALL(
        Native(FunctionIds.TOBASE58),
        List(
          CONST_BYTESTR(ByteStr(bytes)).explicitGet()
        )
      )
  }

  @State(Scope.Benchmark)
  class FromBase58 {
    val string = Base58.encode(randomBytes(75)) // approximately MaxBase58String
    val expr: EXPR =
      FUNCTION_CALL(
        Native(FunctionIds.FROMBASE58),
        List(
          CONST_STRING(string).explicitGet()
        )
      )
  }

  @State(Scope.Benchmark)
  class ToBase64 {
    val bytes = randomBytes(32 * 1024 - 1)
    val expr: EXPR =
      FUNCTION_CALL(
        Native(FunctionIds.TOBASE64),
        List(
          CONST_BYTESTR(ByteStr(bytes)).explicitGet()
        )
      )
  }

  @State(Scope.Benchmark)
  class FromBase64 {
    val string = Base58.encode(randomBytes(32 * 1024)) // approximately MaxBase64String
    val expr: EXPR =
      FUNCTION_CALL(
        Native(FunctionIds.FROMBASE64),
        List(
          CONST_STRING(string, reduceLimit = false).explicitGet()
        )
      )
  }

  @State(Scope.Benchmark)
  class SumByteString {
    val byteString1 = ByteStr.fromBytes(1)
    val byteString2 = ByteStr(Array.fill[Byte](32766)(-127))
    val expr: EXPR =
      FUNCTION_CALL(
        Native(FunctionIds.SUM_BYTES),
        List(
          CONST_BYTESTR(byteString1).explicitGet(),
          CONST_BYTESTR(byteString2).explicitGet()
        )
      )
  }

  @State(Scope.Benchmark)
  class LongToBytes {
    val long = Long.MinValue
    val expr: EXPR =
      FUNCTION_CALL(
        Native(FunctionIds.LONG_TO_BYTES),
        List(
          CONST_LONG(long)
        )
      )
  }

  @State(Scope.Benchmark)
  class StringToBytes {
    val string = Random.nextPrintableChar().toString * 32767
    val expr: EXPR =
      FUNCTION_CALL(
        Native(FunctionIds.STRING_TO_BYTES),
        List(
          CONST_STRING(string).explicitGet()
        )
      )
  }

  @State(Scope.Benchmark)
  class TakeBytes {
    val bytes = ByteStr(Array.fill[Byte](32766)(-127))
    val expr: EXPR =
      FUNCTION_CALL(
        Native(FunctionIds.TAKE_BYTES),
        List(
          CONST_BYTESTR(bytes).explicitGet(),
          CONST_LONG(32765)
        )
      )
  }

  @State(Scope.Benchmark)
  class DropBytes {
    val bytes = ByteStr(Array.fill[Byte](Terms.DataTxMaxProtoBytes)(-127))
    val expr: EXPR =
      FUNCTION_CALL(
        Native(FunctionIds.DROP_BYTES),
        List(
          CONST_BYTESTR(bytes, CONST_BYTESTR.NoLimit).explicitGet(),
          CONST_LONG(1)
        )
      )
  }

  @State(Scope.Benchmark)
  class TakeString {
    val string = Random.nextPrintableChar().toString * 32766
    val expr: EXPR =
      FUNCTION_CALL(
        Native(FunctionIds.TAKE_STRING),
        List(
          CONST_STRING(string).explicitGet(),
          CONST_LONG(32765)
        )
      )
  }

  @State(Scope.Benchmark)
  class DropString {
    val string = Random.nextPrintableChar().toString * 32766
    val expr: EXPR =
      FUNCTION_CALL(
        Native(FunctionIds.DROP_STRING),
        List(
          CONST_STRING(string).explicitGet(),
          CONST_LONG(1)
        )
      )
  }

  @State(Scope.Benchmark)
  class ListConstructor {
    val list = Vector.fill(999)(CONST_LONG(1))
    val expr: EXPR =
      FUNCTION_CALL(
        Native(FunctionIds.CREATE_LIST),
        List(
          CONST_LONG(1),
          ARR(list, limited = true).explicitGet()
        )
      )
  }

  @State(Scope.Benchmark)
  class ListAppend {
    val list = Vector.fill(999)(CONST_LONG(1))
    val expr: EXPR =
      FUNCTION_CALL(
        Native(FunctionIds.APPEND_LIST),
        List(
          ARR(list, limited = true).explicitGet(),
          CONST_LONG(1)
        )
      )
  }

  @State(Scope.Benchmark)
  class ListConcat1 {
    val list1 = Vector.fill(999)(CONST_LONG(1))
    val list2 = Vector.fill(1)(CONST_LONG(1))
    val expr: EXPR =
      FUNCTION_CALL(
        Native(FunctionIds.CONCAT_LIST),
        List(
          ARR(list1, limited = true).explicitGet(),
          ARR(list2, limited = true).explicitGet()
        )
      )
  }

  @State(Scope.Benchmark)
  class ListConcat2 {
    val list1 = Vector.fill(1)(CONST_LONG(1))
    val list2 = Vector.fill(999)(CONST_LONG(1))
    val expr: EXPR =
      FUNCTION_CALL(
        Native(FunctionIds.CONCAT_LIST),
        List(
          ARR(list1, limited = true).explicitGet(),
          ARR(list2, limited = true).explicitGet()
        )
      )
  }

  @State(Scope.Benchmark)
  class ListConcat3 {
    val list1 = Vector.fill(500)(CONST_LONG(1))
    val list2 = Vector.fill(500)(CONST_LONG(1))
    val expr: EXPR =
      FUNCTION_CALL(
        Native(FunctionIds.CONCAT_LIST),
        List(
          ARR(list1, limited = true).explicitGet(),
          ARR(list2, limited = true).explicitGet()
        )
      )
  }

  @State(Scope.Benchmark)
  class ToUtf8String {
    val bytes = new Array[Byte](Terms.DataTxMaxProtoBytes)
    Random.nextBytes(bytes)
    val expr: EXPR =
      FUNCTION_CALL(
        Native(FunctionIds.UTF8STRING),
        List(
          CONST_BYTESTR(ByteStr(bytes), CONST_BYTESTR.NoLimit).explicitGet()
        )
      )
  }

  @State(Scope.Benchmark)
  class BytesToLong {
    val longBytes = Longs.toByteArray(Long.MinValue)
    val expr: EXPR =
      FUNCTION_CALL(
        Native(FunctionIds.BININT),
        List(
          CONST_BYTESTR(ByteStr(longBytes)).explicitGet()
        )
      )
  }

  @State(Scope.Benchmark)
  class StringIndexOf {
    val expr: EXPR =
      FUNCTION_CALL(
        Native(FunctionIds.INDEXOF),
        List(
          CONST_STRING("b" * 32766 + "a").explicitGet(),
          CONST_STRING("a").explicitGet()
        )
      )
  }

  @State(Scope.Benchmark)
  class ListGetElement1 {
    val list = Vector.fill(1000)(CONST_LONG(1))
    val expr: EXPR =
      FUNCTION_CALL(
        Native(FunctionIds.GET_LIST),
        List(
          ARR(list, limited = true).explicitGet(),
          CONST_LONG(1)
        )
      )
  }

  @State(Scope.Benchmark)
  class ListGetElement2 {
    val list = Vector.fill(1000)(CONST_LONG(1))
    val expr: EXPR =
      FUNCTION_CALL(
        Native(FunctionIds.GET_LIST),
        List(
          ARR(list, limited = true).explicitGet(),
          CONST_LONG(500)
        )
      )
  }

  @State(Scope.Benchmark)
  class ListGetElement3 {
    val list = Vector.fill(1000)(CONST_LONG(1))
    val expr: EXPR =
      FUNCTION_CALL(
        Native(FunctionIds.GET_LIST),
        List(
          ARR(list, limited = true).explicitGet(),
          CONST_LONG(1000)
        )
      )
  }
}<|MERGE_RESOLUTION|>--- conflicted
+++ resolved
@@ -218,29 +218,14 @@
 
 object PureFunctionsRebenchmark {
   val context: EvaluationContext[Environment, Id] =
-<<<<<<< HEAD
     lazyContexts(DirectiveSet(V5, Account, Expression).explicitGet())()
       .evaluationContext(Common.emptyBlockchainEnvironment())
 
   val eval: EXPR => (Log[Id], Int, Either[ExecutionError, EVALUATED]) =
-    v1.eval(context, _, V4)
+    v1.eval(context, _, V4, true)
 
   val evalV5: EXPR => (Log[Id], Int, Either[ExecutionError, EVALUATED]) =
-    v1.eval(context, _, V5)
-=======
-    Monoid
-      .combine(
-        PureContext.build(V4, fixUnicodeFunctions = true, useNewPowPrecision = true).evaluationContext[Id],
-        CryptoContext.build(Global, V4).evaluationContext[Id]
-      )
-      .asInstanceOf[EvaluationContext[Environment, Id]]
-
-  val eval: EXPR => (Log[Id], Int, Either[ExecutionError, EVALUATED]) =
-    EvaluatorV2.applyCompleted(context, _, V4, true)
-
-  val evalV5: EXPR => (Log[Id], Int, Either[ExecutionError, EVALUATED]) =
-    EvaluatorV2.applyCompleted(context, _, V5, true)
->>>>>>> 61aaf1f6
+    v1.eval(context, _, V5, true)
 
   def randomBytes(length: Int): Array[Byte] = {
     val bytes = new Array[Byte](length)
