--- conflicted
+++ resolved
@@ -76,21 +76,14 @@
             try {
               val docker = DefaultDockerClient.fromEnv().build()
               try {
-<<<<<<< HEAD
-                (docker.info().cpus() * 2).toInt
-=======
                 val dockerCpu: Int = docker.info().cpus()
                 sLog.value.info(s"Docker CPU count: $dockerCpu")
                 dockerCpu * 2
->>>>>>> 87cfd168
               } finally docker.close()
             } catch {
               case NonFatal(_) =>
                 sLog.value.warn(s"Could not connect to Docker, is the daemon running?")
-<<<<<<< HEAD
-=======
                 sLog.value.info(s"System CPU count: ${EvaluateTask.SystemProcessors}")
->>>>>>> 87cfd168
                 EvaluateTask.SystemProcessors
             }
           },
