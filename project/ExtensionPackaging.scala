import CommonSettings.autoImport.network
import com.typesafe.sbt.SbtNativePackager.Universal
import com.typesafe.sbt.packager.Compat._
import com.typesafe.sbt.packager.Keys.{debianPackageDependencies, maintainerScripts, packageName}
import com.typesafe.sbt.packager.archetypes.JavaAppPackaging.autoImport.maintainerScriptsAppend
import com.typesafe.sbt.packager.debian.DebianPlugin.Names.Postinst
import com.typesafe.sbt.packager.debian.DebianPlugin.autoImport.Debian
import com.typesafe.sbt.packager.debian.JDebPackaging
import com.typesafe.sbt.packager.linux.LinuxPackageMapping
import com.typesafe.sbt.packager.linux.LinuxPlugin.autoImport.{Linux, defaultLinuxInstallLocation, linuxPackageMappings}
import com.typesafe.sbt.packager.linux.LinuxPlugin.{Users, mapGenericMappingsToLinux}
import com.typesafe.sbt.packager.universal.UniversalDeployPlugin
import sbt.Keys._
import sbt._

/**
  * @note Specify "maintainer" to solve DEB warnings
  */
object ExtensionPackaging extends AutoPlugin {

  object autoImport extends ExtensionKeys
  import autoImport._

  override def requires: Plugins = UniversalDeployPlugin && CommonSettings && JDebPackaging

  override def projectSettings: Seq[Def.Setting[_]] =
    Seq(
      packageName := s"${name.value}${network.value.packageSuffix}",
      packageDoc / publishArtifact := false,
      packageSrc / publishArtifact := false,
      Universal / javaOptions := Nil,
      // Here we record the classpath as it's added to the mappings separately, so
      // we can use its order to generate the bash/bat scripts.
      classpathOrdering := Nil,
      // Note: This is sometimes on the classpath via dependencyClasspath in Runtime.
      // We need to figure out why sometimes the Attributed[File] is correctly configured
      // and sometimes not.
      classpathOrdering += {
        val jar = (Compile / packageBin).value
        val id  = projectID.value
        val art = (Compile / packageBin / artifact).value
        jar -> ("lib/" + makeJarName(id.organization, id.name, id.revision, art.name, art.classifier))
      },
      classpathOrdering ++= excludeProvidedArtifacts((Runtime / dependencyClasspath).value, findProvidedArtifacts.value),
      Universal / mappings ++= classpathOrdering.value ++ {
        val baseConfigName = s"${name.value}-${network.value}.conf"
        val localFile      = (Compile / baseDirectory).value / baseConfigName
        if (localFile.exists()) {
          val artifactPath = s"doc/${name.value}.conf.sample"
          Seq(localFile -> artifactPath)
        } else Seq.empty
      },
      classpath := makeRelativeClasspathNames(classpathOrdering.value),
      nodePackageName := (LocalProject("node") / Linux / packageName).value,
      debianPackageDependencies := Seq((LocalProject("node") / Debian / packageName).value),
      // To write files to Waves NODE directory
      linuxPackageMappings := getUniversalFolderMappings(
        nodePackageName.value,
        defaultLinuxInstallLocation.value,
        (Universal / mappings).value
      ),
      Debian / maintainerScripts := maintainerScriptsAppend((Debian / maintainerScripts).value - Postinst)(
        Postinst ->
          s"""#!/bin/sh
             |set -e
             |chown -R ${nodePackageName.value}:${nodePackageName.value} /usr/share/${nodePackageName.value}""".stripMargin
      )
    ) ++ nameFix ++ inScope(Global)(nameFix)

  private def nameFix = Seq(
    packageName := s"${name.value}${network.value.packageSuffix}",
<<<<<<< HEAD
    publishArtifact in packageDoc := false,
    publishArtifact in packageSrc := false,
    javaOptions in Universal := Nil,
    // Here we record the classpath as it's added to the mappings separately, so
    // we can use its order to generate the bash/bat scripts.
    classpathOrdering := Nil,
    // Note: This is sometimes on the classpath via dependencyClasspath in Runtime.
    // We need to figure out why sometimes the Attributed[File] is correctly configured
    // and sometimes not.
    classpathOrdering += {
      val jar = (packageBin in Compile).value
      val id  = projectID.value
      val art = (artifact in Compile in packageBin).value
      jar -> ("lib/" + makeJarName(id.organization, id.name, id.revision, art.name, art.classifier))
    },
    classpathOrdering ++= excludeProvidedArtifacts((dependencyClasspath in Runtime).value, findProvidedArtifacts.value),
    mappings in Universal ++= classpathOrdering.value ++ {
      val baseConfigName = s"${normalizedName.value}-${network.value}.conf"
      val localFile      = (Compile / baseDirectory).value / baseConfigName
      if (localFile.exists()) {
        val artifactPath = "doc/dex.conf.sample"
        Seq(localFile -> artifactPath)
      } else Seq.empty
    },
    classpath := makeRelativeClasspathNames(classpathOrdering.value),
    libraryDependencies ++= Seq(
      // Dependencies.logback % Runtime,
      Dependencies.janino  % Runtime,
    )
=======
    normalizedName := s"${name.value}${network.value.packageSuffix}"
>>>>>>> c2c4fcfe
  )

  // A copy of com.typesafe.sbt.packager.linux.LinuxPlugin.getUniversalFolderMappings
  private def getUniversalFolderMappings(pkg: String, installLocation: String, mappings: Seq[(File, String)]): Seq[LinuxPackageMapping] = {
    def isWindowsFile(f: (File, String)): Boolean = f._2 endsWith ".bat"

    val filtered = mappings.filterNot(isWindowsFile)
    if (filtered.isEmpty) Seq.empty
    else mapGenericMappingsToLinux(filtered, Users.Root, Users.Root)(name => installLocation + "/" + pkg + "/" + name)
  }

  private def makeRelativeClasspathNames(mappings: Seq[(File, String)]): Seq[String] =
    for {
      (_, name) <- mappings
    } yield {
      // Here we want the name relative to the lib/ folder...
      // For now we just cheat...
      if (name startsWith "lib/") name drop 4
      else "../" + name
    }

  /**
    * Constructs a jar name from components...(ModuleID/Artifact)
    */
  def makeJarName(org: String, name: String, revision: String, artifactName: String, artifactClassifier: Option[String]): String =
    org + "." +
      name + "-" +
      Option(artifactName.replace(name, "")).filterNot(_.isEmpty).map(_ + "-").getOrElse("") +
      revision +
      artifactClassifier.filterNot(_.isEmpty).map("-" + _).getOrElse("") +
      ".jar"

  // Determines a nicer filename for an attributed jar file, using the
  // ivy metadata if available.
  private def getJarFullFilename(dep: Attributed[File]): String = {
    val filename: Option[String] = for {
      module <- dep.metadata
      // sbt 0.13.x key
        .get(AttributeKey[ModuleID]("module-id"))
        // sbt 1.x key
        .orElse(dep.metadata.get(AttributeKey[ModuleID]("moduleID")))
      artifact <- dep.metadata.get(AttributeKey[Artifact]("artifact"))
    } yield makeJarName(module.organization, module.name, module.revision, artifact.name, artifact.classifier)
    filename.getOrElse(dep.data.getName)
  }

  // Here we grab the dependencies...
  private def dependencyProjectRefs(build: BuildDependencies, thisProject: ProjectRef): Seq[ProjectRef] =
    build.classpathTransitive.getOrElse(thisProject, Nil)

  private def isRuntimeArtifact(dep: Attributed[File]): Boolean =
    dep.get(sbt.Keys.artifact.key).map(a => a.`type` == "jar" || a.`type` == "bundle").getOrElse {
      val name = dep.data.getName
      !(name.endsWith(".jar") || name.endsWith("-sources.jar") || name.endsWith("-javadoc.jar"))
    }

  private def findProvidedArtifacts: Def.Initialize[Task[Classpath]] =
    Def
      .task {
        val stateTask = state.taskValue
        val refs      = dependencyProjectRefs(buildDependencies.value, thisProjectRef.value)

        val providedClasspath = refs.map { ref =>
          stateTask.flatMap { state =>
            val extracted = Project.extract(state)
            extracted.get(Runtime / dependencyClasspath in ref)
          }
        }

        val allProvidedClasspath: Task[Classpath] =
          providedClasspath
            .fold[Task[Classpath]](task(Nil)) { (prev, next) =>
              for {
                p <- prev
                n <- next
              } yield p ++ n.filter(isRuntimeArtifact)
            }
            .map(_.distinct)

        allProvidedClasspath
      }
      .flatMap(identity)

  private def excludeProvidedArtifacts(runtimeClasspath: Classpath, exclusions: Classpath): Seq[(File, String)] = {
    val excludedArtifacts = (for {
      a <- exclusions
      moduleID = a.get(Keys.moduleID.key)
    } yield (moduleID.map(_.organization), moduleID.map(_.name))).toSet

    (for {
      r <- runtimeClasspath
      if r.data.isFile
      moduleID = r.get(Keys.moduleID.key)
      if !excludedArtifacts((moduleID.map(_.organization), moduleID.map(_.name)))
    } yield r.data -> ("lib/" + getJarFullFilename(r))).distinct
  }
}<|MERGE_RESOLUTION|>--- conflicted
+++ resolved
@@ -69,39 +69,7 @@
 
   private def nameFix = Seq(
     packageName := s"${name.value}${network.value.packageSuffix}",
-<<<<<<< HEAD
-    publishArtifact in packageDoc := false,
-    publishArtifact in packageSrc := false,
-    javaOptions in Universal := Nil,
-    // Here we record the classpath as it's added to the mappings separately, so
-    // we can use its order to generate the bash/bat scripts.
-    classpathOrdering := Nil,
-    // Note: This is sometimes on the classpath via dependencyClasspath in Runtime.
-    // We need to figure out why sometimes the Attributed[File] is correctly configured
-    // and sometimes not.
-    classpathOrdering += {
-      val jar = (packageBin in Compile).value
-      val id  = projectID.value
-      val art = (artifact in Compile in packageBin).value
-      jar -> ("lib/" + makeJarName(id.organization, id.name, id.revision, art.name, art.classifier))
-    },
-    classpathOrdering ++= excludeProvidedArtifacts((dependencyClasspath in Runtime).value, findProvidedArtifacts.value),
-    mappings in Universal ++= classpathOrdering.value ++ {
-      val baseConfigName = s"${normalizedName.value}-${network.value}.conf"
-      val localFile      = (Compile / baseDirectory).value / baseConfigName
-      if (localFile.exists()) {
-        val artifactPath = "doc/dex.conf.sample"
-        Seq(localFile -> artifactPath)
-      } else Seq.empty
-    },
-    classpath := makeRelativeClasspathNames(classpathOrdering.value),
-    libraryDependencies ++= Seq(
-      // Dependencies.logback % Runtime,
-      Dependencies.janino  % Runtime,
-    )
-=======
     normalizedName := s"${name.value}${network.value.packageSuffix}"
->>>>>>> c2c4fcfe
   )
 
   // A copy of com.typesafe.sbt.packager.linux.LinuxPlugin.getUniversalFolderMappings
