package com.wavesplatform.matcher.model

import java.nio.ByteBuffer

import com.google.common.primitives.{Ints, Longs}
import com.wavesplatform.common.state.ByteStr
import com.wavesplatform.lang.utils.Serialize.ByteBufferOps
import com.wavesplatform.matcher.model.Events._
import com.wavesplatform.matcher.model.MatcherModel.Price
import com.wavesplatform.matcher.model.OrderBook.LastTrade
import com.wavesplatform.transaction.assets.exchange.{Order, OrderType}
import play.api.libs.functional.syntax._
import play.api.libs.json._

import scala.annotation.tailrec
import scala.collection.mutable
import scala.util.Try

class OrderBook private (private[OrderBook] val bids: OrderBook.Side,
                         private[OrderBook] val asks: OrderBook.Side,
                         private[OrderBook] var lastTrade: Option[LastTrade]) {
  import OrderBook._

  private[model] def getBids: OrderBook.Side = bids
  private[model] def getAsks: OrderBook.Side = asks

  def bestBid: Option[LevelAgg]       = bids.aggregated.headOption
  def bestAsk: Option[LevelAgg]       = asks.aggregated.headOption
  def getLastTrade: Option[LastTrade] = lastTrade

  def allOrders: Iterable[(Long, LimitOrder)] = {
    for {
      (price, level) <- (bids: Iterable[(Price, Level)]) ++ asks
      lo             <- level
    } yield price -> lo
  }

  def cancel(orderId: ByteStr, timestamp: Long, tickSize: TickSize): Option[OrderCanceled] = {
    allOrders.collectFirst {
<<<<<<< HEAD
      case (price, lo) if lo.order.id() == orderId =>
        (if (lo.order.orderType == OrderType.BUY) bids else asks).remove(price, lo.order.id())
        OrderCanceled(lo, false, timestamp)
=======
      case lo if lo.order.id() == orderId =>
        (if (lo.order.orderType == OrderType.BUY) bids else asks)
          .remove(
            correctPriceByTickSize(lo.order.price, lo.order.orderType, normalizedTickSize),
            lo.order.id()
          )
        OrderCanceled(lo, unmatchable = false, timestamp)
>>>>>>> cbc0337c
    }
  }

  def cancelAll(timestamp: Long): Seq[OrderCanceled] = {
    val canceledOrders = allOrders.map { case (_, lo) => OrderCanceled(lo, unmatchable = false, timestamp) }.toSeq
    bids.clear()
    asks.clear()
    canceledOrders
  }

<<<<<<< HEAD
  def add(o: Order, ts: Long, tickSize: TickSize = TickSize.Disabled): Seq[Event] =
    (o.orderType match {
      case OrderType.BUY  => doMatch(ts, buy, LimitOrder(o), Seq.empty, bids, asks, tickSize)
      case OrderType.SELL => doMatch(ts, sell, LimitOrder(o), Seq.empty, asks, bids, tickSize)
    }).reverse
=======
  def add(o: Order, ts: Long, normalizedTickSize: Option[Long] = None): Seq[Event] = {
    val (events, lt) = o.orderType match {
      case OrderType.BUY  => doMatch(ts, buy, LimitOrder(o), Seq.empty, bids, asks, lastTrade, normalizedTickSize)
      case OrderType.SELL => doMatch(ts, sell, LimitOrder(o), Seq.empty, asks, bids, lastTrade, normalizedTickSize)
    }

    lastTrade = lt
    events.reverse
  }
>>>>>>> cbc0337c

  def snapshot: Snapshot                     = Snapshot(bids.toMap, asks.toMap, lastTrade)
  def aggregatedSnapshot: AggregatedSnapshot = AggregatedSnapshot(bids.aggregated.toSeq, asks.aggregated.toSeq)

  override def toString = s"""{"bids":${formatSide(bids)},"asks":${formatSide(asks)}}"""
}

object OrderBook {
  type Level = Vector[LimitOrder]
  type Side  = mutable.TreeMap[Price, Level]

  type SideSnapshot = Map[Price, Seq[LimitOrder]]
  object SideSnapshot {
    def serialize(dest: mutable.ArrayBuilder[Byte], snapshot: SideSnapshot): Unit = {
      dest ++= Ints.toByteArray(snapshot.size)
      snapshot.foreach {
        case (price, xs) =>
          dest ++= Longs.toByteArray(price)
          dest ++= Ints.toByteArray(xs.size)
          xs.foreach(serialize(dest, _))
      }
    }

    def fromBytes(bb: ByteBuffer): SideSnapshot = {
      val snapshotSize = bb.getInt
      val r            = Map.newBuilder[Price, Seq[LimitOrder]]
      (1 to snapshotSize).foreach { _ =>
        val price       = bb.getLong
        val levelSize   = bb.getInt
        val limitOrders = (1 to levelSize).map(_ => loFromBytes(bb))
        r += price -> limitOrders
      }
      r.result()
    }

    def serialize(dest: mutable.ArrayBuilder[Byte], lo: LimitOrder): Unit = {
      val orderType = lo match {
        case _: SellLimitOrder => OrderType.SELL
        case _: BuyLimitOrder  => OrderType.BUY
      }
      dest ++= orderType.bytes
      dest ++= Longs.toByteArray(lo.amount)
      dest ++= Longs.toByteArray(lo.fee)
      dest += lo.order.version
      val orderBytes = lo.order.bytes()
      dest ++= Ints.toByteArray(orderBytes.length)
      dest ++= orderBytes
    }

    def loFromBytes(bb: ByteBuffer): LimitOrder =
      OrderType(bb.get) match {
        case OrderType.SELL => SellLimitOrder(bb.getLong, bb.getLong, Order.fromBytes(bb.get, bb.getBytes))
        case OrderType.BUY  => BuyLimitOrder(bb.getLong, bb.getLong, Order.fromBytes(bb.get, bb.getBytes))
      }
  }

  case class LastTrade(price: Long, amount: Long, side: OrderType)
  object LastTrade {
    implicit val orderTypeFormat: Format[OrderType] = Format(
      {
        case JsNumber(x) => Try(OrderType(x.toIntExact)).fold(e => JsError(s"Can't deserialize $x as OrderType: ${e.getMessage}"), JsSuccess(_))
        case x           => JsError(s"Can't deserialize $x as OrderType")
      },
      x => JsNumber(x.bytes.head.toInt)
    )
    implicit val format: Format[LastTrade] = Json.format[LastTrade]

    def serialize(dest: mutable.ArrayBuilder[Byte], x: LastTrade): Unit = {
      dest ++= Longs.toByteArray(x.price)
      dest ++= Longs.toByteArray(x.amount)
      dest ++= x.side.bytes
    }

    def fromBytes(bb: ByteBuffer): LastTrade = LastTrade(bb.getLong, bb.getLong, OrderType(bb.get))
  }

  case class Snapshot(bids: SideSnapshot, asks: SideSnapshot, lastTrade: Option[LastTrade])
  object Snapshot {
    def serialize(dest: mutable.ArrayBuilder[Byte], x: Snapshot): Unit = {
      SideSnapshot.serialize(dest, x.bids)
      SideSnapshot.serialize(dest, x.asks)
      x.lastTrade match {
        case None => dest += 0
        case Some(lastTrade) =>
          dest += 1
          LastTrade.serialize(dest, lastTrade)
      }
    }

    def fromBytes(bb: ByteBuffer): Snapshot =
      Snapshot(
        SideSnapshot.fromBytes(bb),
        SideSnapshot.fromBytes(bb),
        bb.get match {
          case 0 => None
          case 1 => Some(LastTrade.fromBytes(bb))
          case x => throw new RuntimeException(s"Can't deserialize Option as $x")
        }
      )
  }

  case class AggregatedSnapshot(bids: Seq[LevelAgg] = Seq.empty, asks: Seq[LevelAgg] = Seq.empty)

  implicit class SideExt(val side: Side) extends AnyVal {
    def best: Option[LimitOrder] = side.headOption.flatMap(_._2.headOption)

    final def removeBest(): LimitOrder = side.headOption match {
      case l if l.forall(_._2.isEmpty) =>
        throw new IllegalArgumentException("Cannot remove the best element from an empty level")
      case Some((price, level)) =>
        if (level.length == 1) side -= price
        else side += price -> level.tail
        level.head
    }

    def replaceBest(newBestAsk: LimitOrder): Side = {
      require(side.nonEmpty, "Cannot replace the best level of an empty side")
      val (price, level) = side.head
      require(level.nonEmpty, "Cannot replace the best element of an empty level")
      side += (price -> (newBestAsk +: level.tail))
    }

    def remove(price: Price, orderId: ByteStr): LimitOrder = {
      val (toRemove, toKeep) = side.getOrElse(price, Vector.empty).partition(_.order.id() == orderId)
      require(toRemove.nonEmpty, s"Order $orderId not found at $price")
      if (toKeep.isEmpty) side -= price else side += price -> toKeep

      toRemove.head
    }

    def aggregated: Iterable[LevelAgg] =
      for {
        (p, l) <- side.view
        if l.nonEmpty
      } yield LevelAgg(l.map(_.amount).sum, p)
  }

  private object buy extends ((Long, Long) => Boolean) {
    def apply(submittedPrice: Long, counterPrice: Long): Boolean = submittedPrice >= counterPrice
    override val toString                                        = "submitted >= counter"
  }

  private object sell extends ((Long, Long) => Boolean) {
    def apply(submittedPrice: Long, counterPrice: Long): Boolean = submittedPrice <= counterPrice
    override val toString                                        = "submitted <= counter"
  }

  sealed trait TickSize
  object TickSize {
    case object Disabled                      extends TickSize
    case class Enabled(normalizedValue: Long) extends TickSize
  }

  private def correctPriceByTickSize(price: Price, orderType: OrderType, tickSize: TickSize): Price = tickSize match {
    case TickSize.Disabled => price
    case TickSize.Enabled(normalizedValue) =>
      if (price % normalizedValue == 0) price
      else
        orderType match {
          case OrderType.BUY  => price / normalizedValue * normalizedValue
          case OrderType.SELL => (price / normalizedValue + 1) * normalizedValue
        }
  }

  /** @param canMatch (submittedPrice, counterPrice) => Boolean */
  @tailrec
  private def doMatch(
      eventTs: Long,
      canMatch: (Long, Long) => Boolean,
      submitted: LimitOrder,
      prevEvents: Seq[Event],
      submittedSide: Side,
      counterSide: Side,
<<<<<<< HEAD
      tickSize: TickSize
  ): Seq[Event] =
    if (!submitted.order.isValid(eventTs)) OrderCanceled(submitted, false, eventTs) +: prevEvents
=======
      lastTrade: Option[LastTrade],
      normalizedTickSize: Option[Long]
  ): (Seq[Event], Option[LastTrade]) =
    if (!submitted.order.isValid(eventTs)) (OrderCanceled(submitted, false, eventTs) +: prevEvents, lastTrade)
>>>>>>> cbc0337c
    else
      counterSide.best match {
        case counter if counter.forall(c => !canMatch(submitted.price, c.price)) =>
          val correctedKey = correctPriceByTickSize(submitted.price, submitted.order.orderType, tickSize)
          submittedSide += correctedKey -> (submittedSide.getOrElse(correctedKey, Vector.empty) :+ submitted)
          (OrderAdded(submitted, eventTs) +: prevEvents, lastTrade)
        case Some(counter) =>
          if (!submitted.isValid(counter.price)) {
            (OrderCanceled(submitted, true, eventTs) +: prevEvents, lastTrade)
          } else if (!counter.order.isValid(eventTs)) {
            counterSide.removeBest()
<<<<<<< HEAD
            doMatch(eventTs, canMatch, submitted, OrderCanceled(counter, false, eventTs) +: prevEvents, submittedSide, counterSide, tickSize)
=======
            doMatch(eventTs,
                    canMatch,
                    submitted,
                    OrderCanceled(counter, false, eventTs) +: prevEvents,
                    submittedSide,
                    counterSide,
                    lastTrade,
                    normalizedTickSize)
>>>>>>> cbc0337c
          } else {
            val x         = OrderExecuted(submitted, counter, eventTs)
            val newEvents = x +: prevEvents
            val lastTrade = Some(LastTrade(counter.price, x.executedAmount, x.submitted.order.orderType))

            if (x.counterRemaining.isValid) {
              counterSide.replaceBest(x.counterRemaining)
              if (x.submittedRemaining.isValid) (OrderCanceled(x.submittedRemaining, true, eventTs) +: newEvents, lastTrade)
              else (newEvents, lastTrade)
            } else {
              counterSide.removeBest()
              if (x.submittedRemaining.isValid) {
<<<<<<< HEAD
                doMatch(eventTs, canMatch, x.submittedRemaining, newEvents, submittedSide, counterSide, tickSize)
              } else newEvents
=======
                doMatch(eventTs, canMatch, x.submittedRemaining, newEvents, submittedSide, counterSide, lastTrade, normalizedTickSize)
              } else (newEvents, lastTrade)
>>>>>>> cbc0337c
            }
          }
      }

  private def formatSide(side: Side) =
    side
      .map { case (price, level) => s""""$price":${level.map(formatLo).mkString("[", ",", "]")}""" }
      .mkString("{", ",", "}")

  // Showing owner for old orders. Should be deleted in Order.MaxLiveTime
  private def formatLo(lo: LimitOrder): String = s"""{"id":"${lo.order.id()}","owner":"${lo.order.senderPublicKey.toAddress.stringRepr}"}"""

  val bidsOrdering: Ordering[Long] = (x: Long, y: Long) => -Ordering.Long.compare(x, y)
  val asksOrdering: Ordering[Long] = (x: Long, y: Long) => Ordering.Long.compare(x, y)

  import com.wavesplatform.transaction.assets.exchange.OrderJson.orderFormat

  private def limitOrder(remainingAmount: Long, remainingFee: Long, o: Order): LimitOrder = o.orderType match {
    case OrderType.BUY  => BuyLimitOrder(remainingAmount, remainingFee, o)
    case OrderType.SELL => SellLimitOrder(remainingAmount, remainingFee, o)
  }

  private implicit val limitOrderFormat: Format[LimitOrder] = Format(
    Reads[LimitOrder] {
      case js: JsObject =>
        val amount = (js \ "amount").as[Long]
        val order  = (js \ "order").as[Order]
        val fee    = (js \ "fee").asOpt[Long].getOrElse(LimitOrder.partialFee(order.matcherFee, order.amount, amount))
        JsSuccess(limitOrder(amount, fee, order))
      case _ => JsError("failed to deserialize LimitOrder")
    },
    ((__ \ "amount").format[Long] and
      (__ \ "fee").format[Long] and
      (__ \ "order").format[Order])(limitOrder, (lo: LimitOrder) => (lo.amount, lo.fee, lo.order))
  )

  /*
  // Replace by:
  private implicit val limitOrderFormat: Format[LimitOrder] = (
    (JsPath \ "amount").format[Long] and
      (JsPath \ "fee").format[Long] and
      (JsPath \ "order").format[Order]
  )(limitOrder, lo => (lo.amount, lo.fee, lo.order))
   */

  implicit val priceMapFormat: Format[SideSnapshot] =
    implicitly[Format[Map[String, Seq[LimitOrder]]]].inmap(
      _.map { case (k, v) => k.toLong   -> v },
      _.map { case (k, v) => k.toString -> v }
    )

  implicit val snapshotFormat: Format[OrderBook.Snapshot] = Json.format

  def empty: OrderBook = new OrderBook(mutable.TreeMap.empty(bidsOrdering), mutable.TreeMap.empty(asksOrdering), None)

  private def transformSide(side: SideSnapshot, expectedSide: OrderType, ordering: Ordering[Long]): Side = {
    val bidMap = mutable.TreeMap.empty[Price, Level](ordering)
    for ((p, level) <- side) {
      val v = Vector.newBuilder[LimitOrder]
      for (lo <- level) {
        require(lo.order.orderType == expectedSide,
                s"Expecting $expectedSide only orders in bid list, but ${lo.order.id()} is a ${lo.order.orderType} order")
        v += lo
      }
      bidMap += p -> v.result()
    }
    bidMap
  }

  def apply(snapshot: Snapshot): OrderBook =
    new OrderBook(transformSide(snapshot.bids, OrderType.BUY, bidsOrdering),
                  transformSide(snapshot.asks, OrderType.SELL, asksOrdering),
                  snapshot.lastTrade)
}<|MERGE_RESOLUTION|>--- conflicted
+++ resolved
@@ -37,19 +37,9 @@
 
   def cancel(orderId: ByteStr, timestamp: Long, tickSize: TickSize): Option[OrderCanceled] = {
     allOrders.collectFirst {
-<<<<<<< HEAD
       case (price, lo) if lo.order.id() == orderId =>
         (if (lo.order.orderType == OrderType.BUY) bids else asks).remove(price, lo.order.id())
-        OrderCanceled(lo, false, timestamp)
-=======
-      case lo if lo.order.id() == orderId =>
-        (if (lo.order.orderType == OrderType.BUY) bids else asks)
-          .remove(
-            correctPriceByTickSize(lo.order.price, lo.order.orderType, normalizedTickSize),
-            lo.order.id()
-          )
         OrderCanceled(lo, unmatchable = false, timestamp)
->>>>>>> cbc0337c
     }
   }
 
@@ -60,23 +50,15 @@
     canceledOrders
   }
 
-<<<<<<< HEAD
-  def add(o: Order, ts: Long, tickSize: TickSize = TickSize.Disabled): Seq[Event] =
-    (o.orderType match {
-      case OrderType.BUY  => doMatch(ts, buy, LimitOrder(o), Seq.empty, bids, asks, tickSize)
-      case OrderType.SELL => doMatch(ts, sell, LimitOrder(o), Seq.empty, asks, bids, tickSize)
-    }).reverse
-=======
-  def add(o: Order, ts: Long, normalizedTickSize: Option[Long] = None): Seq[Event] = {
+  def add(o: Order, ts: Long, tickSize: TickSize = TickSize.Disabled): Seq[Event] = {
     val (events, lt) = o.orderType match {
-      case OrderType.BUY  => doMatch(ts, buy, LimitOrder(o), Seq.empty, bids, asks, lastTrade, normalizedTickSize)
-      case OrderType.SELL => doMatch(ts, sell, LimitOrder(o), Seq.empty, asks, bids, lastTrade, normalizedTickSize)
+      case OrderType.BUY  => doMatch(ts, buy, LimitOrder(o), Seq.empty, bids, asks, lastTrade, tickSize)
+      case OrderType.SELL => doMatch(ts, sell, LimitOrder(o), Seq.empty, asks, bids, lastTrade, tickSize)
     }
 
     lastTrade = lt
     events.reverse
   }
->>>>>>> cbc0337c
 
   def snapshot: Snapshot                     = Snapshot(bids.toMap, asks.toMap, lastTrade)
   def aggregatedSnapshot: AggregatedSnapshot = AggregatedSnapshot(bids.aggregated.toSeq, asks.aggregated.toSeq)
@@ -250,16 +232,10 @@
       prevEvents: Seq[Event],
       submittedSide: Side,
       counterSide: Side,
-<<<<<<< HEAD
+      lastTrade: Option[LastTrade],
       tickSize: TickSize
-  ): Seq[Event] =
-    if (!submitted.order.isValid(eventTs)) OrderCanceled(submitted, false, eventTs) +: prevEvents
-=======
-      lastTrade: Option[LastTrade],
-      normalizedTickSize: Option[Long]
   ): (Seq[Event], Option[LastTrade]) =
     if (!submitted.order.isValid(eventTs)) (OrderCanceled(submitted, false, eventTs) +: prevEvents, lastTrade)
->>>>>>> cbc0337c
     else
       counterSide.best match {
         case counter if counter.forall(c => !canMatch(submitted.price, c.price)) =>
@@ -271,18 +247,7 @@
             (OrderCanceled(submitted, true, eventTs) +: prevEvents, lastTrade)
           } else if (!counter.order.isValid(eventTs)) {
             counterSide.removeBest()
-<<<<<<< HEAD
-            doMatch(eventTs, canMatch, submitted, OrderCanceled(counter, false, eventTs) +: prevEvents, submittedSide, counterSide, tickSize)
-=======
-            doMatch(eventTs,
-                    canMatch,
-                    submitted,
-                    OrderCanceled(counter, false, eventTs) +: prevEvents,
-                    submittedSide,
-                    counterSide,
-                    lastTrade,
-                    normalizedTickSize)
->>>>>>> cbc0337c
+            doMatch(eventTs, canMatch, submitted, OrderCanceled(counter, false, eventTs) +: prevEvents, submittedSide, counterSide, lastTrade, tickSize)
           } else {
             val x         = OrderExecuted(submitted, counter, eventTs)
             val newEvents = x +: prevEvents
@@ -295,13 +260,8 @@
             } else {
               counterSide.removeBest()
               if (x.submittedRemaining.isValid) {
-<<<<<<< HEAD
-                doMatch(eventTs, canMatch, x.submittedRemaining, newEvents, submittedSide, counterSide, tickSize)
-              } else newEvents
-=======
-                doMatch(eventTs, canMatch, x.submittedRemaining, newEvents, submittedSide, counterSide, lastTrade, normalizedTickSize)
+                doMatch(eventTs, canMatch, x.submittedRemaining, newEvents, submittedSide, counterSide, lastTrade, tickSize)
               } else (newEvents, lastTrade)
->>>>>>> cbc0337c
             }
           }
       }
