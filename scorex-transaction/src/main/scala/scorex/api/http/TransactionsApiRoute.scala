package scorex.api.http

import javax.ws.rs.Path

import akka.actor.ActorRefFactory
import akka.http.scaladsl.model.StatusCodes
import akka.http.scaladsl.server.Route
import io.swagger.annotations._
import play.api.libs.json.{JsArray, Json}
import scorex.account.Account
import scorex.app.Application
import scorex.crypto.encode.Base58
import scorex.transaction.LagonakiState
import scorex.transaction.state.database.blockchain.StoredBlockchain

import scala.util.{Success, Try}

@Path("/transactions")
@Api(value = "/transactions", description = "Information about transactions")
case class TransactionsApiRoute(application: Application)(implicit val context: ActorRefFactory)
  extends ApiRoute with CommonApiFunctions {
  val MaxTransactionsPerRequest = 1000

  val settings = application.settings

  private val state: LagonakiState = application.blockStorage.state

  override lazy val route =
    pathPrefix("transactions") {
<<<<<<< HEAD
      unconfirmed ~ adressLimit ~ info
=======
      unconfirmed ~ address ~ addressLimit ~ info
>>>>>>> b60feb1c
    }

  //TODO implement general pagination
  @Path("/address/{address}/limit/{limit}")
  @ApiOperation(value = "Address", notes = "Get list of transactions where specified address has been involved", httpMethod = "GET")
  @ApiImplicitParams(Array(
    new ApiImplicitParam(name = "address", value = "Wallet address ", required = true, dataType = "string", paramType = "path"),
    new ApiImplicitParam(name = "limit", value = "Specified number of records to be returned", required = true, dataType = "integer", paramType = "path")
  ))
  def addressLimit: Route = {
    path("address" / Segment / "limit" / IntNumber) { case (address, limit) =>
      getJsonRoute {
        if (limit <= MaxTransactionsPerRequest) {
          val account = new Account(address)
          val txJsons = state.accountTransactions(account, limit).map(_.json)
          JsonResponse(Json.arr(txJsons), StatusCodes.OK)
        } else TooBigArrayAllocation.response
      }
    }
  }

  @Path("/info/{signature}")
  @ApiOperation(value = "Info", notes = "Get transaction info", httpMethod = "GET")
  @ApiImplicitParams(Array(
    new ApiImplicitParam(name = "signature", value = "transaction signature ", required = true, dataType = "string", paramType = "path")
  ))
  def info: Route = {
    path("info" / Segment) { case encoded =>
      getJsonRoute {
        Base58.decode(encoded) match {
          case Success(sig) =>
            state.included(sig, None) match {
              case Some(h) =>
                Try {
                  val block = application.blockStorage.history.asInstanceOf[StoredBlockchain].blockAt(h).get
                  val tx = block.transactions.filter(_.id sameElements sig).head
                  val json = tx.json + ("height" -> Json.toJson(h))
                  JsonResponse(json, StatusCodes.OK)
                }.getOrElse(JsonResponse(Json.obj("status" -> "error", "details" -> "Internal error"),
                  StatusCodes.InternalServerError))
              case None => JsonResponse(Json.obj("status" -> "error", "details" -> "Transaction is not in blockchain"),
                StatusCodes.NotFound)
            }
          case _ => JsonResponse(Json.obj("status" -> "error", "details" -> "Incorrect signature"),
            StatusCodes.UnprocessableEntity)
        }
      }
    }
  }

  @Path("/unconfirmed")
  @ApiOperation(value = "Unconfirmed", notes = "Get list of unconfirmed transactions", httpMethod = "GET")
  def unconfirmed: Route = {
    path("unconfirmed") {
      getJsonRoute {
        val json = JsArray(application.transactionModule.unconfirmedTxs.map(_.json))
        JsonResponse(json, StatusCodes.OK)
      }
    }
  }

}<|MERGE_RESOLUTION|>--- conflicted
+++ resolved
@@ -27,11 +27,7 @@
 
   override lazy val route =
     pathPrefix("transactions") {
-<<<<<<< HEAD
-      unconfirmed ~ adressLimit ~ info
-=======
-      unconfirmed ~ address ~ addressLimit ~ info
->>>>>>> b60feb1c
+      unconfirmed ~ addressLimit ~ info
     }
 
   //TODO implement general pagination
