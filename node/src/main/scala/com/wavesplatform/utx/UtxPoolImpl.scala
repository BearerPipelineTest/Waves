--- conflicted
+++ resolved
@@ -24,10 +24,6 @@
 import com.wavesplatform.utils.{Schedulers, ScorexLogging, Time}
 import kamon.Kamon
 import kamon.metric.MeasurementUnit
-<<<<<<< HEAD
-import monix.eval.Task
-=======
->>>>>>> ea83fe00
 import monix.execution.schedulers.SchedulerService
 import monix.reactive.Observer
 
@@ -144,7 +140,7 @@
     val tracedIsNew = TracedResult(checks).flatMap(_ => addTransaction(tx, verify))
     tracedIsNew.resultE match {
       case Left(err)    => log.debug(s"UTX putIfNew(${tx.id()}) failed with $err")
-      case Right(isNew)  => log.trace(s"UTX putIfNew(${tx.id()}) succeeded, isNew = $isNew")
+      case Right(isNew) => log.trace(s"UTX putIfNew(${tx.id()}) succeeded, isNew = $isNew")
     }
     tracedIsNew
   }
@@ -256,11 +252,7 @@
       blockchain.assetDescription(asset).forall(_.reissuable)
   }
 
-<<<<<<< HEAD
-  private[UtxPoolImpl] val scheduler: SchedulerService = Schedulers.singleThread("utx-pool-cleanup")
-=======
   private[this] val scheduler: SchedulerService = Schedulers.singleThread("utx-pool-cleanup")
->>>>>>> ea83fe00
 
   def addAndCleanup(transactions: Seq[Transaction], verify: Boolean = true): Unit = scheduler.executeAsync { () =>
     transactions.foreach(putIfNew(_, verify))
