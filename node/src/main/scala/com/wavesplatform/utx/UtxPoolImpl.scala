--- conflicted
+++ resolved
@@ -474,16 +474,8 @@
   }
 
   /** DOES NOT verify transactions */
-<<<<<<< HEAD
-  def addAndCleanup(transactions: Seq[Transaction]): Unit = {
+  def addAndCleanup(transactions: Iterable[Transaction]): Unit = {
     transactions.foreach(addTransaction(_, verify = false))
-=======
-  def addAndCleanup(transactions: Iterable[Transaction]): Unit = priorityTransactions.synchronized {
-    transactions.foreach { tx =>
-      addTransaction(tx, verify = false, this.enablePriorityPool)
-      if (this.enablePriorityPool) removeFromOrdPool(tx.id())
-    }
->>>>>>> ec4583be
     TxCleanup.runCleanupAsync()
   }
 
