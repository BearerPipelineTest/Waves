package com.wavesplatform.account

import java.nio.ByteBuffer

import com.google.common.cache.{Cache, CacheBuilder}
import com.wavesplatform.common.state.ByteStr
import com.wavesplatform.common.utils.Base58
import com.wavesplatform.crypto
import com.wavesplatform.lang.ValidationError
import com.wavesplatform.transaction.TxValidationError.InvalidAddress
import com.wavesplatform.utils.{ScorexLogging, base58Length}
import play.api.libs.json._

sealed trait Address extends AddressOrAlias {
  val bytes: ByteStr
<<<<<<< HEAD
  lazy val address: String = bytes.toString
  lazy val stringRepr: String = address
=======
  lazy val stringRepr: String = bytes.base58
>>>>>>> 3e982a59
}

//noinspection ScalaDeprecation
object Address extends ScorexLogging {
  val Prefix               = "address:"
  val AddressVersion: Byte = 1
  val ChecksumLength       = 4
  val HashLength           = 20
  val AddressLength        = 1 + 1 + HashLength + ChecksumLength
  val AddressStringLength  = base58Length(AddressLength)

  private[this] val publicKeyBytesCache: Cache[ByteStr, Address] = CacheBuilder
    .newBuilder()
    .softValues()
    .maximumSize(200000)
    .build()

  private[this] val bytesCache: Cache[ByteStr, Either[InvalidAddress, Address]] = CacheBuilder
    .newBuilder()
    .softValues()
    .maximumSize(200000)
    .build()

  def fromPublicKey(publicKey: PublicKey, chainId: Byte = scheme.chainId): Address = {
    publicKeyBytesCache.get(
      publicKey, { () =>
        val withoutChecksum = ByteBuffer
          .allocate(1 + 1 + HashLength)
          .put(AddressVersion)
          .put(chainId)
          .put(crypto.secureHash(publicKey), 0, HashLength)
          .array()

        val bytes = ByteBuffer
          .allocate(AddressLength)
          .put(withoutChecksum)
          .put(calcCheckSum(withoutChecksum), 0, ChecksumLength)
          .array()

        createUnsafe(bytes)
      }
    )
  }

  def fromBytes(addressBytes: ByteStr, chainId: Byte = scheme.chainId): Either[InvalidAddress, Address] = {
    bytesCache.get(
      addressBytes, { () =>
        Either
          .cond(
            addressBytes.length == Address.AddressLength,
            (),
            InvalidAddress(s"Wrong addressBytes length: expected: ${Address.AddressLength}, actual: ${addressBytes.length}")
          )
          .right
          .flatMap {
            res =>
              val Array(version, network, _*) = addressBytes.arr

              (for {
                _ <- Either.cond(version == AddressVersion, (), s"Unknown address version: $version")
                _ <- Either.cond(network == chainId,
                                 (),
                                 s"Data from other network: expected: $chainId(${chainId.toChar}), actual: $network(${network.toChar})")
                checkSum          = addressBytes.takeRight(ChecksumLength)
                checkSumGenerated = calcCheckSum(addressBytes.dropRight(ChecksumLength))
                _ <- Either.cond(java.util.Arrays.equals(checkSum, checkSumGenerated), (), s"Bad address checksum")
              } yield createUnsafe(addressBytes)).left.map(err => InvalidAddress(err))
          }
      }
    )
  }

  def fromString(addressStr: String): Either[ValidationError, Address] = {
    val base58String = if (addressStr.startsWith(Prefix)) addressStr.drop(Prefix.length) else addressStr
    for {
      _ <- Either.cond(base58String.length <= AddressStringLength,
                       (),
                       InvalidAddress(s"Wrong address string length: max=$AddressStringLength, actual: ${base58String.length}"))
      byteArray <- Base58.tryDecodeWithLimit(base58String).toEither.left.map(ex => InvalidAddress(s"Unable to decode base58: ${ex.getMessage}"))
      address   <- fromBytes(byteArray)
    } yield address
  }

  def calcCheckSum(withoutChecksum: Array[Byte]): Array[Byte] = {
    val fullHash = crypto.secureHash(withoutChecksum)
    fullHash.take(ChecksumLength)
  }

  implicit val jsonFormat: Format[Address] = Format[Address](
    Reads(jsValue => fromString(jsValue.as[String]).fold(err => JsError(err.toString), JsSuccess(_))),
    Writes(addr => JsString(addr.stringRepr))
  )

  @inline
  private[this] def scheme: AddressScheme = AddressScheme.current

  // Optimization, should not be used externally
  private[wavesplatform] def createUnsafe(address: ByteStr): Address = {
    final case class AddressImpl(bytes: ByteStr) extends Address
    AddressImpl(address)
  }
}<|MERGE_RESOLUTION|>--- conflicted
+++ resolved
@@ -13,12 +13,7 @@
 
 sealed trait Address extends AddressOrAlias {
   val bytes: ByteStr
-<<<<<<< HEAD
-  lazy val address: String = bytes.toString
-  lazy val stringRepr: String = address
-=======
-  lazy val stringRepr: String = bytes.base58
->>>>>>> 3e982a59
+  lazy val stringRepr: String = bytes.toString
 }
 
 //noinspection ScalaDeprecation
