--- conflicted
+++ resolved
@@ -1,41 +1,23 @@
 package com.wavesplatform.transaction.smart.script
 
-<<<<<<< HEAD
-import com.wavesplatform.lang.directives.*
 import com.wavesplatform.lang.directives.values.*
-=======
-import java.io.{PrintWriter, StringWriter}
-
-import com.wavesplatform.lang.directives.Directive.extractValue
-import com.wavesplatform.lang.directives.DirectiveKey._
-import com.wavesplatform.lang.directives._
-import com.wavesplatform.lang.directives.values._
->>>>>>> 61aaf1f6
-import com.wavesplatform.lang.script.v1.ExprScript
-import com.wavesplatform.lang.script.{ContractScript, Script, ScriptPreprocessor}
-import com.wavesplatform.lang.utils.*
-import com.wavesplatform.lang.v1.compiler.{ContractCompiler, ExpressionCompiler}
+import com.wavesplatform.lang.script.ContractScript.ContractScriptImpl
+import com.wavesplatform.lang.script.Script
+import com.wavesplatform.lang.script.v1.ExprScript.ExprScriptImpl
 import com.wavesplatform.lang.v1.estimator.ScriptEstimator
-<<<<<<< HEAD
-import com.wavesplatform.utils.*
-=======
->>>>>>> 61aaf1f6
+import com.wavesplatform.lang.{API, CompileResult}
 
 object ScriptCompiler {
-
   @Deprecated
   def apply(
       scriptText: String,
       isAssetScript: Boolean,
       estimator: ScriptEstimator,
       fixEstimateOfVerifier: Boolean = true
-  ): Either[String, (Script, Long)] =
-    for {
-      directives   <- DirectiveParser(scriptText)
-      directiveSet <- Directive.extractDirectives(directives, StdLibVersion.VersionDic.default)
-      scriptType = ScriptType.isAssetScript(isAssetScript)
-      result <- applyAndEstimate(scriptText, directiveSet.copy(scriptType = scriptType), estimator, Script.estimate, fixEstimateOfVerifier)
-    } yield result
+  ): Either[String, (Script, Long)] = {
+    val script = if (!isAssetScript || scriptText.contains("SCRIPT_TYPE")) scriptText else s"{-# SCRIPT_TYPE ASSET #-}\n$scriptText"
+    compile(script, estimator, fixEstimateOfVerifier = fixEstimateOfVerifier)
+  }
 
   def compile(
       scriptText: String,
@@ -44,59 +26,9 @@
       defaultStdLib: => StdLibVersion = StdLibVersion.VersionDic.default,
       fixEstimateOfVerifier: Boolean = true
   ): Either[String, (Script, Long)] =
-    compileAndEstimate(scriptText, estimator, libraries, Script.estimate, defaultStdLib, fixEstimateOfVerifier)
-
-  def compileAndEstimateCallables(
-      scriptText: String,
-      estimator: ScriptEstimator,
-      defaultStdLib: => StdLibVersion,
-      fixEstimateOfVerifier: Boolean
-  ): Either[String, (Script, Script.ComplexityInfo)] =
-    compileAndEstimate(scriptText, estimator, Map(), Script.complexityInfo(_, _, _, _), defaultStdLib, fixEstimateOfVerifier)
-
-  private def compileAndEstimate[C](
-      scriptText: String,
-      estimator: ScriptEstimator,
-      libraries: Map[String, String],
-      estimate: (Script, ScriptEstimator, Boolean, Boolean) => Either[String, C],
-      defaultStdLib: => StdLibVersion,
-      fixEstimateOfVerifier: Boolean
-  ): Either[String, (Script, C)] =
-    for {
-      directives   <- DirectiveParser(scriptText)
-      directiveSet <- Directive.extractDirectives(directives, defaultStdLib)
-      linkedInput  <- ScriptPreprocessor(scriptText, libraries, directiveSet.imports)
-      result       <- applyAndEstimate(linkedInput, directiveSet, estimator, estimate, fixEstimateOfVerifier)
-    } yield result
-
-  private def applyAndEstimate[C](
-      scriptText: String,
-      directiveSet: DirectiveSet,
-      estimator: ScriptEstimator,
-      estimate: (Script, ScriptEstimator, Boolean, Boolean) => Either[String, C],
-      fixEstimateOfVerifier: Boolean
-  ): Either[String, (Script, C)] =
-    for {
-      script     <- tryCompile(scriptText, directiveSet)
-      complexity <- estimate(script, estimator, fixEstimateOfVerifier, directiveSet.scriptType != Asset)
-    } yield (script, complexity)
-
-  private def tryCompile(src: String, directiveSet: DirectiveSet): Either[String, Script] = {
-    val ctx = compilerContext(directiveSet)
-    try {
-      directiveSet match {
-        case DirectiveSet(v, Call, Expression, _) => ContractCompiler.compileFreeCall(src, ctx, v).flatMap(ExprScript(v, _, isFreeCall = true))
-        case DirectiveSet(v, _, Expression, _)    => ExpressionCompiler.compileBoolean(src, ctx).flatMap(ExprScript(v, _))
-        case DirectiveSet(v, _, DApp, _)          => ContractCompiler.compile(src, ctx, v).flatMap(ContractScript(v, _))
-        case DirectiveSet(v, _, Library, _)       => ExpressionCompiler.compileDecls(src, ctx).flatMap(ExprScript(v, _))
-      }
-    } catch {
-      case ex: Throwable =>
-        val sw = new StringWriter()
-        ex.printStackTrace(new PrintWriter(sw))
-        val msg = Option(ex.getMessage).getOrElse("Parsing failed: Unknown error")
-
-        Left(s"$msg\n${sw.toString}")
+    API.compile(scriptText, estimator, libraries = libraries, defaultStdLib = defaultStdLib).map {
+      case CompileResult.Expression(v, _, complexity, expr, _, isFreeCall) => (ExprScriptImpl(v, isFreeCall, expr), complexity)
+      case CompileResult.Library(v, _, complexity, expr)                   => (ExprScriptImpl(v, isFreeCall = false, expr), complexity)
+      case CompileResult.DApp(v, r, _)                                     => (ContractScriptImpl(v, r.dApp), r.verifierComplexity)
     }
-  }
 }