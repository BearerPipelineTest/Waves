--- conflicted
+++ resolved
@@ -8,12 +8,8 @@
 import com.wavesplatform.lang.script.Script
 import com.wavesplatform.lang.v1.compiler.TermPrinter
 import com.wavesplatform.lang.v1.compiler.Terms.{EVALUATED, FALSE, TRUE}
-<<<<<<< HEAD
 import com.wavesplatform.lang.v1.evaluator.{Log, Complexity}
 import com.wavesplatform.lang.{ExecutionError, ValidationError}
-=======
-import com.wavesplatform.lang.v1.evaluator.Log
->>>>>>> 21fef5cf
 import com.wavesplatform.lang.v1.traits.Environment
 import com.wavesplatform.lang.v1.traits.domain.Recipient
 import com.wavesplatform.lang.{ExecutionError, ValidationError}
@@ -88,10 +84,6 @@
       blockchain.assetDescription(asset).flatMap(_.script).map(script => (script, asset))
     }.toList
 
-<<<<<<< HEAD
-    val (complexity, real, result) = loop(assets, 0L, 0L, Nil)
-    result.leftMap(ve => (complexity, real, ve)).as(Diff.empty.copy(scriptsComplexity = complexity, spentComplexity = real))
-=======
     val additionalAssets = (tx match {
       case etx: ExchangeTransaction => List(etx.buyOrder.matcherFeeAssetId, etx.sellOrder.matcherFeeAssetId)
       case _                        => List.empty
@@ -100,14 +92,15 @@
         blockchain.assetDescription(ia).flatMap(_.script).map(script => (script, ia))
     }.flatten
 
-    val (complexity, result)  = loop(assets, 0L, Nil)
-    val (_, additionalResult) = loop(additionalAssets, 0L, Nil)
+    val (complexity, real, result) = loop(assets, 0L, 0L, Nil)
 
     result
-      .flatMap(_ => additionalResult)
-      .leftMap(ve => (complexity, ve))
-      .as(Diff.empty.copy(scriptsComplexity = complexity))
->>>>>>> 21fef5cf
+      .flatMap({_ => 
+         val (_, _, additionalResult) = loop(additionalAssets, 0L, 0L, Nil)
+         additionalResult
+      })
+      .leftMap(ve => (complexity, real, ve))
+      .as(Diff.empty.copy(scriptsComplexity = complexity, spentComplexity = real))
   }
 
   private def logIfNecessary(
@@ -132,25 +125,15 @@
     val senderAddress = transaction.asInstanceOf[Authorized].sender.toAddress
 
     val txE = Try {
-<<<<<<< HEAD
-      val containerAddress = assetIdOpt.fold(Coproduct[Environment.Tthis](Recipient.Address(ByteStr(senderAddress.bytes))))(v => Coproduct[Environment.Tthis](Environment.AssetId(v.arr)))
-      val eval             = ScriptRunner(Coproduct[TxOrd](transaction), blockchain, script, isAsset, containerAddress)
+      val containerAddress = assetIdOpt.fold(Coproduct[Environment.Tthis](Recipient.Address(ByteStr(senderAddress.bytes))))(
+        v => Coproduct[Environment.Tthis](Environment.AssetId(v.arr))
+      )
+      val eval = ScriptRunner(Coproduct[TxOrd](transaction), blockchain, script, isAsset, containerAddress)
       val (realComplexity, scriptResult) = eval match {
         case (log, realComplexity, Left(execError)) => (realComplexity, Left(ScriptExecutionError(execError, log, assetIdOpt)))
         case (log, realComplexity, Right(FALSE))    => (realComplexity, Left(TransactionNotAllowedByScript(log, assetIdOpt)))
         case (_, realComplexity, Right(TRUE))       => (realComplexity, Right(transaction))
         case (log, realComplexity, Right(x))        => (realComplexity, Left(ScriptExecutionError(s"Script returned not a boolean result, but $x", log, assetIdOpt)))
-=======
-      val containerAddress = assetIdOpt.fold(Coproduct[Environment.Tthis](Recipient.Address(ByteStr(senderAddress.bytes))))(
-        v => Coproduct[Environment.Tthis](Environment.AssetId(v.arr))
-      )
-      val eval = ScriptRunner(Coproduct[TxOrd](transaction), blockchain, script, isAsset, containerAddress)
-      val scriptResult = eval match {
-        case (log, Left(execError)) => Left(ScriptExecutionError(execError, log, assetIdOpt))
-        case (log, Right(FALSE))    => Left(TransactionNotAllowedByScript(log, assetIdOpt))
-        case (_, Right(TRUE))       => Right(transaction)
-        case (log, Right(x))        => Left(ScriptExecutionError(s"Script returned not a boolean result, but $x", log, assetIdOpt))
->>>>>>> 21fef5cf
       }
       val logId = s"transaction ${transaction.id()}"
       logIfNecessary(scriptResult, logId, (eval._1, eval._3))
