package com.wavesplatform.transaction.smart

import cats.Id
import cats.implicits._
import com.google.common.base.Throwables
import com.wavesplatform.common.state.ByteStr
import com.wavesplatform.crypto
import com.wavesplatform.features.EstimatorProvider._
import com.wavesplatform.lang.script.Script
import com.wavesplatform.lang.v1.compiler.TermPrinter
import com.wavesplatform.lang.v1.compiler.Terms.{EVALUATED, FALSE, TRUE}
import com.wavesplatform.lang.v1.evaluator.Log
import com.wavesplatform.lang.{ExecutionError, ValidationError}
import com.wavesplatform.metrics._
import com.wavesplatform.state._
import com.wavesplatform.transaction.Asset.{IssuedAsset, Waves}
import com.wavesplatform.transaction.TxValidationError.{GenericError, HasScriptType, ScriptExecutionError, TransactionNotAllowedByScript}
import com.wavesplatform.transaction._
import com.wavesplatform.transaction.assets.exchange.{ExchangeTransaction, Order}
import com.wavesplatform.transaction.smart.script.ScriptRunner
import com.wavesplatform.transaction.smart.script.ScriptRunner.TxOrd
import com.wavesplatform.transaction.smart.script.trace.{AccountVerifierTrace, AssetVerifierTrace, TraceStep, TracedResult}
import com.wavesplatform.utils.ScorexLogging
import org.msgpack.core.annotations.VisibleForTesting
import shapeless.Coproduct

import scala.util.{Failure, Success, Try}

object Verifier extends ScorexLogging {

  private val stats = TxProcessingStats

  import stats.TxTimerExt

  type ValidationResult[T] = Either[ValidationError, T]

  def apply(blockchain: Blockchain)(tx: Transaction): TracedResult[ValidationError, Transaction] = {
    val validatedTx: TracedResult[ValidationError, Transaction] = tx match {
      case _: GenesisTransaction => Right(tx)
      case pt: ProvenTransaction =>
        (pt, blockchain.accountScript(pt.sender)) match {
          case (stx: SignedTransaction, None) =>
            stats.signatureVerification
              .measureForType(stx.builder.typeId)(stx.signaturesValid())
          case (et: ExchangeTransaction, scriptOpt) =>
            verifyExchange(et, blockchain, scriptOpt)
          case (_: SignedTransaction, Some(_)) =>
            Left(GenericError("Can't process transaction with signature from scripted account"))
          case (_, Some(script)) =>
            stats.accountScriptExecution
              .measureForType(pt.builder.typeId)(verifyTx(blockchain, script, pt, None))
          case _ =>
            stats.signatureVerification
              .measureForType(tx.builder.typeId)(verifyAsEllipticCurveSignature(pt))
        }
    }
    validatedTx.flatMap { tx =>
      tx.checkedAssets()
        .flatMap {
          case asset: IssuedAsset => blockchain.assetDescription(asset).flatMap(_.script).map(script => (script, asset))
          case _                  => None
        }
        .foldRight(TracedResult(tx.asRight[ValidationError])) { (assetInfo, txr) =>
          txr.flatMap(
            tx =>
              stats.assetScriptExecution
                .measureForType(tx.builder.typeId)(verifyTx(blockchain, assetInfo._1, tx, Some(assetInfo._2.id)))
          )
        }
    }
  }

  private def logIfNecessary(
<<<<<<< HEAD
                              result: Either[ValidationError, _],
                              id:     String,
                              eval:   (Log[Id], Either[ExecutionError, EVALUATED])
                            ): Unit =
=======
      result: Either[ValidationError, _],
      id: String,
      eval: (Log, Either[ExecutionError, EVALUATED])
  ): Unit =
>>>>>>> d9aff144
    result match {
      case Left(_) if log.logger.isDebugEnabled => log.debug(buildLogs(id, eval))
      case _ if log.logger.isTraceEnabled       => log.trace(buildLogs(id, eval))
      case _                                    => ()
    }

  def verifyTx(
      blockchain: Blockchain,
      script: Script,
      transaction: Transaction,
      assetIdOpt: Option[ByteStr]
  ): TracedResult[ValidationError, Transaction] = {

    val isAsset       = assetIdOpt.nonEmpty
    val senderAddress = transaction.asInstanceOf[Authorized].sender.toAddress

    val txE = Try {
        val containerAddress = assetIdOpt.getOrElse(senderAddress.bytes)
        val eval             = ScriptRunner(Coproduct[TxOrd](transaction), blockchain, script, isAsset, containerAddress)
        val scriptResult = eval match {
          case (log, Left(execError)) => Left(ScriptExecutionError(execError, log, isAsset))
          case (log, Right(FALSE))    => Left(TransactionNotAllowedByScript(log, isAsset))
          case (_, Right(TRUE))       => Right(transaction)
          case (_, Right(x))          => Left(GenericError(s"Script returned not a boolean result, but $x"))
        }
        val logId = s"transaction ${transaction.id()}"
        logIfNecessary(scriptResult, logId, eval)
        scriptResult
      } match {
        case Failure(e) =>
          Left(ScriptExecutionError(s"Uncaught execution error: ${Throwables.getStackTraceAsString(e)}", List.empty, isAsset))
        case Success(s) => s
    }
    val error2Trace: Option[ValidationError] => List[TraceStep] =
      e => {
        val trace = assetIdOpt.fold[TraceStep](
          AccountVerifierTrace(senderAddress, e)
        )(
          (id: ByteStr) => AssetVerifierTrace(id, e)
        )
        List(trace)
      }

    txE match {
      case r @ Right(_) => TracedResult(r, error2Trace(None))
      case l @ Left(e)  => TracedResult(l, error2Trace(Some(e)))
    }
  }

  def verifyOrder(blockchain: Blockchain, script: Script, order: Order): ValidationResult[Order] =
    for {
      _ <- Script.estimate(script, blockchain.estimator).leftMap(GenericError(_))
      result <- Try {
        val eval = ScriptRunner(Coproduct[ScriptRunner.TxOrd](order), blockchain, script, isAssetScript = false, order.sender.toAddress.bytes)
        val scriptResult = eval match {
          case (log, Left(execError)) => Left(ScriptExecutionError(execError, log, isAssetScript = false))
          case (log, Right(FALSE))    => Left(TransactionNotAllowedByScript(log, isAssetScript = false))
          case (_, Right(TRUE))       => Right(order)
          case (_, Right(x))          => Left(GenericError(s"Script returned not a boolean result, but $x"))
        }
        val logId = s"order ${order.idStr()}"
        logIfNecessary(scriptResult, logId, eval)
        scriptResult
      } match {
        case Failure(e) => Left(ScriptExecutionError(s"Uncaught execution error: $e", List.empty, isAssetScript = false))
        case Success(s) => s
      }
    } yield result

  def verifyExchange(
      et: ExchangeTransaction,
      blockchain: Blockchain,
      matcherScriptOpt: Option[Script]
  ): TracedResult[ValidationError, Transaction] = {

    val typeId    = et.builder.typeId
    val sellOrder = et.sellOrder
    val buyOrder  = et.buyOrder

    def matcherTxVerification: TracedResult[ValidationError, Transaction] =
      matcherScriptOpt
        .map { script =>
          if (et.version != 1) {
            stats.accountScriptExecution
              .measureForType(typeId)(verifyTx(blockchain, script, et, None))
          } else {
            TracedResult(Left(GenericError("Can't process transaction with signature from scripted account")))
          }
        }
        .getOrElse(stats.signatureVerification.measureForType(typeId)(verifyAsEllipticCurveSignature(et)))

    def orderVerification(order: Order): TracedResult[ValidationError, Order] = {
      val verificationResult = blockchain
        .accountScript(order.sender.toAddress)
        .map { script =>
          if (order.version != 1) {
            stats.orderValidation.measure(verifyOrder(blockchain, script, order))
          } else {
            Left(GenericError("Can't process order with signature from scripted account"))
          }
        }
        .getOrElse(stats.signatureVerification.measureForType(typeId)(verifyAsEllipticCurveSignature(order)))

      TracedResult(verificationResult)
    }

    def assetVerification(assetId: Asset): TracedResult[ValidationError, Transaction] = assetId match {
      case Waves => Right(et)
      case asset: IssuedAsset =>
        blockchain.assetScript(asset).fold[TracedResult[ValidationError, Transaction]](Right(et)) { script =>
          verifyTx(blockchain, script, et, assetId.compatId) leftMap {
            case x: HasScriptType => x
            case GenericError(x)  => ScriptExecutionError(x, List.empty, isAssetScript = true)
            case x                => ScriptExecutionError(x.toString, List.empty, isAssetScript = true)
          }
        }
    }

    lazy val txAssetsVerification: TracedResult[ValidationError, Transaction] = {
      Set(
        buyOrder.assetPair.amountAsset,
        buyOrder.assetPair.priceAsset,
        buyOrder.matcherFeeAssetId,
        sellOrder.matcherFeeAssetId
      ).foldLeft[TracedResult[ValidationError, Transaction]](Right(et)) {
        case (verificationResult, asset) => verificationResult flatMap (_ => assetVerification(asset))
      }
    }

    val estimate: TracedResult[GenericError, Option[Long]] =
      matcherScriptOpt.traverse(Script.estimate(_, blockchain.estimator).leftMap(GenericError(_)))

    for {
      _ <- estimate
      _ <- matcherTxVerification
      _ <- orderVerification(sellOrder)
      _ <- orderVerification(buyOrder)
      _ <- txAssetsVerification
    } yield et
  }

  def verifyAsEllipticCurveSignature[T <: Proven with Authorized](pt: T): Either[GenericError, T] =
    pt.proofs.proofs match {
      case p :: Nil =>
        Either.cond(crypto.verify(p.arr, pt.bodyBytes(), pt.sender), pt, GenericError(s"Proof doesn't validate as signature for $pt"))
      case _ => Left(GenericError("Transactions from non-scripted accounts must have exactly 1 proof"))
    }

  @VisibleForTesting
  private[smart] def buildLogs(
<<<<<<< HEAD
                                id:     String,
                                result: (Log[Id], Either[String, EVALUATED])
                              ): String = {
=======
      id: String,
      result: (Log, Either[String, EVALUATED])
  ): String = {
>>>>>>> d9aff144
    val (execLog, execResult) = result
    val builder               = new StringBuilder(s"Script for $id evaluated to $execResult")
    execLog
      .foldLeft(builder) {
        case (sb, (k, Right(v))) =>
          sb.append(s"\nEvaluated `$k` to ")
          v match {
            case obj: EVALUATED => TermPrinter.print(str => sb.append(str), obj); sb
            case a              => sb.append(a.toString)
          }
        case (sb, (k, Left(err))) => sb.append(s"\nFailed to evaluate `$k`: $err")
      }
      .toString
  }
}<|MERGE_RESOLUTION|>--- conflicted
+++ resolved
@@ -71,17 +71,10 @@
   }
 
   private def logIfNecessary(
-<<<<<<< HEAD
-                              result: Either[ValidationError, _],
-                              id:     String,
-                              eval:   (Log[Id], Either[ExecutionError, EVALUATED])
-                            ): Unit =
-=======
       result: Either[ValidationError, _],
       id: String,
-      eval: (Log, Either[ExecutionError, EVALUATED])
+      eval: (Log[Id], Either[ExecutionError, EVALUATED])
   ): Unit =
->>>>>>> d9aff144
     result match {
       case Left(_) if log.logger.isDebugEnabled => log.debug(buildLogs(id, eval))
       case _ if log.logger.isTraceEnabled       => log.trace(buildLogs(id, eval))
@@ -232,15 +225,9 @@
 
   @VisibleForTesting
   private[smart] def buildLogs(
-<<<<<<< HEAD
-                                id:     String,
-                                result: (Log[Id], Either[String, EVALUATED])
-                              ): String = {
-=======
       id: String,
-      result: (Log, Either[String, EVALUATED])
+      result: (Log[Id], Either[String, EVALUATED])
   ): String = {
->>>>>>> d9aff144
     val (execLog, execResult) = result
     val builder               = new StringBuilder(s"Script for $id evaluated to $execResult")
     execLog
