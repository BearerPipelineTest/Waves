package com.wavesplatform.transaction.validation.impl

import com.wavesplatform.account.{Address, Alias}
import com.wavesplatform.transaction.TxValidationError.GenericError
import com.wavesplatform.transaction.transfer.MassTransferTransaction
import com.wavesplatform.transaction.transfer.MassTransferTransaction.MaxTransferCount
import com.wavesplatform.transaction.validation.{TxValidator, ValidatedV}

object MassTransferTxValidator extends TxValidator[MassTransferTransaction] {
  override def validate(tx: MassTransferTransaction): ValidatedV[MassTransferTransaction] = {
    import tx.*
    V.seq(tx)(
<<<<<<< HEAD
      V.noOverflow((fee +: transfers.map(_.amount))*),
      V.cond(transfers.length <= MaxTransferCount, GenericError(s"Number of transfers ${transfers.length} is greater than $MaxTransferCount")),
      V.transferAttachment(attachment),
      V.cond(transfers.forall(_.amount >= 0), GenericError("One of the transfers has negative amount")),
      V.fee(fee),
      V.chainIds(chainId, transfers.view.map(_.address).collect {
        case wa: Address => wa.chainId
        case wl: Alias        => wl.chainId
      }.toSeq*)
=======
      V.noOverflow(fee.value +: transfers.map(_.amount.value): _*),
      V.cond(transfers.length <= MaxTransferCount, GenericError(s"Number of transfers ${transfers.length} is greater than $MaxTransferCount")),
      V.transferAttachment(attachment),
      V.chainIds(chainId, transfers.map(_.address.chainId): _*)
>>>>>>> 2f13caf8
    )
  }
}<|MERGE_RESOLUTION|>--- conflicted
+++ resolved
@@ -10,22 +10,13 @@
   override def validate(tx: MassTransferTransaction): ValidatedV[MassTransferTransaction] = {
     import tx.*
     V.seq(tx)(
-<<<<<<< HEAD
-      V.noOverflow((fee +: transfers.map(_.amount))*),
+      V.noOverflow((fee.value +: transfers.map(_.amount.value))*),
       V.cond(transfers.length <= MaxTransferCount, GenericError(s"Number of transfers ${transfers.length} is greater than $MaxTransferCount")),
       V.transferAttachment(attachment),
-      V.cond(transfers.forall(_.amount >= 0), GenericError("One of the transfers has negative amount")),
-      V.fee(fee),
       V.chainIds(chainId, transfers.view.map(_.address).collect {
         case wa: Address => wa.chainId
         case wl: Alias        => wl.chainId
       }.toSeq*)
-=======
-      V.noOverflow(fee.value +: transfers.map(_.amount.value): _*),
-      V.cond(transfers.length <= MaxTransferCount, GenericError(s"Number of transfers ${transfers.length} is greater than $MaxTransferCount")),
-      V.transferAttachment(attachment),
-      V.chainIds(chainId, transfers.map(_.address.chainId): _*)
->>>>>>> 2f13caf8
     )
   }
 }