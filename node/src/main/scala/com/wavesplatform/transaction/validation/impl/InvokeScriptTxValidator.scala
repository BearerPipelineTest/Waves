package com.wavesplatform.transaction.validation.impl

import cats.data.NonEmptyList
import cats.data.Validated.{Invalid, Valid}
import com.wavesplatform.lang.v1.compiler.Terms.FUNCTION_CALL
import com.wavesplatform.lang.v1.{ContractLimits, FunctionHeader}
import com.wavesplatform.protobuf.transaction.PBTransactions
import com.wavesplatform.transaction.TxValidationError.{GenericError, NonPositiveAmount}
import com.wavesplatform.transaction.smart.InvokeScriptTransaction
import com.wavesplatform.transaction.smart.InvokeScriptTransaction.Payment
import com.wavesplatform.transaction.validation.{TxValidator, ValidatedNV, ValidatedV}
import com.wavesplatform.utils._

object InvokeScriptTxValidator extends TxValidator[InvokeScriptTransaction] {
  override def validate(tx: InvokeScriptTransaction): ValidatedV[InvokeScriptTransaction] = {
    import tx._

    def checkAmounts(payments: Seq[Payment]): ValidatedNV = {
      val invalid = payments.filter(_.amount <= 0)
      if (invalid.nonEmpty)
        Invalid(NonEmptyList.fromListUnsafe(invalid.toList).map(p => NonPositiveAmount(p.amount, p.assetId.fold("Waves")(_.toString))))
      else Valid(())
    }

    def checkLength =
      if (tx.isProtobufVersion)
        PBTransactions
          .toPBInvokeScriptData(tx.dApp, tx.funcCallOpt, tx.payments)
          .toByteArray
          .length <= ContractLimits.MaxInvokeScriptSizeInBytes
      else tx.bytes().length <= ContractLimits.MaxInvokeScriptSizeInBytes

    val callableNameSize =
      funcCallOpt match {
        case Some(FUNCTION_CALL(FunctionHeader.User(internalName, _), _)) => internalName.utf8Bytes.length
        case _                                                            => 0
      }

    V.seq(tx)(
      V.addressChainId(dApp, chainId),
      V.cond(
        funcCallOpt.isEmpty || funcCallOpt.get.args.size <= ContractLimits.MaxInvokeScriptArgs,
        GenericError(s"InvokeScript can't have more than ${ContractLimits.MaxInvokeScriptArgs} arguments")
      ),
      V.cond(
        callableNameSize <= ContractLimits.MaxDeclarationNameInBytes,
        GenericError(s"Callable function name size = $callableNameSize bytes must be less than ${ContractLimits.MaxDeclarationNameInBytes}")
      ),
      checkAmounts(payments),
<<<<<<< HEAD
      V.fee(fee),
      V.invokeLength(checkLength)
=======
      Try(checkLength).toEither
        .leftMap(err => GenericError(err.getMessage))
        .filterOrElse(identity, TooBigArray)
        .toValidatedNel
        .map(_ => ())
>>>>>>> 2f13caf8
    )
  }
}<|MERGE_RESOLUTION|>--- conflicted
+++ resolved
@@ -9,11 +9,11 @@
 import com.wavesplatform.transaction.smart.InvokeScriptTransaction
 import com.wavesplatform.transaction.smart.InvokeScriptTransaction.Payment
 import com.wavesplatform.transaction.validation.{TxValidator, ValidatedNV, ValidatedV}
-import com.wavesplatform.utils._
+import com.wavesplatform.utils.*
 
 object InvokeScriptTxValidator extends TxValidator[InvokeScriptTransaction] {
   override def validate(tx: InvokeScriptTransaction): ValidatedV[InvokeScriptTransaction] = {
-    import tx._
+    import tx.*
 
     def checkAmounts(payments: Seq[Payment]): ValidatedNV = {
       val invalid = payments.filter(_.amount <= 0)
@@ -47,16 +47,7 @@
         GenericError(s"Callable function name size = $callableNameSize bytes must be less than ${ContractLimits.MaxDeclarationNameInBytes}")
       ),
       checkAmounts(payments),
-<<<<<<< HEAD
-      V.fee(fee),
       V.invokeLength(checkLength)
-=======
-      Try(checkLength).toEither
-        .leftMap(err => GenericError(err.getMessage))
-        .filterOrElse(identity, TooBigArray)
-        .toValidatedNel
-        .map(_ => ())
->>>>>>> 2f13caf8
     )
   }
 }