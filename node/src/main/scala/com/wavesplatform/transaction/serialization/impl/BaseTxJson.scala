--- conflicted
+++ resolved
@@ -6,22 +6,11 @@
 object BaseTxJson {
   def toJson(tx: Transaction): JsObject = {
     Json.obj(
-<<<<<<< HEAD
       "type"       -> tx.tpe.id,
       "id"         -> tx.id().toString,
       "fee"        -> tx.assetFee._2,
       "feeAssetId" -> tx.assetFee._1.maybeBase58Repr,
       "timestamp"  -> tx.timestamp
-=======
-      "type"            -> typeId,
-      "id"              -> id().toString,
-      "sender"          -> sender.toAddress(chainId),
-      "senderPublicKey" -> sender,
-      "fee"             -> assetFee._2,
-      "feeAssetId"      -> assetFee._1.maybeBase58Repr,
-      "timestamp"       -> timestamp,
-      "proofs"          -> JsArray(proofs.proofs.map(p => JsString(p.toString)))
->>>>>>> e05a253d
     ) ++ (tx match {
       case v: VersionedTransaction => Json.obj("version" -> v.version)
       case _                       => Json.obj()
@@ -31,7 +20,7 @@
     }) ++ (tx match {
       case p: ProvenTransaction =>
         Json.obj(
-          "sender"          -> p.sender.toAddress.toString,
+          "sender"   -> p.sender.toAddress(p.chainId),
           "senderPublicKey" -> p.sender,
           "proofs"          -> JsArray(p.proofs.proofs.map(p => JsString(p.toString)))
         ) ++ (tx match {
