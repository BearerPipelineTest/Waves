--- conflicted
+++ resolved
@@ -3,12 +3,8 @@
 import com.wavesplatform.account.{AddressScheme, PrivateKey, PublicKey}
 import com.wavesplatform.crypto
 import com.wavesplatform.lang.ValidationError
-<<<<<<< HEAD
-=======
-import com.wavesplatform.transaction.Asset.IssuedAsset
+import com.wavesplatform.transaction.*
 import com.wavesplatform.transaction.TxValidationError.GenericError
->>>>>>> 2f13caf8
-import com.wavesplatform.transaction._
 import com.wavesplatform.transaction.serialization.impl.ExchangeTxSerializer
 import com.wavesplatform.transaction.validation.impl.ExchangeTxValidator
 import monix.eval.Coeval
@@ -77,7 +73,19 @@
       fee    <- TxPositiveAmount(fee)(TxValidationError.InsufficientFee)
       amount <- TxExchangeAmount(amount)(GenericError(TxExchangeAmount.errMsg))
       price  <- TxExchangePrice(price)(GenericError(TxExchangePrice.errMsg))
-      tx     <- ExchangeTransaction(version, order1, order2, amount, price, buyMatcherFee, sellMatcherFee, fee, timestamp, proofs, chainId).validatedEither
+      tx <- ExchangeTransaction(
+        version,
+        order1,
+        order2,
+        amount,
+        price,
+        buyMatcherFee,
+        sellMatcherFee,
+        fee,
+        timestamp,
+        proofs,
+        chainId
+      ).validatedEither
     } yield tx
 
   def signed(
