--- conflicted
+++ resolved
@@ -9,28 +9,13 @@
 import net.ceedubs.ficus.readers.ValueReader
 import play.api.libs.json.{JsObject, Json}
 
-<<<<<<< HEAD
-import scala.annotation.meta.field
 import scala.util.{Failure, Success, Try}
 
-@ApiModel
+
 case class AssetPair(
-    @(ApiModelProperty @field)(
-      value = "Base58 encoded amount asset id",
-      dataType = "string",
-      example = "WAVES"
-    ) amountAsset: Asset,
-    @(ApiModelProperty @field)(
-      value = "Base58 encoded amount price id",
-      dataType = "string",
-      example = "8LQW8f7P5d5PZM7GtZEBgaqRPGSzS3DfPuiXrURJ4AJS"
-    ) priceAsset: Asset
+     amountAsset: Asset,
+     priceAsset: Asset
 ) {
-=======
-import scala.util.{Success, Try}
-
-case class AssetPair(amountAsset: Asset, priceAsset: Asset) {
->>>>>>> c494b6a8
   import AssetPair._
 
   lazy val priceAssetStr: String  = assetIdStr(priceAsset)
