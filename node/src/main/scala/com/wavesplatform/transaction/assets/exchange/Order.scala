package com.wavesplatform.transaction.assets.exchange

import com.wavesplatform.account.{KeyPair, PublicKey}
import com.wavesplatform.common.state.ByteStr
import com.wavesplatform.common.utils.Base58
import com.wavesplatform.crypto
import com.wavesplatform.lang.ValidationError
import com.wavesplatform.serialization.{BytesSerializable, JsonSerializable}
import com.wavesplatform.transaction.Asset.Waves
import com.wavesplatform.transaction.TxValidationError.GenericError
import com.wavesplatform.transaction._
import com.wavesplatform.transaction.assets.exchange.OrderOps._
import com.wavesplatform.transaction.assets.exchange.Validation.booleanOperators
import com.wavesplatform.utils.byteStrWrites
import io.swagger.annotations.ApiModelProperty
import monix.eval.Coeval
import play.api.libs.json.{JsObject, Json}

import scala.math.BigDecimal.RoundingMode
import scala.util.Try

/**
  * Order to matcher service for asset exchange
  */
trait Order extends BytesSerializable with JsonSerializable with Proven {
  def senderPublicKey: PublicKey
  def matcherPublicKey: PublicKey
  def assetPair: AssetPair
  def orderType: OrderType
  def amount: Long
  def price: Long
  def timestamp: Long
  def expiration: Long
  def matcherFee: Long
  def proofs: Proofs
  def version: Byte
  def signature: Array[Byte]   = proofs.toSignature
  def matcherFeeAssetId: Asset = Waves

  import Order._

  @ApiModelProperty(hidden = true)
  val sender = senderPublicKey

  @ApiModelProperty(hidden = true)
  def isValid(atTime: Long): Validation = {
    isValidAmount(amount, price) &&
    assetPair.isValid &&
    (matcherFee > 0) :| "matcherFee should be > 0" &&
    (matcherFee < MaxAmount) :| "matcherFee too large" &&
    (timestamp > 0) :| "timestamp should be > 0" &&
    (expiration - atTime <= MaxLiveTime) :| "expiration should be earlier than 30 days" &&
    (expiration >= atTime) :| "expiration should be > currentTime"
  }

  //  @ApiModelProperty(hidden = true)
  def isValidAmount(matchAmount: Long, matchPrice: Long): Validation = {
    (matchAmount > 0) :| "amount should be > 0" &&
    (matchPrice > 0) :| "price should be > 0" &&
    (matchAmount < MaxAmount) :| "amount too large" &&
    getSpendAmount(matchAmount, matchPrice).isRight :| "SpendAmount too large" &&
    (getSpendAmount(matchAmount, matchPrice).getOrElse(0L) > 0) :| "SpendAmount should be > 0" &&
    getReceiveAmount(matchAmount, matchPrice).isRight :| "ReceiveAmount too large" &&
    (getReceiveAmount(matchAmount, matchPrice).getOrElse(0L) > 0) :| "ReceiveAmount should be > 0"
  }

  @ApiModelProperty(hidden = true)
  val bodyBytes: Coeval[Array[Byte]]
  @ApiModelProperty(hidden = true)
  val id: Coeval[ByteStr] = Coeval.evalOnce(ByteStr(crypto.fastHash(bodyBytes())))
  @ApiModelProperty(hidden = true)
  val idStr: Coeval[String] = Coeval.evalOnce(id().toString)
  @ApiModelProperty(hidden = true)
  val bytes: Coeval[Array[Byte]]

  @ApiModelProperty(hidden = true)
  def getReceiveAssetId: Asset = orderType match {
    case OrderType.BUY  => assetPair.amountAsset
    case OrderType.SELL => assetPair.priceAsset
  }

  @ApiModelProperty(hidden = true)
  def getSpendAssetId: Asset = orderType match {
    case OrderType.BUY  => assetPair.priceAsset
    case OrderType.SELL => assetPair.amountAsset
  }

  @ApiModelProperty(hidden = true)
  def getSpendAmount(matchAmount: Long, matchPrice: Long): Either[ValidationError, Long] =
    Try {
      // We should not correct amount here, because it could lead to fork. See ExchangeTransactionDiff
      if (orderType == OrderType.SELL) matchAmount
      else {
        val spend = BigInt(matchAmount) * matchPrice / PriceConstant
        if (getSpendAssetId == Waves && !(spend + matcherFee).isValidLong) {
          throw new ArithmeticException("BigInteger out of long range")
        } else spend.bigInteger.longValueExact()
      }
    }.toEither.left.map(x => GenericError(x.getMessage))

  @ApiModelProperty(hidden = true)
  def getReceiveAmount(matchAmount: Long, matchPrice: Long): Either[ValidationError, Long] =
    Try {
      if (orderType == OrderType.BUY) matchAmount
      else {
        (BigInt(matchAmount) * matchPrice / PriceConstant).bigInteger.longValueExact()
      }
    }.toEither.left.map(x => GenericError(x.getMessage))

  @ApiModelProperty(hidden = true)
  override val json: Coeval[JsObject] = Coeval.evalOnce({
    val sig = Base58.encode(signature)
    Json.obj(
      "version"          -> version,
      "id"               -> idStr(),
      "sender"           -> senderPublicKey.address,
      "senderPublicKey"  -> Base58.encode(senderPublicKey),
      "matcherPublicKey" -> Base58.encode(matcherPublicKey),
      "assetPair"        -> assetPair.json,
      "orderType"        -> orderType.toString,
      "amount"           -> amount,
      "price"            -> price,
      "timestamp"        -> timestamp,
      "expiration"       -> expiration,
      "matcherFee"       -> matcherFee,
      "signature"        -> sig,
      "proofs"           -> proofs.proofs
    )
  })

  @ApiModelProperty(hidden = true)
  def jsonStr: String = Json.stringify(json())

  @ApiModelProperty(hidden = true)
  override def equals(obj: Any): Boolean = {
    obj match {
      case o: Order =>
        senderPublicKey == o.senderPublicKey &&
          matcherPublicKey == o.matcherPublicKey &&
          assetPair == o.assetPair &&
          orderType == o.orderType &&
          price == o.price &&
          amount == o.amount &&
          expiration == o.expiration &&
          matcherFee == o.matcherFee &&
          (signature sameElements o.signature)
      case _ => false
    }
  }

  @ApiModelProperty(hidden = true)
  override def hashCode(): Int = idStr.hashCode()

  @ApiModelProperty(hidden = true)
  override def toString: String = {
    val matcherFeeAssetIdStr = if (version == 3) s" matcherFeeAssetId=${matcherFeeAssetId.fold("Waves")(_.toString)}," else ""
    s"OrderV$version(id=${idStr()}, sender=$senderPublicKey, matcher=$matcherPublicKey, pair=$assetPair, tpe=$orderType, amount=$amount, price=$price, ts=$timestamp, exp=$expiration, fee=$matcherFee,$matcherFeeAssetIdStr proofs=$proofs)"
  }
}

object Order {
  type Id = ByteStr

  val MaxLiveTime: Long = 30L * 24L * 60L * 60L * 1000L
  val PriceConstant     = 100000000L
  val MaxAmount: Long   = 100 * PriceConstant * PriceConstant

  def apply(senderPublicKey: PublicKey,
            matcherPublicKey: PublicKey,
            assetPair: AssetPair,
            orderType: OrderType,
            amount: Long,
            price: Long,
            timestamp: Long,
            expiration: Long,
            matcherFee: Long,
            proofs: Proofs,
<<<<<<< HEAD
            version: Byte,
            matcherFeeAssetId: Asset = Asset.Waves): Order = version match {
    case 1 => OrderV1(senderPublicKey, matcherPublicKey, assetPair, orderType, amount, price, timestamp, expiration, matcherFee, proofs)
    case 2 => OrderV2(senderPublicKey, matcherPublicKey, assetPair, orderType, amount, price, timestamp, expiration, matcherFee, proofs)
    case 3 => OrderV3(senderPublicKey, matcherPublicKey, assetPair, orderType, amount, price, timestamp, expiration, matcherFee, matcherFeeAssetId, proofs)
=======
            version: Byte = 1,
            matcherFeeAssetId: Asset = Asset.Waves): Order = version match {
    case 1 => OrderV1(senderPublicKey, matcherPublicKey, assetPair, orderType, amount, price, timestamp, expiration, matcherFee, proofs)
    case 2 => OrderV2(senderPublicKey, matcherPublicKey, assetPair, orderType, amount, price, timestamp, expiration, matcherFee, proofs)
    case 3 =>
      OrderV3(senderPublicKey, matcherPublicKey, assetPair, orderType, amount, price, timestamp, expiration, matcherFee, matcherFeeAssetId, proofs)
    case _ => throw new IllegalArgumentException(s"Invalid order version: $version")
>>>>>>> 6a19aff6
  }

  def correctAmount(a: Long, price: Long): Long = {
    val settledTotal = (BigDecimal(price) * a / Order.PriceConstant).setScale(0, RoundingMode.FLOOR).toLong
    (BigDecimal(settledTotal) / price * Order.PriceConstant).setScale(0, RoundingMode.CEILING).toLong
  }

  def correctAmount(o: Order): Long = correctAmount(o.amount, o.price)

  def buy(sender: KeyPair,
          matcher: PublicKey,
          pair: AssetPair,
          amount: Long,
          price: Long,
          timestamp: Long,
          expiration: Long,
          matcherFee: Long,
          version: Byte = 1,
          matcherFeeAssetId: Asset = Waves): Order = {
    val unsigned = version match {
      case 3 =>
        Order(sender, matcher, pair, OrderType.BUY, amount, price, timestamp, expiration, matcherFee, Proofs.empty, version, matcherFeeAssetId)
      case _ => Order(sender, matcher, pair, OrderType.BUY, amount, price, timestamp, expiration, matcherFee, Proofs.empty, version)
    }
    sign(unsigned, sender)
  }

  def sell(sender: KeyPair,
           matcher: PublicKey,
           pair: AssetPair,
           amount: Long,
           price: Long,
           timestamp: Long,
           expiration: Long,
           matcherFee: Long,
           version: Byte = 1,
           matcherFeeAssetId: Asset = Waves): Order = {
    val unsigned = version match {
      case 3 =>
        Order(sender, matcher, pair, OrderType.SELL, amount, price, timestamp, expiration, matcherFee, Proofs.empty, version, matcherFeeAssetId)
      case _ => Order(sender, matcher, pair, OrderType.SELL, amount, price, timestamp, expiration, matcherFee, Proofs.empty, version)
    }
    sign(unsigned, sender)
  }

  def apply(sender: KeyPair,
            matcher: PublicKey,
            pair: AssetPair,
            orderType: OrderType,
            amount: Long,
            price: Long,
            timestamp: Long,
            expiration: Long,
            matcherFee: Long,
            version: Byte): Order = {
    val unsigned = Order(sender, matcher, pair, orderType, amount, price, timestamp, expiration, matcherFee, Proofs.empty, version)
    sign(unsigned, sender)
  }

  def apply(sender: KeyPair,
            matcher: PublicKey,
            pair: AssetPair,
            orderType: OrderType,
            amount: Long,
            price: Long,
            timestamp: Long,
            expiration: Long,
            matcherFee: Long,
            version: Byte,
            matcherFeeAssetId: Asset): Order = {
    val unsigned = Order(sender, matcher, pair, orderType, amount, price, timestamp, expiration, matcherFee, Proofs.empty, version, matcherFeeAssetId)
    sign(unsigned, sender)
  }

  def sign(unsigned: Order, sender: KeyPair): Order = {
    require(unsigned.senderPublicKey == sender.publicKey)
    val sig = crypto.sign(sender, unsigned.bodyBytes())
    unsigned.updateProofs(Proofs(Seq(ByteStr(sig))))
  }

  def splitByType(o1: Order, o2: Order): (Order, Order) = {
    require(o1.orderType != o2.orderType)
    if (o1.orderType == OrderType.BUY) (o1, o2)
    else (o2, o1)
  }

  def assetIdBytes(assetId: Asset): Array[Byte] = {
    assetId.byteRepr
  }

  def fromBytes(version: Byte, xs: Array[Byte]): Order = version match {
    case 1     => OrderV1.parseBytes(xs).get
    case 2     => OrderV2.parseBytes(xs).get
    case 3     => OrderV3.parseBytes(xs).get
    case other => throw new IllegalArgumentException(s"Unexpected order version: $other")
  }

}<|MERGE_RESOLUTION|>--- conflicted
+++ resolved
@@ -175,13 +175,6 @@
             expiration: Long,
             matcherFee: Long,
             proofs: Proofs,
-<<<<<<< HEAD
-            version: Byte,
-            matcherFeeAssetId: Asset = Asset.Waves): Order = version match {
-    case 1 => OrderV1(senderPublicKey, matcherPublicKey, assetPair, orderType, amount, price, timestamp, expiration, matcherFee, proofs)
-    case 2 => OrderV2(senderPublicKey, matcherPublicKey, assetPair, orderType, amount, price, timestamp, expiration, matcherFee, proofs)
-    case 3 => OrderV3(senderPublicKey, matcherPublicKey, assetPair, orderType, amount, price, timestamp, expiration, matcherFee, matcherFeeAssetId, proofs)
-=======
             version: Byte = 1,
             matcherFeeAssetId: Asset = Asset.Waves): Order = version match {
     case 1 => OrderV1(senderPublicKey, matcherPublicKey, assetPair, orderType, amount, price, timestamp, expiration, matcherFee, proofs)
@@ -189,7 +182,6 @@
     case 3 =>
       OrderV3(senderPublicKey, matcherPublicKey, assetPair, orderType, amount, price, timestamp, expiration, matcherFee, matcherFeeAssetId, proofs)
     case _ => throw new IllegalArgumentException(s"Invalid order version: $version")
->>>>>>> 6a19aff6
   }
 
   def correctAmount(a: Long, price: Long): Long = {
