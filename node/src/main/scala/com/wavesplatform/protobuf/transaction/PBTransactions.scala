package com.wavesplatform.protobuf.transaction
import com.google.protobuf.ByteString
import com.wavesplatform.account.{Address, AddressScheme, PublicKey}
import com.wavesplatform.common.state.ByteStr
import com.wavesplatform.lang.ValidationError
import com.wavesplatform.lang.script.ScriptReader
import com.wavesplatform.protobuf.transaction.Transaction.Data
import com.wavesplatform.protobuf.transaction.{Script => PBScript}
import com.wavesplatform.serialization.Deser
import com.wavesplatform.state.{BinaryDataEntry, BooleanDataEntry, IntegerDataEntry, StringDataEntry}
import com.wavesplatform.transaction.Asset.{IssuedAsset, Waves}
import com.wavesplatform.transaction.TxValidationError.GenericError
import com.wavesplatform.transaction.transfer.MassTransferTransaction
import com.wavesplatform.transaction.transfer.MassTransferTransaction.ParsedTransfer
import com.wavesplatform.transaction.{Proofs, TxValidationError}
import com.wavesplatform.{transaction => vt}

object PBTransactions {
  import com.wavesplatform.protobuf.utils.PBImplicitConversions._

  def create(sender: com.wavesplatform.account.PublicKey = PublicKey.empty,
             chainId: Byte = 0,
             fee: Long = 0L,
             feeAssetId: VanillaAssetId = Waves,
             timestamp: Long = 0L,
             version: Int = 0,
             proofsArray: Seq[com.wavesplatform.common.state.ByteStr] = Nil,
             data: com.wavesplatform.protobuf.transaction.Transaction.Data = com.wavesplatform.protobuf.transaction.Transaction.Data.Empty)
    : SignedTransaction = {
    new SignedTransaction(
      Some(Transaction(AddressScheme.current.chainId, sender: ByteStr, Some((feeAssetId, fee): Amount), timestamp, version, data)),
      proofsArray.map(bs => ByteString.copyFrom(bs.arr))
    )
  }

  def vanilla(signedTx: PBSignedTransaction, unsafe: Boolean = false): Either[ValidationError, VanillaTransaction] = {
    for {
      parsedTx <- signedTx.transaction.toRight(GenericError("Transaction must be specified"))
      fee      <- parsedTx.fee.toRight(GenericError("Fee must be specified"))
      _        <- Either.cond(parsedTx.data.isDefined, (), GenericError("Transaction data must be specified"))
      feeAmount = PBAmounts.toAssetAndAmount(fee)
      sender    = PublicKey(parsedTx.senderPublicKey.toByteArray)
      tx <- if (unsafe)
        Right(
          createVanillaUnsafe(
            parsedTx.version,
            parsedTx.chainId.toByte,
            sender,
            feeAmount._2,
            feeAmount._1,
            parsedTx.timestamp,
            Proofs(signedTx.proofs.map(bs => ByteStr(bs.toByteArray))),
            parsedTx.data
          ))
      else
        createVanilla(
          parsedTx.version,
          parsedTx.chainId.toByte,
          sender,
          feeAmount._2,
          feeAmount._1,
          parsedTx.timestamp,
          Proofs(signedTx.proofs.map(bs => ByteStr(bs.toByteArray))),
          parsedTx.data
        )
    } yield tx
  }

  private[this] def createVanilla(version: Int,
                                  chainId: Byte,
                                  sender: PublicKey,
                                  feeAmount: Long,
                                  feeAssetId: VanillaAssetId,
                                  timestamp: Long,
                                  proofs: Proofs,
                                  data: PBTransaction.Data): Either[ValidationError, VanillaTransaction] = {

    val signature = proofs.toSignature
    val result: Either[ValidationError, VanillaTransaction] = data match {
      case Data.Genesis(GenesisTransactionData(recipient, amount)) =>
        for {
          addr <- PBRecipients.toAddress(Recipient().withAddress(recipient))
          tx   <- vt.GenesisTransaction.create(addr, amount, timestamp)
        } yield tx

      case Data.Payment(PaymentTransactionData(recipient, amount)) =>
        for {
          addr <- PBRecipients.toAddress(Recipient().withAddress(recipient))
          tx   <- vt.PaymentTransaction.create(sender, Address.fromBytes(recipient.toByteArray).right.get, amount, feeAmount, timestamp, signature)
        } yield tx

      case Data.Transfer(TransferTransactionData(Some(recipient), Some(amount), attachment)) =>
        version match {
          case 1 =>
            for {
              address <- recipient.toAddressOrAlias
              tx <- vt.transfer.TransferTransactionV1.create(
                amount.vanillaAssetId,
                sender,
                address,
                amount.longAmount,
                timestamp,
                feeAssetId,
                feeAmount,
                attachment.toByteArray,
                signature
              )
            } yield tx

          case 2 =>
            for {
              address <- recipient.toAddressOrAlias
              tx <- vt.transfer.TransferTransactionV2.create(
                amount.vanillaAssetId,
                sender,
                address,
                amount.longAmount,
                timestamp,
                feeAssetId,
                feeAmount,
                attachment.toByteArray,
                proofs
              )
            } yield tx

          case v =>
            throw new IllegalArgumentException(s"Unsupported transaction version: $v")
        }

      case Data.CreateAlias(CreateAliasTransactionData(alias)) =>
        version match {
          case 1 =>
            for {
              alias <- com.wavesplatform.account.Alias.createWithChainId(alias, chainId)
              tx    <- vt.CreateAliasTransactionV1.create(sender, alias, feeAmount, timestamp, signature)
            } yield tx

          case 2 =>
            for {
              alias <- com.wavesplatform.account.Alias.createWithChainId(alias, chainId)
              tx    <- vt.CreateAliasTransactionV2.create(sender, alias, feeAmount, timestamp, proofs)
            } yield tx

          case v =>
            throw new IllegalArgumentException(s"Unsupported transaction version: $v")
        }

      case Data.Issue(IssueTransactionData(name, description, quantity, decimals, reissuable, script)) =>
        version match {
          case 1 =>
            vt.assets.IssueTransactionV1.create(
              sender,
              name.toByteArray,
              description.toByteArray,
              quantity,
              decimals.toByte,
              reissuable,
              feeAmount,
              timestamp,
              signature
            )
          case 2 =>
            vt.assets.IssueTransactionV2.create(
              chainId,
              sender,
              name.toByteArray,
              description.toByteArray,
              quantity,
              decimals.toByte,
              reissuable,
              script.map(s => ScriptReader.fromBytes(s.bytes.toByteArray).right.get),
              feeAmount,
              timestamp,
              proofs
            )
          case v => throw new IllegalArgumentException(s"Unsupported transaction version: $v")
        }

      case Data.Reissue(ReissueTransactionData(Some(AssetAmount(assetId, amount)), reissuable)) =>
        version match {
          case 1 =>
            vt.assets.ReissueTransactionV1.create(sender, IssuedAsset(assetId.toByteArray), amount, reissuable, feeAmount, timestamp, signature)
          case 2 =>
            vt.assets.ReissueTransactionV2.create(chainId, sender, IssuedAsset(assetId), amount, reissuable, feeAmount, timestamp, proofs)
          case v => throw new IllegalArgumentException(s"Unsupported transaction version: $v")
        }

      case Data.Burn(BurnTransactionData(Some(AssetAmount(assetId, amount)))) =>
        version match {
          case 1 => vt.assets.BurnTransactionV1.create(sender, IssuedAsset(assetId), amount, feeAmount, timestamp, signature)
          case 2 => vt.assets.BurnTransactionV2.create(chainId, sender, IssuedAsset(assetId), amount, feeAmount, timestamp, proofs)
          case v => throw new IllegalArgumentException(s"Unsupported transaction version: $v")
        }

      case Data.SetAssetScript(SetAssetScriptTransactionData(assetId, script)) =>
        vt.assets.SetAssetScriptTransaction.create(
          chainId,
          sender,
          IssuedAsset(assetId),
          script.map(s => ScriptReader.fromBytes(s.bytes.toByteArray).right.get),
          feeAmount,
          timestamp,
          proofs
        )

      case Data.SetScript(SetScriptTransactionData(script)) =>
        vt.smart.SetScriptTransaction.create(
          sender,
          script.map(s => ScriptReader.fromBytes(s.bytes.toByteArray).right.get),
          feeAmount,
          timestamp,
          proofs
        )

      case Data.Lease(LeaseTransactionData(Some(recipient), amount)) =>
        version match {
          case 1 =>
            for {
              address <- recipient.toAddressOrAlias
              tx      <- vt.lease.LeaseTransactionV1.create(sender, amount, feeAmount, timestamp, address, signature)
            } yield tx

          case 2 =>
            for {
              address <- recipient.toAddressOrAlias
              tx      <- vt.lease.LeaseTransactionV2.create(sender, amount, feeAmount, timestamp, address, proofs)
            } yield tx

          case v =>
            throw new IllegalArgumentException(s"Unsupported transaction version: $v")
        }

      case Data.LeaseCancel(LeaseCancelTransactionData(leaseId)) =>
        version match {
          case 1 => vt.lease.LeaseCancelTransactionV1.create(sender, leaseId.byteStr, feeAmount, timestamp, signature)
          case 2 => vt.lease.LeaseCancelTransactionV2.create(chainId, sender, leaseId.toByteArray, feeAmount, timestamp, proofs)
          case v => throw new IllegalArgumentException(s"Unsupported transaction version: $v")
        }

      case Data.Exchange(ExchangeTransactionData(amount, price, buyMatcherFee, sellMatcherFee, Seq(buyOrder, sellOrder), _)) =>
        version match {
          case 1 =>
            vt.assets.exchange.ExchangeTransactionV1.create(
              PBOrders.vanillaV1(buyOrder),
              PBOrders.vanillaV1(sellOrder),
              amount,
              price,
              buyMatcherFee,
              sellMatcherFee,
              feeAmount,
              timestamp,
              signature
            )
          case 2 =>
            vt.assets.exchange.ExchangeTransactionV2.create(PBOrders.vanilla(buyOrder),
                                                            PBOrders.vanilla(sellOrder),
                                                            amount,
                                                            price,
                                                            buyMatcherFee,
                                                            sellMatcherFee,
                                                            feeAmount,
                                                            timestamp,
                                                            proofs)
          case v => throw new IllegalArgumentException(s"Unsupported transaction version: $v")
        }

      case Data.DataTransaction(dt) =>
        vt.DataTransaction.create(
          sender,
          dt.data.toList.map(toVanillaDataEntry),
          feeAmount,
          timestamp,
          proofs
        )

      case Data.MassTransfer(mt) =>
        vt.transfer.MassTransferTransaction.create(
          PBAmounts.toVanillaAssetId(mt.getAssetId),
          sender,
          mt.transfers.flatMap(t => t.getAddress.toAddressOrAlias.toOption.map(ParsedTransfer(_, t.amount))).toList,
          timestamp,
          feeAmount,
          mt.attachment.toByteArray,
          proofs
        )

      case Data.SponsorFee(SponsorFeeTransactionData(Some(AssetAmount(assetId, minFee)))) =>
        vt.assets.SponsorFeeTransaction.create(sender, IssuedAsset(assetId), Option(minFee).filter(_ > 0), feeAmount, timestamp, proofs)

      case Data.InvokeScript(InvokeScriptTransactionData(Some(dappAddress), functionCall, payments)) =>
        import com.wavesplatform.common.utils._
        import com.wavesplatform.lang.v1.Serde
        import com.wavesplatform.lang.v1.compiler.Terms.FUNCTION_CALL

        for {
          dApp <- PBRecipients.toAddressOrAlias(dappAddress)

          desFCOpt = Deser.parseOption(functionCall.toByteArray, 0)(Serde.deserialize(_))._1

          _ <- Either.cond(desFCOpt.isEmpty || desFCOpt.get.isRight,
                           (),
                           GenericError(s"Invalid InvokeScript function call: ${desFCOpt.get.left.get}"))

          fcOpt = desFCOpt.map(_.explicitGet()._1)

          _ <- Either.cond(fcOpt.isEmpty || fcOpt.exists(_.isInstanceOf[FUNCTION_CALL]), (), GenericError(s"Not a function call: $fcOpt"))

          tx <- vt.smart.InvokeScriptTransaction.create(
            sender,
            dApp,
            fcOpt.map(_.asInstanceOf[FUNCTION_CALL]),
            payments.map(p => vt.smart.InvokeScriptTransaction.Payment(p.longAmount, PBAmounts.toVanillaAssetId(p.getAssetId))),
            feeAmount,
            feeAssetId,
            timestamp,
            proofs
          )
        } yield tx

      case _ =>
        Left(TxValidationError.UnsupportedTransactionType)
    }

    result
  }

  private[this] def createVanillaUnsafe(version: Int,
                                        chainId: Byte,
                                        sender: PublicKey,
                                        feeAmount: Long,
                                        feeAssetId: VanillaAssetId,
                                        timestamp: Long,
                                        proofs: Proofs,
                                        data: PBTransaction.Data): VanillaTransaction = {
    import com.wavesplatform.common.utils._

    val signature = proofs.toSignature
    data match {
      case Data.Genesis(GenesisTransactionData(recipient, amount)) =>
        vt.GenesisTransaction(PBRecipients.toAddress(Recipient().withAddress(recipient)).explicitGet(), amount, timestamp, signature)

      case Data.Payment(PaymentTransactionData(recipient, amount)) =>
        vt.PaymentTransaction(sender,
                              PBRecipients.toAddress(Recipient().withAddress(recipient)).explicitGet(),
                              amount,
                              feeAmount,
                              timestamp,
                              signature)

      case Data.Transfer(TransferTransactionData(Some(recipient), Some(amount), attachment)) =>
        version match {
          case 1 =>
            vt.transfer.TransferTransactionV1(
              amount.vanillaAssetId,
              sender,
              recipient.toAddressOrAlias.explicitGet(),
              amount.longAmount,
              timestamp,
              feeAssetId,
              feeAmount,
              attachment.toByteArray,
              signature
            )

          case 2 =>
            vt.transfer.TransferTransactionV2(
              sender,
              recipient.toAddressOrAlias.explicitGet(),
              amount.vanillaAssetId,
              amount.longAmount,
              timestamp,
              feeAssetId,
              feeAmount,
              attachment.toByteArray,
              proofs
            )

          case v =>
            throw new IllegalArgumentException(s"Unsupported transaction version: $v")
        }

      case Data.CreateAlias(CreateAliasTransactionData(alias)) =>
        version match {
          case 1 =>
            vt.CreateAliasTransactionV1(sender,
                                        com.wavesplatform.account.Alias.createWithChainId(alias, chainId).explicitGet(),
                                        feeAmount,
                                        timestamp,
                                        signature)

          case 2 =>
            vt.CreateAliasTransactionV2(sender,
                                        com.wavesplatform.account.Alias.createWithChainId(alias, chainId).explicitGet(),
                                        feeAmount,
                                        timestamp,
                                        proofs)

          case v =>
            throw new IllegalArgumentException(s"Unsupported transaction version: $v")
        }

      case Data.Issue(IssueTransactionData(name, description, quantity, decimals, reissuable, script)) =>
        version match {
          case 1 =>
            vt.assets.IssueTransactionV1(
              sender,
              name.toByteArray,
              description.toByteArray,
              quantity,
              decimals.toByte,
              reissuable,
              feeAmount,
              timestamp,
              signature
            )
          case 2 =>
            vt.assets.IssueTransactionV2(
              chainId,
              sender,
              name.toByteArray,
              description.toByteArray,
              quantity,
              decimals.toByte,
              reissuable,
              script.map(s => ScriptReader.fromBytes(s.bytes.toByteArray).right.get),
              feeAmount,
              timestamp,
              proofs
            )
          case v => throw new IllegalArgumentException(s"Unsupported transaction version: $v")
        }

      case Data.Reissue(ReissueTransactionData(Some(AssetAmount(assetId, amount)), reissuable)) =>
        version match {
          case 1 =>
            vt.assets.ReissueTransactionV1(sender, IssuedAsset(assetId), amount, reissuable, feeAmount, timestamp, signature)
          case 2 =>
            vt.assets.ReissueTransactionV2(chainId, sender, IssuedAsset(assetId), amount, reissuable, feeAmount, timestamp, proofs)
          case v => throw new IllegalArgumentException(s"Unsupported transaction version: $v")
        }

      case Data.Burn(BurnTransactionData(Some(AssetAmount(assetId, amount)))) =>
        version match {
          case 1 => vt.assets.BurnTransactionV1(sender, IssuedAsset(assetId), amount, feeAmount, timestamp, signature)
          case 2 => vt.assets.BurnTransactionV2(chainId, sender, IssuedAsset(assetId), amount, feeAmount, timestamp, proofs)
          case v => throw new IllegalArgumentException(s"Unsupported transaction version: $v")
        }

      case Data.SetAssetScript(SetAssetScriptTransactionData(assetId, script)) =>
        vt.assets.SetAssetScriptTransaction(
          chainId,
          sender,
          IssuedAsset(assetId),
          script.map(s => ScriptReader.fromBytes(s.bytes.toByteArray).right.get),
          feeAmount,
          timestamp,
          proofs
        )

      case Data.SetScript(SetScriptTransactionData(script)) =>
        vt.smart.SetScriptTransaction(
          chainId,
          sender,
          script.map(s => ScriptReader.fromBytes(s.bytes.toByteArray).right.get),
          feeAmount,
          timestamp,
          proofs
        )

      case Data.Lease(LeaseTransactionData(Some(recipient), amount)) =>
        version match {
          case 1 =>
            vt.lease.LeaseTransactionV1(sender, amount, feeAmount, timestamp, recipient.toAddressOrAlias.explicitGet(), signature)

          case 2 =>
            vt.lease.LeaseTransactionV2(sender, amount, feeAmount, timestamp, recipient.toAddressOrAlias.explicitGet(), proofs)

          case v =>
            throw new IllegalArgumentException(s"Unsupported transaction version: $v")
        }

      case Data.LeaseCancel(LeaseCancelTransactionData(leaseId)) =>
        version match {
          case 1 => vt.lease.LeaseCancelTransactionV1(sender, leaseId.byteStr, feeAmount, timestamp, signature)
          case 2 => vt.lease.LeaseCancelTransactionV2(chainId, sender, leaseId.toByteArray, feeAmount, timestamp, proofs)
          case v => throw new IllegalArgumentException(s"Unsupported transaction version: $v")
        }

      case Data.Exchange(ExchangeTransactionData(amount, price, buyMatcherFee, sellMatcherFee, Seq(buyOrder, sellOrder), _)) =>
        version match {
          case 1 =>
            vt.assets.exchange.ExchangeTransactionV1(
              PBOrders.vanillaV1(buyOrder),
              PBOrders.vanillaV1(sellOrder),
              amount,
              price,
              buyMatcherFee,
              sellMatcherFee,
              feeAmount,
              timestamp,
              signature
            )
          case 2 =>
            vt.assets.exchange.ExchangeTransactionV2(PBOrders.vanilla(buyOrder),
                                                     PBOrders.vanilla(sellOrder),
                                                     amount,
                                                     price,
                                                     buyMatcherFee,
                                                     sellMatcherFee,
                                                     feeAmount,
                                                     timestamp,
                                                     proofs)
          case v => throw new IllegalArgumentException(s"Unsupported transaction version: $v")
        }

      case Data.DataTransaction(dt) =>
        vt.DataTransaction(
          sender,
          dt.data.toList.map(toVanillaDataEntry),
          feeAmount,
          timestamp,
          proofs
        )

      case Data.MassTransfer(mt) =>
        vt.transfer.MassTransferTransaction(
          PBAmounts.toVanillaAssetId(mt.getAssetId),
          sender,
          mt.transfers.flatMap(t => t.getAddress.toAddressOrAlias.toOption.map(ParsedTransfer(_, t.amount))).toList,
          timestamp,
          feeAmount,
          mt.attachment.toByteArray,
          proofs
        )

      case Data.SponsorFee(SponsorFeeTransactionData(Some(AssetAmount(assetId, minFee)))) =>
        vt.assets.SponsorFeeTransaction(sender, IssuedAsset(assetId), Option(minFee).filter(_ > 0), feeAmount, timestamp, proofs)

      case Data.InvokeScript(InvokeScriptTransactionData(Some(dappAddress), functionCall, payments)) =>
        import com.wavesplatform.lang.v1.Serde
        import com.wavesplatform.lang.v1.compiler.Terms.FUNCTION_CALL

        vt.smart.InvokeScriptTransaction(
          chainId,
          sender,
          PBRecipients.toAddressOrAlias(dappAddress).explicitGet(),
          Deser.parseOption(functionCall.toByteArray, 0)(Serde.deserialize(_))._1.map(_.explicitGet()._1.asInstanceOf[FUNCTION_CALL]),
          payments.map(p => vt.smart.InvokeScriptTransaction.Payment(p.longAmount, PBAmounts.toVanillaAssetId(p.getAssetId))),
          feeAmount,
          feeAssetId,
          timestamp,
          proofs
        )

      case other =>
        throw new IllegalArgumentException(s"Unsupported transaction data: $other")
    }
  }

  def protobuf(tx: VanillaTransaction): PBSignedTransaction = {
    val chainId = tx.chainByte.getOrElse(AddressScheme.current.chainId)

    tx match {
      case vt.GenesisTransaction(recipient, amount, timestamp, signature) =>
        val data = GenesisTransactionData(PBRecipients.create(recipient).getAddress, amount)
        PBTransactions.create(sender = PublicKey(Array.emptyByteArray),
<<<<<<< HEAD
=======
                              chainId = 0: Byte,
>>>>>>> ea83fe00
                              timestamp = timestamp,
                              version = 1,
                              proofsArray = Seq(signature),
                              data = Data.Genesis(data))

      case vt.PaymentTransaction(sender, recipient, amount, fee, timestamp, signature) =>
        val data = PaymentTransactionData(PBRecipients.create(recipient).getAddress, amount)
        PBTransactions.create(sender, chainId, fee, Waves, timestamp, 1, Seq(signature), Data.Payment(data))

      case tx: vt.transfer.TransferTransaction =>
        import tx._
        val data = TransferTransactionData(Some(recipient), Some((assetId, amount)), ByteString.copyFrom(attachment))
        PBTransactions.create(sender, chainId, fee, feeAssetId, timestamp, version, proofs, Data.Transfer(data))

      case tx: vt.CreateAliasTransaction =>
        import tx._
        val data = CreateAliasTransactionData(alias.name)
        PBTransactions.create(sender, chainId, fee, tx.assetFee._1, timestamp, version, proofs, Data.CreateAlias(data))

      case tx: vt.assets.exchange.ExchangeTransaction =>
        import tx._
        val data = ExchangeTransactionData(
          amount,
          price,
          buyMatcherFee,
          sellMatcherFee,
          Seq(PBOrders.protobuf(buyOrder), PBOrders.protobuf(sellOrder))
        )
        PBTransactions.create(tx.sender, chainId, fee, tx.assetFee._1, timestamp, version, proofs, Data.Exchange(data))

      case tx: vt.assets.IssueTransaction =>
        import tx._
        val data = IssueTransactionData(ByteStr(name), ByteStr(description), quantity, decimals, reissuable, script.map(s => PBScript(s.bytes())))
        PBTransactions.create(sender, chainId, fee, tx.assetFee._1, timestamp, version, proofs, Data.Issue(data))

      case tx: vt.assets.ReissueTransaction =>
        import tx._
        val data = ReissueTransactionData(Some(AssetAmount(asset.id, quantity)), reissuable)
        PBTransactions.create(sender, chainId, fee, tx.assetFee._1, timestamp, version, proofs, Data.Reissue(data))

      case tx: vt.assets.BurnTransaction =>
        import tx._
        val data = BurnTransactionData(Some(AssetAmount(asset.id, quantity)))
        PBTransactions.create(sender, chainId, fee, tx.assetFee._1, timestamp, version, proofs, Data.Burn(data))

      case tx @ vt.assets.SetAssetScriptTransaction(_, sender, assetId, script, fee, timestamp, proofs) =>
        val data = SetAssetScriptTransactionData(assetId.id, script.map(s => PBScript(s.bytes())))
        PBTransactions.create(sender, chainId, fee, tx.assetFee._1, timestamp, tx.version, proofs, Data.SetAssetScript(data))

      case tx @ vt.smart.SetScriptTransaction(_, sender, script, fee, timestamp, proofs) =>
        val data = SetScriptTransactionData(script.map(s => PBScript(s.bytes())))
        PBTransactions.create(sender, chainId, fee, tx.assetFee._1, timestamp, tx.version, proofs, Data.SetScript(data))

      case tx: vt.lease.LeaseTransaction =>
        import tx._
        val data = LeaseTransactionData(Some(recipient), amount)
        PBTransactions.create(sender, chainId, fee, tx.assetFee._1, timestamp, version, proofs, Data.Lease(data))

      case tx: vt.lease.LeaseCancelTransaction =>
        import tx._
        val data = LeaseCancelTransactionData(leaseId)
        PBTransactions.create(sender, chainId, fee, tx.assetFee._1, timestamp, version, proofs, Data.LeaseCancel(data))

      case tx @ MassTransferTransaction(assetId, sender, transfers, timestamp, fee, attachment, proofs) =>
        val data = MassTransferTransactionData(
          Some(PBAmounts.toPBAssetId(assetId)),
          transfers.map(pt => MassTransferTransactionData.Transfer(Some(pt.address), pt.amount)),
          attachment: ByteStr
        )
        PBTransactions.create(sender, chainId, fee, tx.assetFee._1, timestamp, tx.version, proofs, Data.MassTransfer(data))

      case tx @ vt.DataTransaction(sender, data, fee, timestamp, proofs) =>
        val txData = DataTransactionData(data.map(toPBDataEntry))
        PBTransactions.create(sender, chainId, fee, tx.assetFee._1, timestamp, tx.version, proofs, Data.DataTransaction(txData))

      case tx @ vt.assets.SponsorFeeTransaction(sender, assetId, minSponsoredAssetFee, fee, timestamp, proofs) =>
        val data = SponsorFeeTransactionData(Some(AssetAmount(assetId.id, minSponsoredAssetFee.getOrElse(0L))))
        PBTransactions.create(sender, chainId, fee, tx.assetFee._1, timestamp, tx.version, proofs, Data.SponsorFee(data))

      case vt.smart.InvokeScriptTransaction(_, sender, dappAddress, fcOpt, payment, fee, feeAssetId, timestamp, proofs) =>
        import com.wavesplatform.lang.v1.Serde
        import com.wavesplatform.serialization.Deser

        val data = InvokeScriptTransactionData(
          Some(PBRecipients.create(dappAddress)),
          ByteString.copyFrom(Deser.serializeOption(fcOpt)(Serde.serialize(_))),
          payment.map(p => (p.assetId, p.amount): Amount)
        )
        PBTransactions.create(sender, chainId, fee, feeAssetId, timestamp, 1, proofs, Data.InvokeScript(data))

      case _ =>
        throw new IllegalArgumentException(s"Unsupported transaction: $tx")
    }
  }

  def toVanillaDataEntry(de: DataTransactionData.DataEntry): com.wavesplatform.state.DataEntry[_] = {
    import DataTransactionData.DataEntry.Value._

    de.value match {
      case IntValue(num)      => IntegerDataEntry(de.key, num)
      case BoolValue(bool)    => BooleanDataEntry(de.key, bool)
      case BinaryValue(bytes) => BinaryDataEntry(de.key, bytes.toByteArray)
      case StringValue(str)   => StringDataEntry(de.key, str)
      case Empty              => throw new IllegalArgumentException(s"Empty entries not supported: $de")
    }
  }

  def toPBDataEntry(de: com.wavesplatform.state.DataEntry[_]): DataTransactionData.DataEntry = {
    DataTransactionData.DataEntry(
      de.key,
      de match {
        case IntegerDataEntry(_, value) => DataTransactionData.DataEntry.Value.IntValue(value)
        case BooleanDataEntry(_, value) => DataTransactionData.DataEntry.Value.BoolValue(value)
        case BinaryDataEntry(_, value)  => DataTransactionData.DataEntry.Value.BinaryValue(value)
        case StringDataEntry(_, value)  => DataTransactionData.DataEntry.Value.StringValue(value)
      }
    )
  }
}<|MERGE_RESOLUTION|>--- conflicted
+++ resolved
@@ -564,10 +564,7 @@
       case vt.GenesisTransaction(recipient, amount, timestamp, signature) =>
         val data = GenesisTransactionData(PBRecipients.create(recipient).getAddress, amount)
         PBTransactions.create(sender = PublicKey(Array.emptyByteArray),
-<<<<<<< HEAD
-=======
                               chainId = 0: Byte,
->>>>>>> ea83fe00
                               timestamp = timestamp,
                               version = 1,
                               proofsArray = Seq(signature),
