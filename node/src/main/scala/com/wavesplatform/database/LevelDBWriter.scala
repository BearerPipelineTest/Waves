--- conflicted
+++ resolved
@@ -661,60 +661,10 @@
           leaseBalanceAtHeightCache.invalidate((currentHeight, addressId))
           discardLeaseBalance(address)
 
-<<<<<<< HEAD
-          writableDB
-            .withResource(loadLeaseIds(_, currentHeight, currentHeight, includeCancelled = true))
-            .foreach(rollbackLeaseStatus(rw, _, currentHeight))
-
-          rollbackAssetsInfo(rw, currentHeight)
-
-          val transactions = transactionsAtHeight(h)
-
-          transactions.foreach {
-            case (num, tx) =>
-              forgetTransaction(tx.id())
-              tx match {
-                case _: GenesisTransaction                                                       => // genesis transaction can not be rolled back
-                case _: PaymentTransaction | _: TransferTransaction | _: MassTransferTransaction =>
-                // balances already restored
-
-                case _: IssueTransaction | _: UpdateAssetInfoTransaction | _: ReissueTransaction | _: BurnTransaction | _: SponsorFeeTransaction =>
-                // asset info already restored
-
-                case _: LeaseTransaction | _: LeaseCancelTransaction =>
-                // leases already restored
-
-                case tx: SetScriptTransaction =>
-                  val address = tx.sender.toAddress
-                  scriptsToDiscard += address
-                  for (addressId <- addressId(address)) {
-                    rw.delete(Keys.addressScript(addressId)(currentHeight))
-                    rw.filterHistory(Keys.addressScriptHistory(addressId), currentHeight)
-                  }
-
-                case tx: SetAssetScriptTransaction =>
-                  val asset = tx.asset
-                  assetScriptsToDiscard += asset
-                  rw.delete(Keys.assetScript(asset)(currentHeight))
-                  rw.filterHistory(Keys.assetScriptHistory(asset), currentHeight)
-
-                case _: DataTransaction => // see changed data keys removal
-
-                case _: InvokeScriptTransaction =>
-                  val k = Keys.invokeScriptResult(h, num)
-                  rw.delete(k)
-
-                case tx: CreateAliasTransaction => rw.delete(Keys.addressIdOfAlias(tx.alias))
-                case tx: ExchangeTransaction =>
-                  ordersToInvalidate += rollbackOrderFill(rw, tx.buyOrder.id(), currentHeight)
-                  ordersToInvalidate += rollbackOrderFill(rw, tx.sellOrder.id(), currentHeight)
-              }
-=======
           if (dbSettings.storeTransactionsByAddress) {
             val kTxSeqNr = Keys.addressTransactionSeqNr(addressId)
             val txSeqNr  = rw.get(kTxSeqNr)
             val kTxHNSeq = Keys.addressTransactionHN(addressId, txSeqNr)
->>>>>>> cba985f0
 
             rw.get(kTxHNSeq)
               .filter(_._1 == Height(currentHeight))
@@ -725,7 +675,11 @@
           }
         }
 
-        rollbackAssetsInfo(rw, currentHeight)
+        writableDB
+            .withResource(loadLeaseIds(_, currentHeight, currentHeight, includeCancelled = true))
+            .foreach(rollbackLeaseStatus(rw, _, currentHeight))
+
+          rollbackAssetsInfo(rw, currentHeight)
 
         val transactions = transactionsAtHeight(h)
 
@@ -740,10 +694,8 @@
               case _: IssueTransaction | _: UpdateAssetInfoTransaction | _: ReissueTransaction | _: BurnTransaction | _: SponsorFeeTransaction =>
               // asset info already restored
 
-              case tx: LeaseTransaction =>
-                rollbackLeaseStatus(rw, tx.id(), currentHeight)
-              case tx: LeaseCancelTransaction =>
-                rollbackLeaseStatus(rw, tx.leaseId, currentHeight)
+              case _: LeaseTransaction | _: LeaseCancelTransaction =>
+                // leases already restored
 
               case tx: SetScriptTransaction =>
                 val address = tx.sender.toAddress
