package com.wavesplatform.consensus

import com.wavesplatform.account.{PrivateKey, PublicKey}
import com.wavesplatform.common.state.ByteStr
import com.wavesplatform.consensus.PoSCalculator.HitSize
import com.wavesplatform.crypto
import com.wavesplatform.settings.FunctionalitySettings

trait PoSCalculator {
  def calculateBaseTarget(
      targetBlockDelaySeconds: Long,
      prevHeight: Int,
      prevBaseTarget: Long,
      parentTimestamp: Long,
      maybeGreatGrandParentTimestamp: Option[Long],
      timestamp: Long
  ): Long

  def calculateDelay(hit: BigInt, bt: Long, balance: Long): Long

  def calculateInitialBaseTarget(
      hit: BigInt,
      desiredDelay: Long,
      balance: Long
  ): Long
}

object PoSCalculator {
  private[consensus] val HitSize: Int        = 8
  val MinBaseTarget: Long = 9

  def generationSignature(signature: ByteStr, publicKey: PublicKey): Array[Byte] = {
    val s = new Array[Byte](crypto.DigestLength * 2)
    System.arraycopy(signature.arr, 0, s, 0, crypto.DigestLength)
    System.arraycopy(publicKey.arr, 0, s, crypto.DigestLength, crypto.DigestLength)
    crypto.fastHash(s)
  }

  private[consensus] def generationVRFSignature(signature: Array[Byte], privateKey: PrivateKey): ByteStr =
    crypto.signVRF(privateKey, signature)

  def hit(generatorSignature: Array[Byte]): BigInt = BigInt(1, generatorSignature.take(HitSize).reverse)

  private[consensus] def normalize(value: Long, targetBlockDelaySeconds: Long): Double =
    value * targetBlockDelaySeconds / (60: Double)

  private[consensus] def normalizeBaseTarget(baseTarget: Long, targetBlockDelaySeconds: Long): Long = {
    baseTarget
      .max(MinBaseTarget)
      .min(Long.MaxValue / targetBlockDelaySeconds)
  }
}

object NxtPoSCalculator extends PoSCalculator {
  protected val MinBlockDelaySeconds = 53
  protected val MaxBlockDelaySeconds = 67
  protected val BaseTargetGamma      = 64
  protected val MeanCalculationDepth = 3

  import PoSCalculator._

  def calculateBaseTarget(
      targetBlockDelaySeconds: Long,
      prevHeight: Int,
      prevBaseTarget: Long,
      parentTimestamp: Long,
      maybeGreatGrandParentTimestamp: Option[Long],
      timestamp: Long
  ): Long = {

    if (prevHeight % 2 == 0) {
      val meanBlockDelay  = maybeGreatGrandParentTimestamp.fold(timestamp - parentTimestamp)(ts => (timestamp - ts) / MeanCalculationDepth) / 1000
      val minBlockDelay   = normalize(MinBlockDelaySeconds, targetBlockDelaySeconds)
      val maxBlockDelay   = normalize(MaxBlockDelaySeconds, targetBlockDelaySeconds)
      val baseTargetGamma = normalize(BaseTargetGamma, targetBlockDelaySeconds)

      val baseTarget = (if (meanBlockDelay > targetBlockDelaySeconds) {
                          prevBaseTarget * Math.min(meanBlockDelay.toDouble, maxBlockDelay) / targetBlockDelaySeconds
                        } else {
                          prevBaseTarget - prevBaseTarget * baseTargetGamma *
                            (targetBlockDelaySeconds - Math.max(meanBlockDelay.toDouble, minBlockDelay)) / (targetBlockDelaySeconds * 100)
                        }).toLong

      normalizeBaseTarget(baseTarget, targetBlockDelaySeconds)
    } else {
      prevBaseTarget
    }
  }

  def calculateDelay(hit: BigInt, bt: Long, balance: Long): Long = Math.ceil((BigDecimal(hit) / (BigDecimal(bt) * balance)).toDouble).toLong * 1000
<<<<<<< HEAD

  def calculateInitialBaseTarget(hit: BigInt, desiredDelay: Long, balance: Long): Long =
    Math.ceil(((BigDecimal(hit) * 1000) / (BigDecimal(desiredDelay) * balance)).toDouble).toLong
=======
>>>>>>> 758aee7d
}

object FairPoSCalculator {
  lazy val V1: FairPoSCalculator = FairPoSCalculator(5000, 0)
  lazy val V2: FairPoSCalculator = FairPoSCalculator(15000, 8)

  def fromSettings(fs: FunctionalitySettings): PoSCalculator =
    if (fs.minBlockTime.toSeconds == 15 && fs.delayDelta == 8) V2
    else FairPoSCalculator(fs.minBlockTime.toMillis.toInt, fs.delayDelta)

  private val MaxHit = BigDecimal(BigInt(1, Array.fill[Byte](HitSize)(-1)))
  private val C1     = 70000
  private val C2     = 5e17
}

case class FairPoSCalculator(minBlockTime: Int, delayDelta: Int) extends PoSCalculator {
  import FairPoSCalculator._
  import PoSCalculator._

  def calculateDelay(hit: BigInt, bt: Long, balance: Long): Long = {
    val h = (BigDecimal(hit) / MaxHit).toDouble
    val a = minBlockTime + C1 * math.log(1 - C2 * math.log(h) / bt / balance)
    a.toLong
  }

  def calculateBaseTarget(
      targetBlockDelaySeconds: Long,
      prevHeight: Int,
      prevBaseTarget: Long,
      parentTimestamp: Long,
      maybeGreatGrandParentTimestamp: Option[Long],
      timestamp: Long
  ): Long = {
    val maxDelay = normalize(90 - delayDelta, targetBlockDelaySeconds)
    val minDelay = normalize(30 + delayDelta, targetBlockDelaySeconds)

    maybeGreatGrandParentTimestamp match {
      case None =>
        prevBaseTarget
      case Some(ts) =>
        val avg = (timestamp - ts) / 3 / 1000
        if (avg > maxDelay) prevBaseTarget + math.max(1, prevBaseTarget / 100)
        else if (avg < minDelay) prevBaseTarget - math.max(1, prevBaseTarget / 100)
        else prevBaseTarget
    }
  }

  def calculateInitialBaseTarget(hit: BigInt, desiredDelay: Long, balance: Long): Long = {
    val h  = (BigDecimal(hit) / MaxHit).toDouble
    val bt = C2 * math.log(h) / balance / (1 - math.pow(math.E, (desiredDelay - minBlockTime).toDouble / C1))
    Math.floor(bt).toLong
  }
}<|MERGE_RESOLUTION|>--- conflicted
+++ resolved
@@ -17,12 +17,6 @@
   ): Long
 
   def calculateDelay(hit: BigInt, bt: Long, balance: Long): Long
-
-  def calculateInitialBaseTarget(
-      hit: BigInt,
-      desiredDelay: Long,
-      balance: Long
-  ): Long
 }
 
 object PoSCalculator {
@@ -88,12 +82,6 @@
   }
 
   def calculateDelay(hit: BigInt, bt: Long, balance: Long): Long = Math.ceil((BigDecimal(hit) / (BigDecimal(bt) * balance)).toDouble).toLong * 1000
-<<<<<<< HEAD
-
-  def calculateInitialBaseTarget(hit: BigInt, desiredDelay: Long, balance: Long): Long =
-    Math.ceil(((BigDecimal(hit) * 1000) / (BigDecimal(desiredDelay) * balance)).toDouble).toLong
-=======
->>>>>>> 758aee7d
 }
 
 object FairPoSCalculator {
@@ -140,10 +128,4 @@
         else prevBaseTarget
     }
   }
-
-  def calculateInitialBaseTarget(hit: BigInt, desiredDelay: Long, balance: Long): Long = {
-    val h  = (BigDecimal(hit) / MaxHit).toDouble
-    val bt = C2 * math.log(h) / balance / (1 - math.pow(math.E, (desiredDelay - minBlockTime).toDouble / C1))
-    Math.floor(bt).toLong
-  }
 }