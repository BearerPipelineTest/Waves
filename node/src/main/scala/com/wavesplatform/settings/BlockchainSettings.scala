package com.wavesplatform.settings

import com.typesafe.config.Config
import com.wavesplatform.common.state.ByteStr
import net.ceedubs.ficus.Ficus._
import net.ceedubs.ficus.readers.ArbitraryTypeReader._
import net.ceedubs.ficus.readers.EnumerationReader._
import net.ceedubs.ficus.readers.ValueReader

import scala.concurrent.duration._

case class RewardsSettings(
    term: Int,
    initial: Long,
    minIncrement: Long,
    votingInterval: Int
) {
  require(initial >= 0, "initial must be greater than or equal to 0")
  require(minIncrement > 0, "minIncrement must be greater than 0")
  require(term > 0, "term must be greater than 0")
  require(votingInterval > 0, "votingInterval must be greater than 0")
  require(votingInterval <= term, s"votingInterval must be less than or equal to term($term)")

  def nearestTermEnd(activatedAt: Int, height: Int): Int = {
    require(height >= activatedAt)
    val diff = height - activatedAt + 1
    val mul  = math.ceil(diff.toDouble / term).toInt
    activatedAt + mul * term - 1
  }

  def votingWindow(activatedAt: Int, height: Int): Range = {
    val end   = nearestTermEnd(activatedAt, height)
    val start = end - votingInterval + 1
    if (height >= start) Range.inclusive(start, height)
    else Range(0, 0)
  }
}

object RewardsSettings {
  val MAINNET = apply(
    100000,
    6 * Constants.UnitsInWave,
    50000000,
    10000
  )

  val TESTNET = apply(
    100000,
    6 * Constants.UnitsInWave,
    50000000,
    10000
  )

  val STAGENET = apply(
    100000,
    6 * Constants.UnitsInWave,
    50000000,
    10000
  )
}

case class FunctionalitySettings(
    featureCheckBlocksPeriod: Int,
    blocksForFeatureActivation: Int,
    generationBalanceDepthFrom50To1000AfterHeight: Int = 0,
    resetEffectiveBalancesAtHeight: Int = 0,
    blockVersion3AfterHeight: Int = 0,
    preActivatedFeatures: Map[Short, Int] = Map.empty,
    doubleFeaturesPeriodsAfterHeight: Int,
    maxTransactionTimeBackOffset: FiniteDuration = 120.minutes,
    maxTransactionTimeForwardOffset: FiniteDuration = 90.minutes,
    lastTimeBasedForkParameter: Long = 0L,
    leaseExpiration: Int = 1000000,
<<<<<<< HEAD
    minAssetInfoUpdateInterval: Int = 100000
=======
    estimatorPreCheckHeight: Int = 0
>>>>>>> 38109b16
) {
  val allowLeasedBalanceTransferUntilHeight: Int        = blockVersion3AfterHeight
  val allowTemporaryNegativeUntil                       = lastTimeBasedForkParameter
  val minimalGeneratingBalanceAfter                     = lastTimeBasedForkParameter
  val allowTransactionsFromFutureUntil                  = lastTimeBasedForkParameter
  val allowUnissuedAssetsUntil                          = lastTimeBasedForkParameter
  val allowInvalidReissueInSameBlockUntilTimestamp      = lastTimeBasedForkParameter
  val allowMultipleLeaseCancelTransactionUntilTimestamp = lastTimeBasedForkParameter

  require(featureCheckBlocksPeriod > 0, "featureCheckBlocksPeriod must be greater than 0")
  require(
    (blocksForFeatureActivation > 0) && (blocksForFeatureActivation <= featureCheckBlocksPeriod),
    s"blocksForFeatureActivation must be in range 1 to $featureCheckBlocksPeriod"
  )

  def activationWindowSize(height: Int): Int =
    featureCheckBlocksPeriod * (if (height <= doubleFeaturesPeriodsAfterHeight) 1 else 2)

  def activationWindow(height: Int): Range =
    if (height < 1) Range(0, 0)
    else {
      val ws = activationWindowSize(height)
      Range.inclusive((height - 1) / ws * ws + 1, ((height - 1) / ws + 1) * ws)
    }

  def blocksForFeatureActivation(height: Int): Int =
    blocksForFeatureActivation * (if (height <= doubleFeaturesPeriodsAfterHeight) 1 else 2)

  def generatingBalanceDepth(height: Int): Int =
    if (height >= generationBalanceDepthFrom50To1000AfterHeight) 1000 else 50
}

object FunctionalitySettings {
  val MAINNET = apply(
    featureCheckBlocksPeriod = 5000,
    blocksForFeatureActivation = 4000,
    generationBalanceDepthFrom50To1000AfterHeight = 232000,
    lastTimeBasedForkParameter = 1530161445559L,
    resetEffectiveBalancesAtHeight = 462000,
    blockVersion3AfterHeight = 795000,
    doubleFeaturesPeriodsAfterHeight = 810000,
    estimatorPreCheckHeight = 1847610
  )

  val TESTNET = apply(
    featureCheckBlocksPeriod = 3000,
    blocksForFeatureActivation = 2700,
    resetEffectiveBalancesAtHeight = 51500,
    blockVersion3AfterHeight = 161700,
    doubleFeaturesPeriodsAfterHeight = Int.MaxValue,
    lastTimeBasedForkParameter = 1492560000000L,
    estimatorPreCheckHeight = 817380
  )

  val STAGENET = apply(
    featureCheckBlocksPeriod = 100,
    blocksForFeatureActivation = 40,
    doubleFeaturesPeriodsAfterHeight = 1000000000,
    preActivatedFeatures = (1 to 13).map(_.toShort -> 0).toMap
  )

  val configPath = "waves.blockchain.custom.functionality"
}

case class GenesisTransactionSettings(recipient: String, amount: Long)

case class GenesisSettings(
    blockTimestamp: Long,
    timestamp: Long,
    initialBalance: Long,
    signature: Option[ByteStr],
    transactions: Seq[GenesisTransactionSettings],
    initialBaseTarget: Long,
    averageBlockDelay: FiniteDuration
)

object GenesisSettings {
  val MAINNET = GenesisSettings(
    1460678400000L,
    1465742577614L,
    Constants.UnitsInWave * Constants.TotalWaves,
    ByteStr.decodeBase58("FSH8eAAzZNqnG8xgTZtz5xuLqXySsXgAjmFEC25hXMbEufiGjqWPnGCZFt6gLiVLJny16ipxRNAkkzjjhqTjBE2").toOption,
    List(
      GenesisTransactionSettings("3PAWwWa6GbwcJaFzwqXQN5KQm7H96Y7SHTQ", Constants.UnitsInWave * Constants.TotalWaves - 5 * Constants.UnitsInWave),
      GenesisTransactionSettings("3P8JdJGYc7vaLu4UXUZc1iRLdzrkGtdCyJM", Constants.UnitsInWave),
      GenesisTransactionSettings("3PAGPDPqnGkyhcihyjMHe9v36Y4hkAh9yDy", Constants.UnitsInWave),
      GenesisTransactionSettings("3P9o3ZYwtHkaU1KxsKkFjJqJKS3dLHLC9oF", Constants.UnitsInWave),
      GenesisTransactionSettings("3PJaDyprvekvPXPuAtxrapacuDJopgJRaU3", Constants.UnitsInWave),
      GenesisTransactionSettings("3PBWXDFUc86N2EQxKJmW8eFco65xTyMZx6J", Constants.UnitsInWave)
    ),
    153722867L,
    60.seconds
  )

  val TESTNET = GenesisSettings(
    1460678400000L,
    1478000000000L,
    Constants.UnitsInWave * Constants.TotalWaves,
    ByteStr.decodeBase58("5uqnLK3Z9eiot6FyYBfwUnbyid3abicQbAZjz38GQ1Q8XigQMxTK4C1zNkqS1SVw7FqSidbZKxWAKLVoEsp4nNqa").toOption,
    List(
      GenesisTransactionSettings("3My3KZgFQ3CrVHgz6vGRt8687sH4oAA1qp8", (Constants.UnitsInWave * Constants.TotalWaves * 0.04).toLong),
      GenesisTransactionSettings("3NBVqYXrapgJP9atQccdBPAgJPwHDKkh6A8", (Constants.UnitsInWave * Constants.TotalWaves * 0.02).toLong),
      GenesisTransactionSettings("3N5GRqzDBhjVXnCn44baHcz2GoZy5qLxtTh", (Constants.UnitsInWave * Constants.TotalWaves * 0.02).toLong),
      GenesisTransactionSettings("3NCBMxgdghg4tUhEEffSXy11L6hUi6fcBpd", (Constants.UnitsInWave * Constants.TotalWaves * 0.02).toLong),
      GenesisTransactionSettings(
        "3N18z4B8kyyQ96PhN5eyhCAbg4j49CgwZJx",
        (Constants.UnitsInWave * Constants.TotalWaves - Constants.UnitsInWave * Constants.TotalWaves * 0.1).toLong
      )
    ),
    153722867L,
    60.seconds
  )

  val STAGENET = GenesisSettings(
    1561705836768L,
    1561705836768L,
    Constants.UnitsInWave * Constants.TotalWaves,
    ByteStr.decodeBase58("2EaaguFPgrJ1bbMAFrPw2bi6i7kqjgvxsFj8YGqrKR7hT54ZvwmzZ3LHMm4qR7i7QB5cacp8XdkLMJyvjFkt8VgN").toOption,
    List(
      GenesisTransactionSettings("3Mi63XiwniEj6mTC557pxdRDddtpj7fZMMw", Constants.UnitsInWave * Constants.TotalWaves)
    ),
    5000,
    1.minute
  )
}

case class BlockchainSettings(
    addressSchemeCharacter: Char,
    functionalitySettings: FunctionalitySettings,
    genesisSettings: GenesisSettings,
    rewardsSettings: RewardsSettings
)

object BlockchainType extends Enumeration {
  val STAGENET = Value("STAGENET")
  val TESTNET  = Value("TESTNET")
  val MAINNET  = Value("MAINNET")
  val CUSTOM   = Value("CUSTOM")
}

object BlockchainSettings {
  implicit val valueReader: ValueReader[BlockchainSettings] =
    (cfg: Config, path: String) => fromConfig(cfg.getConfig(path))

  // @deprecated("Use config.as[BlockchainSettings]", "0.17.0")
  def fromRootConfig(config: Config): BlockchainSettings = config.as[BlockchainSettings]("waves.blockchain")

  private[this] def fromConfig(config: Config): BlockchainSettings = {
    val blockchainType = config.as[BlockchainType.Value]("type")
    val (addressSchemeCharacter, functionalitySettings, genesisSettings, rewardsSettings) = blockchainType match {
      case BlockchainType.STAGENET =>
        ('S', FunctionalitySettings.STAGENET, GenesisSettings.STAGENET, RewardsSettings.STAGENET)
      case BlockchainType.TESTNET =>
        ('T', FunctionalitySettings.TESTNET, GenesisSettings.TESTNET, RewardsSettings.TESTNET)
      case BlockchainType.MAINNET =>
        ('W', FunctionalitySettings.MAINNET, GenesisSettings.MAINNET, RewardsSettings.MAINNET)
      case BlockchainType.CUSTOM =>
        val addressSchemeCharacter = config.as[String](s"custom.address-scheme-character").charAt(0)
        val functionalitySettings  = config.as[FunctionalitySettings](s"custom.functionality")
        val genesisSettings        = config.as[GenesisSettings](s"custom.genesis")
        val rewardsSettings        = config.as[RewardsSettings](s"custom.rewards")
        (addressSchemeCharacter, functionalitySettings, genesisSettings, rewardsSettings)
    }

    BlockchainSettings(
      addressSchemeCharacter = addressSchemeCharacter,
      functionalitySettings = functionalitySettings,
      genesisSettings = genesisSettings,
      rewardsSettings = rewardsSettings
    )
  }
}<|MERGE_RESOLUTION|>--- conflicted
+++ resolved
@@ -71,11 +71,8 @@
     maxTransactionTimeForwardOffset: FiniteDuration = 90.minutes,
     lastTimeBasedForkParameter: Long = 0L,
     leaseExpiration: Int = 1000000,
-<<<<<<< HEAD
+    estimatorPreCheckHeight: Int = 0,
     minAssetInfoUpdateInterval: Int = 100000
-=======
-    estimatorPreCheckHeight: Int = 0
->>>>>>> 38109b16
 ) {
   val allowLeasedBalanceTransferUntilHeight: Int        = blockVersion3AfterHeight
   val allowTemporaryNegativeUntil                       = lastTimeBasedForkParameter
