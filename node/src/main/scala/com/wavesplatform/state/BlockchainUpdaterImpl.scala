--- conflicted
+++ resolved
@@ -269,11 +269,7 @@
               }
         }).map {
           _ map {
-<<<<<<< HEAD
-            case (BlockDiffer.Result(newBlockDiff, carry, totalFee, updatedTotalConstraint, detailedDiff), discarded) =>
-=======
-            case (BlockDiffer.Result(newBlockDiff, carry, totalFee, updatedTotalConstraint), discarded, reward) =>
->>>>>>> 329d12f9
+            case (BlockDiffer.Result(newBlockDiff, carry, totalFee, updatedTotalConstraint, detailedDiff), discarded, reward) =>
               val height = blockchain.height + 1
               restTotalConstraint = updatedTotalConstraint
               val prevNgState = ngState
