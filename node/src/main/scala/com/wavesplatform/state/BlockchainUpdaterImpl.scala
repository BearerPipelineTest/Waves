package com.wavesplatform.state

import java.util.concurrent.locks.{Lock, ReentrantReadWriteLock}

import cats.implicits._
import cats.kernel.Monoid
import com.wavesplatform.account.{Address, Alias}
import com.wavesplatform.block.Block.BlockId
import com.wavesplatform.block.{Block, BlockHeader, MicroBlock}
import com.wavesplatform.common.state.ByteStr
import com.wavesplatform.database.LevelDBWriter
import com.wavesplatform.features.BlockchainFeatures
import com.wavesplatform.features.FeatureProvider._
import com.wavesplatform.lang.ValidationError
import com.wavesplatform.lang.script.Script
import com.wavesplatform.metrics.{TxsInBlockchainStats, _}
import com.wavesplatform.mining.{MiningConstraint, MiningConstraints}
import com.wavesplatform.settings.{BlockchainSettings, WavesSettings}
import com.wavesplatform.state.diffs.BlockDiffer
import com.wavesplatform.state.extensions.composite.{CompositeAddressTransactions, CompositeDistributions}
import com.wavesplatform.state.extensions.{AddressTransactions, Distributions}
import com.wavesplatform.state.reader.{CompositeBlockchain, LeaseDetails}
import com.wavesplatform.transaction.Asset.IssuedAsset
import com.wavesplatform.transaction.TxValidationError.{BlockAppendError, GenericError, MicroBlockAppendError}
import com.wavesplatform.transaction._
import com.wavesplatform.transaction.lease._
import com.wavesplatform.transaction.transfer.TransferTransaction
import com.wavesplatform.utils.{ScorexLogging, Time, UnsupportedFeature, forceStopApplication}
import kamon.Kamon
import monix.reactive.subjects.ReplaySubject
import monix.reactive.{Observable, Observer}

<<<<<<< HEAD
class BlockchainUpdaterImpl(private val blockchain: LevelDBWriter,
                            spendableBalanceChanged: Observer[(Address, Asset)],
                            wavesSettings: WavesSettings,
                            time: Time,
                            blockchainUpdated: Observer[BlockchainUpdated])
    extends BlockchainUpdater
=======
class BlockchainUpdaterImpl(
    private val blockchain: LevelDBWriter,
    spendableBalanceChanged: Observer[(Address, Asset)],
    wavesSettings: WavesSettings,
    time: Time
) extends BlockchainUpdater
>>>>>>> 6537360e
    with NG
    with ScorexLogging {

  import com.wavesplatform.state.BlockchainUpdaterImpl._
  import wavesSettings.blockchainSettings.functionalitySettings

  private def inLock[R](l: Lock, f: => R) = {
    try {
      l.lock()
      val res = f
      res
    } finally {
      l.unlock()
    }
  }
  private val lock                     = new ReentrantReadWriteLock
  private def writeLock[B](f: => B): B = inLock(lock.writeLock(), f)
  private def readLock[B](f: => B): B  = inLock(lock.readLock(), f)

  private lazy val maxBlockReadinessAge = wavesSettings.minerSettings.intervalAfterLastBlockThenGenerationIsAllowed.toMillis

  private var ngState: Option[NgState]              = Option.empty
  private var restTotalConstraint: MiningConstraint = MiningConstraints(blockchain, blockchain.height).total

  private val internalLastBlockInfo = ReplaySubject.createLimited[LastBlockInfo](1)

  private def publishLastBlockInfo(): Unit =
    for (id <- lastBlockId; ts <- ngState.map(_.base.timestamp).orElse(blockchain.lastBlockTimestamp)) {
      val blockchainReady = ts + maxBlockReadinessAge > time.correctedTime()
      internalLastBlockInfo.onNext(LastBlockInfo(id, height, score, blockchainReady))
    }

  publishLastBlockInfo()

  @noinline
  def bestLiquidDiff: Option[Diff] = readLock(ngState.map(_.bestLiquidDiff))

  override val settings: BlockchainSettings = wavesSettings.blockchainSettings

  override def isLastBlockId(id: ByteStr): Boolean = readLock {
    ngState.exists(_.contains(id)) || lastBlock.exists(_.uniqueId == id)
  }

  override val lastBlockInfo: Observable[LastBlockInfo] = internalLastBlockInfo

  private def displayFeatures(s: Set[Short]): String =
    s"FEATURE${if (s.size > 1) "S" else ""} ${s.mkString(", ")} ${if (s.size > 1) "have been" else "has been"}"

  private def featuresApprovedWithBlock(block: Block): Set[Short] = {
    val height = blockchain.height + 1

    val featuresCheckPeriod        = functionalitySettings.activationWindowSize(height)
    val blocksForFeatureActivation = functionalitySettings.blocksForFeatureActivation(height)

    if (height % featuresCheckPeriod == 0) {
      val approvedFeatures = blockchain
        .featureVotes(height)
        .map { case (feature, votes) => feature -> (if (block.featureVotes.contains(feature)) votes + 1 else votes) }
        .filter { case (_, votes) => votes >= blocksForFeatureActivation }
        .keySet

      if (approvedFeatures.nonEmpty) log.info(s"${displayFeatures(approvedFeatures)} APPROVED at height $height")

      val unimplementedApproved = approvedFeatures.diff(BlockchainFeatures.implemented)
      if (unimplementedApproved.nonEmpty) {
        log.warn(s"UNIMPLEMENTED ${displayFeatures(unimplementedApproved)} APPROVED ON BLOCKCHAIN")
        log.warn("PLEASE, UPDATE THE NODE AS SOON AS POSSIBLE")
        log.warn("OTHERWISE THE NODE WILL BE STOPPED OR FORKED UPON FEATURE ACTIVATION")
      }

      val activatedFeatures: Set[Short] = blockchain.activatedFeaturesAt(height)

      val unimplementedActivated = activatedFeatures.diff(BlockchainFeatures.implemented)
      if (unimplementedActivated.nonEmpty) {
        log.error(s"UNIMPLEMENTED ${displayFeatures(unimplementedActivated)} ACTIVATED ON BLOCKCHAIN")
        log.error("PLEASE, UPDATE THE NODE IMMEDIATELY")
        if (wavesSettings.featuresSettings.autoShutdownOnUnsupportedFeature) {
          log.error("FOR THIS REASON THE NODE WAS STOPPED AUTOMATICALLY")
          forceStopApplication(UnsupportedFeature)
        } else log.error("OTHERWISE THE NODE WILL END UP ON A FORK")
      }

      approvedFeatures
    } else {

      Set.empty
    }
  }

  private def rewardForBlock(block: Block): Option[Long] = {
    val settings   = this.settings.rewardsSettings
    val nextHeight = this.height + 1

    blockchain
      .featureActivationHeight(BlockchainFeatures.BlockReward.id)
      .filter(_ <= nextHeight)
      .flatMap { activatedAt =>
        val mayBeReward     = lastBlockReward
        val mayBeTimeToVote = nextHeight - activatedAt

        mayBeReward match {
          case Some(reward) if mayBeTimeToVote > 0 && mayBeTimeToVote % settings.term == 0 =>
            Some((blockRewardVotes(this.height).filter(_ >= 0), reward))
          case None if mayBeTimeToVote >= 0 =>
            Some((Seq(), settings.initial))
          case _ => None
        }
      }
      .flatMap {
        case (votes, currentReward) =>
          val lt        = votes.count(_ < currentReward)
          val gt        = votes.count(_ > currentReward)
          val threshold = settings.votingInterval / 2 + 1

          if (lt > threshold)
            Some(math.max(currentReward - settings.minIncrement, 0))
          else if (gt > threshold)
            Some(currentReward + settings.minIncrement)
          else
            Some(currentReward)
      }
      .orElse(lastBlockReward)
  }

  override def processBlock(block: Block, verify: Boolean = true): Either[ValidationError, Option[DiscardedTransactions]] = writeLock {
    val height                             = blockchain.height
    val notImplementedFeatures: Set[Short] = blockchain.activatedFeaturesAt(height).diff(BlockchainFeatures.implemented)

    Either
      .cond(
        !wavesSettings.featuresSettings.autoShutdownOnUnsupportedFeature || notImplementedFeatures.isEmpty,
        (),
        GenericError(s"UNIMPLEMENTED ${displayFeatures(notImplementedFeatures)} ACTIVATED ON BLOCKCHAIN, UPDATE THE NODE IMMEDIATELY")
      )
<<<<<<< HEAD
      .flatMap[ValidationError, Option[DiscardedTransactions]](_ =>
        (ngState match {
          case None =>
            blockchain.lastBlockId match {
              case Some(uniqueId) if uniqueId != block.reference =>
                val logDetails = s"The referenced block(${block.reference})" +
                  s" ${if (blockchain.contains(block.reference)) "exits, it's not last persisted" else "doesn't exist"}"
                Left(BlockAppendError(s"References incorrect or non-existing block: " + logDetails, block))
              case lastBlockId =>
                val height            = lastBlockId.fold(0)(blockchain.unsafeHeightOf)
                val miningConstraints = MiningConstraints(blockchain, height)
                val reward            = rewardForBlock(block)
                BlockDiffer
                  .fromBlock(CompositeBlockchain(blockchain, reward = reward), blockchain.lastBlock, block, miningConstraints.total, verify)
                  .map(r => Option((r, Seq.empty[Transaction], reward)))
            }
          case Some(ng) =>
            if (ng.base.reference == block.reference) {
              if (block.blockScore() > ng.base.blockScore()) {
                val height            = blockchain.unsafeHeightOf(ng.base.reference)
                val miningConstraints = MiningConstraints(blockchain, height)

                BlockchainUpdateNotifier.notifyMicroBlockRollback(blockchainUpdated, block.reference, height)

                BlockDiffer
                  .fromBlock(blockchain, blockchain.lastBlock, block, miningConstraints.total, verify)
                  .map { r =>
                    log.trace(
                      s"Better liquid block(score=${block.blockScore()}) received and applied instead of existing(score=${ng.base.blockScore()})")
                    Some((r, ng.transactions, ng.reward))
                  }
              } else if (areVersionsOfSameBlock(block, ng.base)) {
                if (block.transactionData.lengthCompare(ng.transactions.size) <= 0) {
                  log.trace(s"Existing liquid block is better than new one, discarding $block")
                  Right(None)
                } else {
                  log.trace(s"New liquid block is better version of existing, swapping")
=======
      .flatMap[ValidationError, Option[DiscardedTransactions]](
        _ =>
          (ngState match {
            case None =>
              blockchain.lastBlockId match {
                case Some(uniqueId) if uniqueId != block.reference =>
                  val logDetails = s"The referenced block(${block.reference})" +
                    s" ${if (blockchain.contains(block.reference)) "exits, it's not last persisted" else "doesn't exist"}"
                  Left(BlockAppendError(s"References incorrect or non-existing block: " + logDetails, block))
                case lastBlockId =>
                  val height            = lastBlockId.fold(0)(blockchain.unsafeHeightOf)
                  val miningConstraints = MiningConstraints(blockchain, height)
                  val reward            = rewardForBlock(block)
                  BlockDiffer
                    .fromBlock(
                      CompositeBlockchain(blockchain, carry = blockchain.carryFee, reward = reward),
                      blockchain.lastBlock,
                      block,
                      miningConstraints.total,
                      verify
                    )
                    .map(r => Option((r, Seq.empty[Transaction], reward)))
              }
            case Some(ng) =>
              if (ng.base.reference == block.reference) {
                if (block.blockScore() > ng.base.blockScore()) {
>>>>>>> 6537360e
                  val height            = blockchain.unsafeHeightOf(ng.base.reference)
                  val miningConstraints = MiningConstraints(blockchain, height)

                  BlockchainUpdateNotifier
                    .notifyMicroBlockRollback(blockchainUpdated, block.reference, height)

                  BlockDiffer
<<<<<<< HEAD
                    .fromBlock(blockchain, blockchain.lastBlock, block, miningConstraints.total, verify)
                    .map(r => Some((r, Seq.empty[Transaction], None)))
                }
              } else
                Left(BlockAppendError(
                  s"Competitors liquid block $block(score=${block.blockScore()}) is not better than existing (ng.base ${ng.base}(score=${ng.base.blockScore()}))",
                  block))
            } else
              metrics.forgeBlockTimeStats.measureSuccessful(ng.totalDiffOf(block.reference)) match {
                case None => Left(BlockAppendError(s"References incorrect or non-existing block", block))
                case Some((referencedForgedBlock, referencedLiquidDiff, carry, totalFee, discarded)) =>
                  if (!verify || referencedForgedBlock.signaturesValid().isRight) {
                    val height = blockchain.heightOf(referencedForgedBlock.reference).getOrElse(0)

                    if (discarded.nonEmpty) {
                      BlockchainUpdateNotifier
                        .notifyMicroBlockRollback(blockchainUpdated, referencedForgedBlock.uniqueId, height)
                      metrics.microBlockForkStats.increment()
                      metrics.microBlockForkHeightStats.record(discarded.size)
                    }

                    val constraint: MiningConstraint = {
                      val miningConstraints = MiningConstraints(blockchain, height)
                      miningConstraints.total
=======
                    .fromBlock(
                      CompositeBlockchain(blockchain, carry = blockchain.carryFee, reward = ng.reward),
                      blockchain.lastBlock,
                      block,
                      miningConstraints.total,
                      verify
                    )
                    .map { r =>
                      log.trace(
                        s"Better liquid block(score=${block.blockScore()}) received and applied instead of existing(score=${ng.base.blockScore()})"
                      )
                      Some((r, ng.transactions, ng.reward))
>>>>>>> 6537360e
                    }
                } else if (areVersionsOfSameBlock(block, ng.base)) {
                  if (block.transactionData.lengthCompare(ng.transactions.size) <= 0) {
                    log.trace(s"Existing liquid block is better than new one, discarding $block")
                    Right(None)
                  } else {
                    log.trace(s"New liquid block is better version of existing, swapping")
                    val height            = blockchain.unsafeHeightOf(ng.base.reference)
                    val miningConstraints = MiningConstraints(blockchain, height)

                    BlockDiffer
                      .fromBlock(
                        CompositeBlockchain(blockchain, carry = blockchain.carryFee, reward = ng.reward),
                        blockchain.lastBlock,
                        block,
                        miningConstraints.total,
                        verify
                      )
                      .map(r => Some((r, Seq.empty[Transaction], ng.reward)))
                  }
<<<<<<< HEAD
              }
        }).map {
          _ map {
            case (BlockDiffer.Result(newBlockDiff, carry, totalFee, updatedTotalConstraint, detailedDiff), discarded, reward) =>
              val height = blockchain.height + 1
              restTotalConstraint = updatedTotalConstraint
              val prevNgState = ngState
              ngState = Some(new NgState(block, newBlockDiff, carry, totalFee, featuresApprovedWithBlock(block), reward))
              notifyChangedSpendable(prevNgState, ngState)
              publishLastBlockInfo()

              if ((block.timestamp > time
                    .getTimestamp() - wavesSettings.minerSettings.intervalAfterLastBlockThenGenerationIsAllowed.toMillis) || (height % 100 == 0)) {
                log.info(s"New height: $height")
              }

              BlockchainUpdateNotifier.notifyProcessBlock(blockchainUpdated, block, detailedDiff, blockchain)

              discarded
=======
                } else
                  Left(
                    BlockAppendError(
                      s"Competitors liquid block $block(score=${block.blockScore()}) is not better than existing (ng.base ${ng.base}(score=${ng.base.blockScore()}))",
                      block
                    )
                  )
              } else
                metrics.forgeBlockTimeStats.measureSuccessful(ng.totalDiffOf(block.reference)) match {
                  case None => Left(BlockAppendError(s"References incorrect or non-existing block", block))
                  case Some((referencedForgedBlock, referencedLiquidDiff, carry, totalFee, discarded)) =>
                    if (!verify || referencedForgedBlock.signaturesValid().isRight) {
                      if (discarded.nonEmpty) {
                        metrics.microBlockForkStats.increment()
                        metrics.microBlockForkHeightStats.record(discarded.size)
                      }

                      val constraint: MiningConstraint = {
                        val height            = blockchain.heightOf(referencedForgedBlock.reference).getOrElse(0)
                        val miningConstraints = MiningConstraints(blockchain, height)
                        miningConstraints.total
                      }

                      val prevReward = ng.reward
                      val reward     = rewardForBlock(block)

                      val liquidDiffWithCancelledLeases = ng.cancelExpiredLeases(referencedLiquidDiff)

                      val diff = BlockDiffer
                        .fromBlock(
                          CompositeBlockchain(blockchain, Some(liquidDiffWithCancelledLeases), Some(referencedForgedBlock), carry, reward),
                          Some(referencedForgedBlock),
                          block,
                          constraint,
                          verify
                        )

                      diff.map { hardenedDiff =>
                        blockchain.append(liquidDiffWithCancelledLeases, carry, totalFee, prevReward, referencedForgedBlock)
                        TxsInBlockchainStats.record(ng.transactions.size)
                        Some((hardenedDiff, discarded.flatMap(_.transactionData), reward))
                      }
                    } else {
                      val errorText = s"Forged block has invalid signature: base: ${ng.base}, requested reference: ${block.reference}"
                      log.error(errorText)
                      Left(BlockAppendError(errorText, block))
                    }
                }
          }).map {
            _ map {
              case (BlockDiffer.Result(newBlockDiff, carry, totalFee, updatedTotalConstraint), discarded, reward) =>
                val newHeight   = blockchain.height + 1
                val prevNgState = ngState

                restTotalConstraint = updatedTotalConstraint
                ngState = Some(
                  new NgState(
                    block,
                    newBlockDiff,
                    carry,
                    totalFee,
                    featuresApprovedWithBlock(block),
                    reward,
                    cancelLeases(collectLeasesToCancel(newHeight))
                  )
                )
                notifyChangedSpendable(prevNgState, ngState)
                publishLastBlockInfo()

                if ((block.timestamp > time
                      .getTimestamp() - wavesSettings.minerSettings.intervalAfterLastBlockThenGenerationIsAllowed.toMillis) || (newHeight % 100 == 0)) {
                  log.info(s"New height: $newHeight")
                }
                discarded
            }
>>>>>>> 6537360e
          }
      )
  }

  private def collectLeasesToCancel(newHeight: Int): Seq[LeaseTransaction] =
    if (blockchain.isFeatureActivated(BlockchainFeatures.LeaseExpiration, newHeight)) {
      val toHeight = newHeight - blockchain.settings.functionalitySettings.leaseExpiration
      val fromHeight = blockchain.featureActivationHeight(BlockchainFeatures.LeaseExpiration.id) match {
        case Some(activationHeight) if activationHeight == newHeight => 1
        case _                                                       => toHeight
      }
      log.trace(s"Collecting leases created within [$fromHeight, $toHeight]")
      blockchain.collectActiveLeases(fromHeight, toHeight)(_ => true)
    } else Seq.empty

  private def cancelLeases(leaseTransactions: Seq[LeaseTransaction]): Map[ByteStr, Diff] =
    (for {
      lt        <- leaseTransactions
      recipient <- blockchain.resolveAlias(lt.recipient).toSeq
    } yield lt.id() -> Diff.empty.copy(
      portfolios = Map(
        lt.sender.toAddress -> Portfolio(0, LeaseBalance(0, -lt.amount), Map.empty),
        recipient           -> Portfolio(0, LeaseBalance(-lt.amount, 0), Map.empty)
      ),
      leaseState = Map(lt.id() -> false)
    )).toMap

  override def removeAfter(blockId: ByteStr): Either[ValidationError, Seq[Block]] = writeLock {
    log.info(s"Removing blocks after ${blockId.trim} from blockchain")

    val prevNgState = ngState
    val result = if (prevNgState.exists(_.contains(blockId))) {
      log.trace("Resetting liquid block, no rollback is necessary")
      BlockchainUpdateNotifier.notifyMicroBlockRollback(blockchainUpdated, blockId, blockchain.height)
      Right(Seq.empty)
    } else {
      val discardedNgBlock = prevNgState.map(_.bestLiquidBlock).toSeq
      ngState = None
      blockchain
        .rollbackTo(blockId)
        .map { bs =>
          BlockchainUpdateNotifier.notifyRollback(blockchainUpdated, blockId, blockchain.height)
          bs ++ discardedNgBlock
        }
        .leftMap(err => GenericError(err))
    }

    notifyChangedSpendable(prevNgState, ngState)
    publishLastBlockInfo()
    result
  }

  private def notifyChangedSpendable(prevNgState: Option[NgState], newNgState: Option[NgState]): Unit = {
    val changedPortfolios = (prevNgState, newNgState) match {
      case (Some(p), Some(n)) => diff(p.bestLiquidDiff.portfolios, n.bestLiquidDiff.portfolios)
      case (Some(x), _)       => x.bestLiquidDiff.portfolios
      case (_, Some(x))       => x.bestLiquidDiff.portfolios
      case _                  => Map.empty
    }

    changedPortfolios.foreach {
      case (addr, p) =>
        p.assetIds.view
          .filter(x => p.spendableBalanceOf(x) != 0)
          .foreach(assetId => spendableBalanceChanged.onNext(addr -> assetId))
    }
  }

  private def diff(p1: Map[Address, Portfolio], p2: Map[Address, Portfolio]) = Monoid.combine(p1, p2.map { case (k, v) => k -> v.negate })

  override def processMicroBlock(microBlock: MicroBlock, verify: Boolean = true): Either[ValidationError, Unit] = writeLock {
    ngState match {
      case None =>
        Left(MicroBlockAppendError("No base block exists", microBlock))
      case Some(ng) if ng.base.signerData.generator.toAddress != microBlock.sender.toAddress =>
        Left(MicroBlockAppendError("Base block has been generated by another account", microBlock))
      case Some(ng) =>
        ng.lastMicroBlock match {
          case None if ng.base.uniqueId != microBlock.prevResBlockSig =>
            metrics.blockMicroForkStats.increment()
            Left(MicroBlockAppendError("It's first micro and it doesn't reference base block(which exists)", microBlock))
          case Some(prevMicro) if prevMicro.totalResBlockSig != microBlock.prevResBlockSig =>
            metrics.microMicroForkStats.increment()
            Left(MicroBlockAppendError("It doesn't reference last known microBlock(which exists)", microBlock))
          case _ =>
            for {
              _ <- microBlock.signaturesValid()
              blockDifferResult <- {
                BlockDiffer.fromMicroBlock(this, blockchain.lastBlockTimestamp, microBlock, ng.base.timestamp, restTotalConstraint, verify)
              }
            } yield {
              val BlockDiffer.Result(diff, carry, totalFee, updatedMdConstraint, detailedDiff) = blockDifferResult
              BlockchainUpdateNotifier.notifyProcessMicroBlock(blockchainUpdated, microBlock, detailedDiff, blockchain)
              restTotalConstraint = updatedMdConstraint
              ng.append(microBlock, diff, carry, totalFee, System.currentTimeMillis)
              log.info(s"$microBlock appended")
              internalLastBlockInfo.onNext(LastBlockInfo(microBlock.totalResBlockSig, height, score, ready = true))

              for {
                (addr, p) <- diff.portfolios
                assetId   <- p.assetIds
              } spendableBalanceChanged.onNext(addr -> assetId)
            }
        }
    }
  }

  def shutdown(): Unit = {
    internalLastBlockInfo.onComplete()
  }

  private def newlyApprovedFeatures = ngState.fold(Map.empty[Short, Int])(_.approvedFeatures.map(_ -> height).toMap)

  override def approvedFeatures: Map[Short, Int] = readLock {
    newlyApprovedFeatures ++ blockchain.approvedFeatures
  }

  override def activatedFeatures: Map[Short, Int] = readLock {
    newlyApprovedFeatures.mapValues(_ + functionalitySettings.activationWindowSize(height)) ++ blockchain.activatedFeatures
  }

  override def featureVotes(height: Int): Map[Short, Int] = readLock {
    val innerVotes = blockchain.featureVotes(height)
    ngState match {
      case Some(ng) if this.height <= height =>
        val ngVotes = ng.base.featureVotes.map { featureId =>
          featureId -> (innerVotes.getOrElse(featureId, 0) + 1)
        }.toMap

        innerVotes ++ ngVotes
      case _ => innerVotes
    }
  }

  override def blockReward(height: Int): Option[Long] = readLock {
    blockchain.blockReward(height) match {
      case r @ Some(_) => r
      case None        => ngState.collect { case ng if blockchain.height + 1 == height => ng.reward }.flatten
    }
  }

  override def lastBlockReward: Option[Long] = readLock {
    ngState.flatMap(_.reward) orElse blockchain.lastBlockReward
  }

  override def blockRewardVotes(height: Int): Seq[Long] = readLock {
    val mayBeVote =
      for {
        activatedAt <- activatedFeatures.get(BlockchainFeatures.BlockReward.id).filter(_ <= height)
        vote <- ngState.collect {
          case ng if settings.rewardsSettings.votingWindow(activatedAt, height).contains(height) => ng.base.rewardVote
        }
      } yield vote

    val innerVotes = blockchain.blockRewardVotes(height)

    mayBeVote match {
      case Some(vote) => innerVotes :+ vote
      case None       => innerVotes
    }
  }

  override def wavesAmount(height: Int): BigInt = readLock {
    ngState match {
      case Some(ng) if this.height == height =>
        blockchain.wavesAmount(height - 1) + ng.reward.map(BigInt(_)).getOrElse(BigInt(0))
      case _ => blockchain.wavesAmount(height)
    }
  }

  private def liquidBlockHeaderAndSize() = ngState.map { s =>
    (s.bestLiquidBlock, s.bestLiquidBlock.bytes().length)
  }

  override def blockHeaderAndSize(blockId: BlockId): Option[(BlockHeader, Int)] = readLock {
    liquidBlockHeaderAndSize().filter(_._1.uniqueId == blockId) orElse blockchain.blockHeaderAndSize(blockId)
  }

  override def height: Int = readLock {
    blockchain.height + ngState.fold(0)(_ => 1)
  }

  override def blockBytes(height: Int): Option[Array[Byte]] = readLock {
    blockchain
      .blockBytes(height)
      .orElse(ngState.collect { case ng if height == blockchain.height + 1 => ng.bestLiquidBlock.bytes() })
  }

  override def heightOf(blockId: BlockId): Option[Int] = readLock {
    blockchain
      .heightOf(blockId)
      .orElse(ngState.collect { case ng if ng.contains(blockId) => this.height })
  }

  override def lastBlockIds(howMany: Int): Seq[BlockId] = readLock {
    ngState.fold(blockchain.lastBlockIds(howMany))(_.bestLiquidBlockId +: blockchain.lastBlockIds(howMany - 1))
  }

  override def microBlock(id: BlockId): Option[MicroBlock] = readLock {
    for {
      ng <- ngState
      mb <- ng.microBlock(id)
    } yield mb
  }

  def lastBlockTimestamp: Option[Long] = readLock {
    ngState.map(_.base.timestamp).orElse(blockchain.lastBlockTimestamp)
  }

  def lastBlockId: Option[ByteStr] = readLock {
    ngState.map(_.bestLiquidBlockId).orElse(blockchain.lastBlockId)
  }

  def blockAt(height: Int): Option[Block] = readLock {
    if (height == this.height)
      ngState.map(_.bestLiquidBlock)
    else
      blockchain.blockAt(height)
  }

  override def lastPersistedBlockIds(count: Int): Seq[BlockId] = readLock {
    blockchain.lastBlockIds(count)
  }

  override def microblockIds: Seq[BlockId] = readLock {
    ngState.fold(Seq.empty[BlockId])(_.microBlockIds)
  }

  override def bestLastBlockInfo(maxTimestamp: Long): Option[BlockMinerInfo] = readLock {
    ngState
      .map(_.bestLastBlockInfo(maxTimestamp))
      .orElse(blockchain.lastBlock.map(b => BlockMinerInfo(b.consensusData, b.timestamp, b.uniqueId)))
  }

  override def score: BigInt = readLock {
    blockchain.score + ngState.fold(BigInt(0))(_.bestLiquidBlock.blockScore())
  }

  override def lastBlock: Option[Block] = readLock {
    ngState.map(_.bestLiquidBlock).orElse(blockchain.lastBlock)
  }

  override def carryFee: Long = readLock {
    ngState.map(_.carryFee).getOrElse(blockchain.carryFee)
  }

  override def blockBytes(blockId: ByteStr): Option[Array[Byte]] = readLock {
    (for {
      ng                  <- ngState
      (block, _, _, _, _) <- ng.totalDiffOf(blockId)
    } yield block.bytes()).orElse(blockchain.blockBytes(blockId))
  }

  override def blockIdsAfter(parentSignature: ByteStr, howMany: Int): Option[Seq[ByteStr]] = readLock {
    ngState match {
      case Some(ng) if ng.contains(parentSignature) => Some(Seq.empty[ByteStr])
      case maybeNg =>
        blockchain.blockIdsAfter(parentSignature, howMany).map { ib =>
          if (ib.lengthCompare(howMany) < 0) ib ++ maybeNg.map(_.bestLiquidBlockId) else ib
        }
    }
  }

  override def parentHeader(block: BlockHeader, back: Int): Option[BlockHeader] = readLock {
    ngState match {
      case Some(ng) if ng.contains(block.reference) =>
        if (back == 1) Some(ng.base) else blockchain.parentHeader(ng.base, back - 1)
      case _ =>
        blockchain.parentHeader(block, back)
    }
  }

  override def totalFee(height: Int): Option[Long] = readLock {
    if (height == this.height)
      ngState.map(_.bestLiquidDiffAndFees._3)
    else
      blockchain.totalFee(height)
  }

  override def blockHeaderAndSize(height: Int): Option[(BlockHeader, Int)] = readLock {
    if (height == blockchain.height + 1)
      ngState.map(x => (x.bestLiquidBlock, x.bestLiquidBlock.bytes().length))
    else
      blockchain.blockHeaderAndSize(height)
  }

  override def transferById(id: BlockId): Option[(Int, TransferTransaction)] = readLock {
    ngState
      .fold(Diff.empty)(_.bestLiquidDiff)
      .transactions
      .get(id)
      .collect {
        case (tx: TransferTransaction, _) => (height, tx)
      }
      .orElse(blockchain.transferById(id))
  }

  override def transactionInfo(id: ByteStr): Option[(Int, Transaction)] = readLock {
    ngState
      .fold(Diff.empty)(_.bestLiquidDiff)
      .transactions
      .get(id)
      .map(t => (this.height, t._1))
      .orElse(blockchain.transactionInfo(id))
  }

  override def containsTransaction(tx: Transaction): Boolean = readLock {
    ngState.fold(blockchain.containsTransaction(tx)) { ng =>
      ng.bestLiquidDiff.transactions.contains(tx.id()) || blockchain.containsTransaction(tx)
    }
  }

  override def assetDescription(id: IssuedAsset): Option[AssetDescription] = readLock {
    ngState.fold(blockchain.assetDescription(id)) { ng =>
      CompositeBlockchain(blockchain, Some(ng.bestLiquidDiff)).assetDescription(id)
    }
  }

  override def resolveAlias(alias: Alias): Either[ValidationError, Address] = readLock {
    ngState.fold(blockchain.resolveAlias(alias)) { ng =>
      CompositeBlockchain(blockchain, Some(ng.bestLiquidDiff)).resolveAlias(alias)
    }
  }

  override def leaseDetails(leaseId: ByteStr): Option[LeaseDetails] = readLock {
    ngState match {
      case Some(ng) =>
        blockchain.leaseDetails(leaseId).map(ld => ld.copy(isActive = ng.bestLiquidDiff.leaseState.getOrElse(leaseId, ld.isActive))) orElse
          ng.bestLiquidDiff.transactions.get(leaseId).collect {
            case (lt: LeaseTransaction, _) =>
              LeaseDetails(lt.sender, lt.recipient, this.height, lt.amount, ng.bestLiquidDiff.leaseState(lt.id()))
          }
      case None =>
        blockchain.leaseDetails(leaseId)
    }
  }

  override def filledVolumeAndFee(orderId: ByteStr): VolumeAndFee = readLock {
    ngState.fold(blockchain.filledVolumeAndFee(orderId))(
      _.bestLiquidDiff.orderFills.get(orderId).orEmpty.combine(blockchain.filledVolumeAndFee(orderId))
    )
  }

  private[this] def lposPortfolioFromNG(a: Address, mb: ByteStr): Portfolio = readLock {
    val diffPf  = ngState.fold(Portfolio.empty)(_.balanceDiffAt(a, mb))
    val lease   = blockchain.leaseBalance(a)
    val balance = blockchain.balance(a)
    Portfolio(balance, lease, Map.empty).combine(diffPf)
  }

  /** Retrieves Waves balance snapshot in the [from, to] range (inclusive) */
  override def balanceSnapshots(address: Address, from: Int, to: BlockId): Seq[BalanceSnapshot] = readLock {
    val blockchainBlock = blockchain.heightOf(to)
    if (blockchainBlock.nonEmpty || ngState.isEmpty) {
      blockchain.balanceSnapshots(address, from, to)
    } else {
      val bs = BalanceSnapshot(height, lposPortfolioFromNG(address, to))
      if (blockchain.height > 0 && from < this.height) bs +: blockchain.balanceSnapshots(address, from, to) else Seq(bs)
    }
  }

  override def accountScriptWithComplexity(address: Address): Option[(Script, Long)] = readLock {
    ngState.fold(blockchain.accountScriptWithComplexity(address)) { ng =>
      ng.bestLiquidDiff.scripts.get(address) match {
        case None      => blockchain.accountScriptWithComplexity(address)
        case Some(scr) => scr
      }
    }
  }

  override def hasScript(address: Address): Boolean = readLock {
    ngState
      .flatMap(
        _.bestLiquidDiff.scripts
          .get(address)
          .map(_.nonEmpty)
      )
      .getOrElse(blockchain.hasScript(address))
  }

  override def assetScriptWithComplexity(asset: IssuedAsset): Option[(Script, Long)] = readLock {
    ngState.fold(blockchain.assetScriptWithComplexity(asset)) { ng =>
      ng.bestLiquidDiff.assetScripts.get(asset) match {
        case None      => blockchain.assetScriptWithComplexity(asset)
        case Some(scr) => scr
      }
    }
  }

  override def hasAssetScript(asset: IssuedAsset): Boolean = readLock {
    ngState.fold(blockchain.hasAssetScript(asset)) { ng =>
      ng.bestLiquidDiff.assetScripts.get(asset) match {
        case None    => blockchain.hasAssetScript(asset)
        case Some(x) => x.nonEmpty
      }
    }
  }

  override def accountDataKeys(address: Address): Set[String] = {
    ngState.fold(blockchain.accountDataKeys(address)) { ng =>
      val fromInner = blockchain.accountDataKeys(address)
      val fromDiff = ng.bestLiquidDiff.accountData
        .getOrElse(address, AccountDataInfo.accountDataInfoMonoid.empty)
        .data
        .keySet

      (fromInner ++ fromDiff)
    }
  }

  override def accountData(acc: Address): AccountDataInfo = readLock {
    ngState.fold(blockchain.accountData(acc)) { ng =>
      val fromInner = blockchain.accountData(acc)
      val fromDiff  = ng.bestLiquidDiff.accountData.get(acc).orEmpty
      fromInner.combine(fromDiff)
    }
  }

  override def accountData(acc: Address, key: String): Option[DataEntry[_]] = readLock {
    ngState.fold(blockchain.accountData(acc, key)) { ng =>
      val diffData = ng.bestLiquidDiff.accountData.get(acc).orEmpty
      diffData.data.get(key).orElse(blockchain.accountData(acc, key))
    }
  }

<<<<<<< HEAD
  override def collectActiveLeases[T](pf: PartialFunction[LeaseTransaction, T]): Seq[T] = {
    ngState.fold(blockchain.collectActiveLeases(pf)) { ng =>
      val (active, canceled) = ng.bestLiquidDiff.leaseState.partition(_._2)
      val fromDiff = active.keys
        .map(id => ng.bestLiquidDiff.transactions(id)._1)
        .collect { case lt: LeaseTransaction if pf.isDefinedAt(lt) => pf(lt) }

      val fromInner = blockchain.collectActiveLeases { case lt if !canceled.keySet.contains(lt.id()) && pf.isDefinedAt(lt) => pf(lt) }
      fromDiff.toVector ++ fromInner
    }
  }
=======
  def collectActiveLeases(from: Int, to: Int)(filter: LeaseTransaction => Boolean): Seq[LeaseTransaction] =
    CompositeBlockchain.collectActiveLeases(blockchain, ngState.map(_.bestLiquidDiff), height, from, to)(filter)
>>>>>>> 6537360e

  /** Builds a new portfolio map by applying a partial function to all portfolios on which the function is defined.
    *
    * @note Portfolios passed to `pf` only contain Waves and Leasing balances to improve performance */
  override def collectLposPortfolios[A](pf: PartialFunction[(Address, Portfolio), A]): Map[Address, A] = readLock {
    ngState.fold(blockchain.collectLposPortfolios(pf)) { ng =>
      val b = Map.newBuilder[Address, A]
      for ((a, p) <- ng.bestLiquidDiff.portfolios if p.lease != LeaseBalance.empty || p.balance != 0) {
        pf.runWith(b += a -> _)(a -> this.wavesPortfolio(a))
      }

      blockchain.collectLposPortfolios(pf) ++ b.result()
    }
  }

  override def invokeScriptResult(txId: TransactionId): Either[ValidationError, InvokeScriptResult] = readLock {
    ngState.fold(blockchain.invokeScriptResult(txId)) { ng =>
      ng.bestLiquidDiff.scriptResults
        .get(txId)
        .toRight(GenericError("InvokeScript result not found"))
        .orElse(blockchain.invokeScriptResult(txId))
    }
  }

  override def transactionHeight(id: ByteStr): Option[Int] = readLock {
    ngState flatMap { ng =>
      ng.bestLiquidDiff.transactions.get(id).map(_ => this.height)
    } orElse blockchain.transactionHeight(id)
  }

  override def balance(address: Address, mayBeAssetId: Asset): Long = readLock {
    ngState match {
      case Some(ng) =>
        blockchain.balance(address, mayBeAssetId) + ng.bestLiquidDiff.portfolios.getOrElse(address, Portfolio.empty).balanceOf(mayBeAssetId)
      case None =>
        blockchain.balance(address, mayBeAssetId)
    }
  }

  override def leaseBalance(address: Address): LeaseBalance = readLock {
    ngState match {
      case Some(ng) =>
        cats.Monoid.combine(blockchain.leaseBalance(address), ng.bestLiquidDiff.portfolios.getOrElse(address, Portfolio.empty).lease)
      case None =>
        blockchain.leaseBalance(address)
    }
  }

  //noinspection ScalaStyle
  private[this] object metrics {
    val blockMicroForkStats       = Kamon.counter("blockchain-updater.block-micro-fork")
    val microMicroForkStats       = Kamon.counter("blockchain-updater.micro-micro-fork")
    val microBlockForkStats       = Kamon.counter("blockchain-updater.micro-block-fork")
    val microBlockForkHeightStats = Kamon.histogram("blockchain-updater.micro-block-fork-height")
    val forgeBlockTimeStats       = Kamon.timer("blockchain-updater.forge-block-time")
  }
}

object BlockchainUpdaterImpl
    extends ScorexLogging
    with AddressTransactions.Prov[BlockchainUpdaterImpl]
    with Distributions.Prov[BlockchainUpdaterImpl] {
  def areVersionsOfSameBlock(b1: Block, b2: Block): Boolean =
    b1.signerData.generator == b2.signerData.generator &&
      b1.consensusData.baseTarget == b2.consensusData.baseTarget &&
      b1.reference == b2.reference &&
      b1.timestamp == b2.timestamp

  def addressTransactions(bu: BlockchainUpdaterImpl): AddressTransactions =
    new CompositeAddressTransactions(bu.blockchain, Height @@ bu.height, () => bu.bestLiquidDiff)

  def distributions(bu: BlockchainUpdaterImpl): Distributions =
    new CompositeDistributions(bu, bu.blockchain, () => bu.bestLiquidDiff)
}<|MERGE_RESOLUTION|>--- conflicted
+++ resolved
@@ -30,21 +30,13 @@
 import monix.reactive.subjects.ReplaySubject
 import monix.reactive.{Observable, Observer}
 
-<<<<<<< HEAD
-class BlockchainUpdaterImpl(private val blockchain: LevelDBWriter,
-                            spendableBalanceChanged: Observer[(Address, Asset)],
-                            wavesSettings: WavesSettings,
-                            time: Time,
-                            blockchainUpdated: Observer[BlockchainUpdated])
-    extends BlockchainUpdater
-=======
 class BlockchainUpdaterImpl(
     private val blockchain: LevelDBWriter,
     spendableBalanceChanged: Observer[(Address, Asset)],
     wavesSettings: WavesSettings,
-    time: Time
+    time: Time,
+    blockchainUpdated: Observer[BlockchainUpdated]
 ) extends BlockchainUpdater
->>>>>>> 6537360e
     with NG
     with ScorexLogging {
 
@@ -179,45 +171,6 @@
         (),
         GenericError(s"UNIMPLEMENTED ${displayFeatures(notImplementedFeatures)} ACTIVATED ON BLOCKCHAIN, UPDATE THE NODE IMMEDIATELY")
       )
-<<<<<<< HEAD
-      .flatMap[ValidationError, Option[DiscardedTransactions]](_ =>
-        (ngState match {
-          case None =>
-            blockchain.lastBlockId match {
-              case Some(uniqueId) if uniqueId != block.reference =>
-                val logDetails = s"The referenced block(${block.reference})" +
-                  s" ${if (blockchain.contains(block.reference)) "exits, it's not last persisted" else "doesn't exist"}"
-                Left(BlockAppendError(s"References incorrect or non-existing block: " + logDetails, block))
-              case lastBlockId =>
-                val height            = lastBlockId.fold(0)(blockchain.unsafeHeightOf)
-                val miningConstraints = MiningConstraints(blockchain, height)
-                val reward            = rewardForBlock(block)
-                BlockDiffer
-                  .fromBlock(CompositeBlockchain(blockchain, reward = reward), blockchain.lastBlock, block, miningConstraints.total, verify)
-                  .map(r => Option((r, Seq.empty[Transaction], reward)))
-            }
-          case Some(ng) =>
-            if (ng.base.reference == block.reference) {
-              if (block.blockScore() > ng.base.blockScore()) {
-                val height            = blockchain.unsafeHeightOf(ng.base.reference)
-                val miningConstraints = MiningConstraints(blockchain, height)
-
-                BlockchainUpdateNotifier.notifyMicroBlockRollback(blockchainUpdated, block.reference, height)
-
-                BlockDiffer
-                  .fromBlock(blockchain, blockchain.lastBlock, block, miningConstraints.total, verify)
-                  .map { r =>
-                    log.trace(
-                      s"Better liquid block(score=${block.blockScore()}) received and applied instead of existing(score=${ng.base.blockScore()})")
-                    Some((r, ng.transactions, ng.reward))
-                  }
-              } else if (areVersionsOfSameBlock(block, ng.base)) {
-                if (block.transactionData.lengthCompare(ng.transactions.size) <= 0) {
-                  log.trace(s"Existing liquid block is better than new one, discarding $block")
-                  Right(None)
-                } else {
-                  log.trace(s"New liquid block is better version of existing, swapping")
-=======
       .flatMap[ValidationError, Option[DiscardedTransactions]](
         _ =>
           (ngState match {
@@ -244,42 +197,13 @@
             case Some(ng) =>
               if (ng.base.reference == block.reference) {
                 if (block.blockScore() > ng.base.blockScore()) {
->>>>>>> 6537360e
                   val height            = blockchain.unsafeHeightOf(ng.base.reference)
                   val miningConstraints = MiningConstraints(blockchain, height)
 
-                  BlockchainUpdateNotifier
-                    .notifyMicroBlockRollback(blockchainUpdated, block.reference, height)
-
-                  BlockDiffer
-<<<<<<< HEAD
-                    .fromBlock(blockchain, blockchain.lastBlock, block, miningConstraints.total, verify)
-                    .map(r => Some((r, Seq.empty[Transaction], None)))
-                }
-              } else
-                Left(BlockAppendError(
-                  s"Competitors liquid block $block(score=${block.blockScore()}) is not better than existing (ng.base ${ng.base}(score=${ng.base.blockScore()}))",
-                  block))
-            } else
-              metrics.forgeBlockTimeStats.measureSuccessful(ng.totalDiffOf(block.reference)) match {
-                case None => Left(BlockAppendError(s"References incorrect or non-existing block", block))
-                case Some((referencedForgedBlock, referencedLiquidDiff, carry, totalFee, discarded)) =>
-                  if (!verify || referencedForgedBlock.signaturesValid().isRight) {
-                    val height = blockchain.heightOf(referencedForgedBlock.reference).getOrElse(0)
-
-                    if (discarded.nonEmpty) {
-                      BlockchainUpdateNotifier
-                        .notifyMicroBlockRollback(blockchainUpdated, referencedForgedBlock.uniqueId, height)
-                      metrics.microBlockForkStats.increment()
-                      metrics.microBlockForkHeightStats.record(discarded.size)
-                    }
-
-                    val constraint: MiningConstraint = {
-                      val miningConstraints = MiningConstraints(blockchain, height)
-                      miningConstraints.total
-=======
-                    .fromBlock(
-                      CompositeBlockchain(blockchain, carry = blockchain.carryFee, reward = ng.reward),
+                  BlockchainUpdateNotifier.notifyMicroBlockRollback(blockchainUpdated, block.reference, height)
+
+                BlockDiffer
+                  .fromBlock(CompositeBlockchain(blockchain, carry = blockchain.carryFee, reward = ng.reward),
                       blockchain.lastBlock,
                       block,
                       miningConstraints.total,
@@ -290,7 +214,6 @@
                         s"Better liquid block(score=${block.blockScore()}) received and applied instead of existing(score=${ng.base.blockScore()})"
                       )
                       Some((r, ng.transactions, ng.reward))
->>>>>>> 6537360e
                     }
                 } else if (areVersionsOfSameBlock(block, ng.base)) {
                   if (block.transactionData.lengthCompare(ng.transactions.size) <= 0) {
@@ -301,9 +224,11 @@
                     val height            = blockchain.unsafeHeightOf(ng.base.reference)
                     val miningConstraints = MiningConstraints(blockchain, height)
 
-                    BlockDiffer
-                      .fromBlock(
-                        CompositeBlockchain(blockchain, carry = blockchain.carryFee, reward = ng.reward),
+                    BlockchainUpdateNotifier
+                    .notifyMicroBlockRollback(blockchainUpdated, block.reference, height)
+
+                  BlockDiffer
+                    .fromBlock(CompositeBlockchain(blockchain, carry = blockchain.carryFee, reward = ng.reward),
                         blockchain.lastBlock,
                         block,
                         miningConstraints.total,
@@ -311,27 +236,6 @@
                       )
                       .map(r => Some((r, Seq.empty[Transaction], ng.reward)))
                   }
-<<<<<<< HEAD
-              }
-        }).map {
-          _ map {
-            case (BlockDiffer.Result(newBlockDiff, carry, totalFee, updatedTotalConstraint, detailedDiff), discarded, reward) =>
-              val height = blockchain.height + 1
-              restTotalConstraint = updatedTotalConstraint
-              val prevNgState = ngState
-              ngState = Some(new NgState(block, newBlockDiff, carry, totalFee, featuresApprovedWithBlock(block), reward))
-              notifyChangedSpendable(prevNgState, ngState)
-              publishLastBlockInfo()
-
-              if ((block.timestamp > time
-                    .getTimestamp() - wavesSettings.minerSettings.intervalAfterLastBlockThenGenerationIsAllowed.toMillis) || (height % 100 == 0)) {
-                log.info(s"New height: $height")
-              }
-
-              BlockchainUpdateNotifier.notifyProcessBlock(blockchainUpdated, block, detailedDiff, blockchain)
-
-              discarded
-=======
                 } else
                   Left(
                     BlockAppendError(
@@ -344,16 +248,19 @@
                   case None => Left(BlockAppendError(s"References incorrect or non-existing block", block))
                   case Some((referencedForgedBlock, referencedLiquidDiff, carry, totalFee, discarded)) =>
                     if (!verify || referencedForgedBlock.signaturesValid().isRight) {
-                      if (discarded.nonEmpty) {
+                      val height = blockchain.heightOf(referencedForgedBlock.reference).getOrElse(0)
+
+                    if (discarded.nonEmpty) {
+                      BlockchainUpdateNotifier
+                        .notifyMicroBlockRollback(blockchainUpdated, referencedForgedBlock.uniqueId, height)
                         metrics.microBlockForkStats.increment()
                         metrics.microBlockForkHeightStats.record(discarded.size)
                       }
 
                       val constraint: MiningConstraint = {
-                        val height            = blockchain.heightOf(referencedForgedBlock.reference).getOrElse(0)
                         val miningConstraints = MiningConstraints(blockchain, height)
-                        miningConstraints.total
-                      }
+                      miningConstraints.total
+                    }
 
                       val prevReward = ng.reward
                       val reward     = rewardForBlock(block)
@@ -382,7 +289,7 @@
                 }
           }).map {
             _ map {
-              case (BlockDiffer.Result(newBlockDiff, carry, totalFee, updatedTotalConstraint), discarded, reward) =>
+              case (BlockDiffer.Result(newBlockDiff, carry, totalFee, updatedTotalConstraint, detailedDiff), discarded, reward) =>
                 val newHeight   = blockchain.height + 1
                 val prevNgState = ngState
 
@@ -404,10 +311,11 @@
                 if ((block.timestamp > time
                       .getTimestamp() - wavesSettings.minerSettings.intervalAfterLastBlockThenGenerationIsAllowed.toMillis) || (newHeight % 100 == 0)) {
                   log.info(s"New height: $newHeight")
-                }
-                discarded
-            }
->>>>>>> 6537360e
+              }
+
+              BlockchainUpdateNotifier.notifyProcessBlock(blockchainUpdated, block, detailedDiff, blockchain)
+
+              discarded}
           }
       )
   }
@@ -833,22 +741,8 @@
     }
   }
 
-<<<<<<< HEAD
-  override def collectActiveLeases[T](pf: PartialFunction[LeaseTransaction, T]): Seq[T] = {
-    ngState.fold(blockchain.collectActiveLeases(pf)) { ng =>
-      val (active, canceled) = ng.bestLiquidDiff.leaseState.partition(_._2)
-      val fromDiff = active.keys
-        .map(id => ng.bestLiquidDiff.transactions(id)._1)
-        .collect { case lt: LeaseTransaction if pf.isDefinedAt(lt) => pf(lt) }
-
-      val fromInner = blockchain.collectActiveLeases { case lt if !canceled.keySet.contains(lt.id()) && pf.isDefinedAt(lt) => pf(lt) }
-      fromDiff.toVector ++ fromInner
-    }
-  }
-=======
   def collectActiveLeases(from: Int, to: Int)(filter: LeaseTransaction => Boolean): Seq[LeaseTransaction] =
     CompositeBlockchain.collectActiveLeases(blockchain, ngState.map(_.bestLiquidDiff), height, from, to)(filter)
->>>>>>> 6537360e
 
   /** Builds a new portfolio map by applying a partial function to all portfolios on which the function is defined.
     *
