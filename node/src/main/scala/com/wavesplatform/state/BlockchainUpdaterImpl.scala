--- conflicted
+++ resolved
@@ -23,12 +23,8 @@
 import com.wavesplatform.transaction._
 import com.wavesplatform.transaction.assets.IssueTransaction
 import com.wavesplatform.transaction.lease._
-<<<<<<< HEAD
-import com.wavesplatform.utils.{CloseableIterator, Schedulers, ScorexLogging, Time, UnsupportedFeature, forceStopApplication}
-=======
 import com.wavesplatform.transaction.transfer.TransferTransaction
 import com.wavesplatform.utils.{CloseableIterator, ScorexLogging, Time, UnsupportedFeature, forceStopApplication}
->>>>>>> ea83fe00
 import kamon.Kamon
 import monix.reactive.subjects.ReplaySubject
 import monix.reactive.{Observable, Observer}
@@ -63,10 +59,6 @@
   private var ngState: Option[NgState]              = Option.empty
   private var restTotalConstraint: MiningConstraint = MiningConstraints(blockchain, blockchain.height).total
 
-<<<<<<< HEAD
-  private val service               = Schedulers.singleThread("last-block-info-publisher")
-  private val internalLastBlockInfo = ConcurrentSubject.publish[LastBlockInfo](service)
-=======
   private val internalLastBlockInfo = ReplaySubject.createLimited[LastBlockInfo](1)
 
   private def publishLastBlockInfo(): Unit =
@@ -76,7 +68,6 @@
     }
 
   publishLastBlockInfo()
->>>>>>> ea83fe00
 
   override val settings: BlockchainSettings = wavesSettings.blockchainSettings
 
@@ -492,7 +483,7 @@
       .transactions
       .get(id)
       .collect {
-        case (h, tx: TransferTransaction, _) => (h, tx)
+        case (tx: TransferTransaction, _) => (height, tx)
       }
       .orElse(blockchain.transferById(id))
   }
