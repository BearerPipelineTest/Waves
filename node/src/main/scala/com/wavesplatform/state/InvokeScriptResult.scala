package com.wavesplatform.state

import cats.kernel.Monoid
import com.google.protobuf.ByteString
import com.wavesplatform.account.{Address, AddressOrAlias, AddressScheme, Alias}
import com.wavesplatform.common.state.ByteStr
import com.wavesplatform.common.utils._
import com.wavesplatform.lang.v1.compiler.Terms._
import com.wavesplatform.lang.v1.evaluator.{IncompleteResult, ScriptResult, ScriptResultV3, ScriptResultV4}
import com.wavesplatform.lang.v1.traits.domain._
import com.wavesplatform.protobuf.{Amount, _}
import com.wavesplatform.protobuf.transaction.{PBAmounts, PBRecipients, PBTransactions, InvokeScriptResult => PBInvokeScriptResult}
import com.wavesplatform.protobuf.utils.PBUtils
import com.wavesplatform.state.{InvokeScriptResult => R}
import com.wavesplatform.transaction.Asset
import com.wavesplatform.transaction.Asset.{IssuedAsset, Waves}
import com.wavesplatform.transaction.smart.InvokeScriptTransaction
import com.wavesplatform.utils._
import play.api.libs.json._
import PBInvokeScriptResult.Call.Argument
import PBInvokeScriptResult.Call.Argument.Value
<<<<<<< HEAD
import com.wavesplatform.lang.v1.compiler.Terms
import com.wavesplatform.lang.v1.serialization.SerdeV1
=======
import com.wavesplatform.lang.v1.compiler.{Terms, Types}
>>>>>>> 61aaf1f6

final case class InvokeScriptResult(
    data: Seq[R.DataEntry] = Nil,
    transfers: Seq[R.Payment] = Nil,
    issues: Seq[R.Issue] = Nil,
    reissues: Seq[R.Reissue] = Nil,
    burns: Seq[R.Burn] = Nil,
    sponsorFees: Seq[R.SponsorFee] = Nil,
    leases: Seq[R.Lease] = Nil,
    leaseCancels: Seq[R.LeaseCancel] = Nil,
    invokes: Seq[R.Invocation] = Nil,
    error: Option[R.ErrorMessage] = None
)

//noinspection TypeAnnotation
object InvokeScriptResult {
  type LeaseCancel = com.wavesplatform.lang.v1.traits.domain.LeaseCancel
  type SponsorFee  = com.wavesplatform.lang.v1.traits.domain.SponsorFee
  type Issue       = com.wavesplatform.lang.v1.traits.domain.Issue
  type Reissue     = com.wavesplatform.lang.v1.traits.domain.Reissue
  type Burn        = com.wavesplatform.lang.v1.traits.domain.Burn
  type DataEntry   = com.wavesplatform.state.DataEntry[_]

  val empty = InvokeScriptResult()

  final case class AttachedPayment(assetId: Asset, amount: Long)
  object AttachedPayment {
    implicit val attachedPaymentWrites = Json.writes[AttachedPayment]

    def fromInvokePaymentList(ps: Seq[InvokeScriptTransaction.Payment]): Seq[AttachedPayment] =
      ps.map(p => AttachedPayment(p.assetId, p.amount))
  }

  final case class Call(function: String, args: Seq[EVALUATED])
  object Call {
    implicit val callWrites = Json.writes[Call]

    def fromFunctionCall(fc: FUNCTION_CALL): Call = Call(fc.function.funcName, fc.args.collect { case e: EVALUATED => e })
  }

  final case class Invocation(dApp: Address, call: Call, payments: Seq[AttachedPayment], stateChanges: InvokeScriptResult)
  object Invocation {
    def calledAddresses(inv: InvokeScriptResult.Invocation): LazyList[Address] =
      LazyList(inv.dApp) #::: inv.stateChanges.invokes.to(LazyList).flatMap(calledAddresses)

    def calledAddresses(invs: Iterable[InvokeScriptResult.Invocation]): LazyList[Address] =
      invs.to(LazyList).flatMap(calledAddresses)
  }

  final case class Payment(address: Address, asset: Asset, amount: Long)
  object Payment {
    implicit val jsonWrites = Json.writes[Payment]
  }

  case class Lease(recipient: AddressOrAlias, amount: Long, nonce: Long, id: ByteStr)
  object Lease {
    implicit val recipientWrites = Writes[AddressOrAlias] {
      case address: Address => implicitly[Writes[Address]].writes(address)
      case alias: Alias     => JsString(alias.toString)
      case _                => JsNull
    }
    implicit val jsonWrites = Json.writes[Lease]
  }

  def paymentsFromPortfolio(addr: Address, portfolio: Portfolio): Seq[Payment] = {
    val waves  = InvokeScriptResult.Payment(addr, Waves, portfolio.balance)
    val assets = portfolio.assets.map { case (assetId, amount) => InvokeScriptResult.Payment(addr, assetId, amount) }
    (assets.toVector ++ Some(waves)).filter(_.amount != 0)
  }

  implicit val issueFormat = Writes[Issue] { iss =>
    Json.obj(
      "assetId"        -> iss.id,
      "name"           -> iss.name,
      "description"    -> iss.description,
      "quantity"       -> iss.quantity,
      "decimals"       -> iss.decimals,
      "isReissuable"   -> iss.isReissuable,
      "compiledScript" -> iss.compiledScript,
      "nonce"          -> iss.nonce
    )
  }
  implicit val reissueFormat      = Json.writes[Reissue]
  implicit val burnFormat         = Json.writes[Burn]
  implicit val sponsorFeeFormat   = Json.writes[SponsorFee]
  implicit val leaseCancelFormat  = Json.writes[LeaseCancel]
  implicit val errorMessageFormat = Json.writes[ErrorMessage]
  implicit val invocationFormat: Writes[Invocation] = (i: Invocation) =>
    Json.obj(
      "dApp"         -> i.dApp.toString,
      "call"         -> i.call,
      "payment"      -> i.payments,
      "stateChanges" -> jsonFormat.writes(i.stateChanges)
    )
  implicit val jsonFormat = Json.writes[InvokeScriptResult]

  implicit val monoid = new Monoid[InvokeScriptResult] {
    override val empty: InvokeScriptResult =
      InvokeScriptResult.this.empty

    override def combine(x: InvokeScriptResult, y: InvokeScriptResult): InvokeScriptResult = {
      InvokeScriptResult(
        data = x.data ++ y.data,
        transfers = x.transfers ++ y.transfers,
        issues = x.issues ++ y.issues,
        reissues = x.reissues ++ y.reissues,
        burns = x.burns ++ y.burns,
        sponsorFees = x.sponsorFees ++ y.sponsorFees,
        invokes = x.invokes ++ y.invokes,
        leases = x.leases ++ y.leases,
        leaseCancels = x.leaseCancels ++ y.leaseCancels,
        error = x.error.orElse(y.error)
      )
    }
  }

  def toBytes(isr: InvokeScriptResult): Array[Byte] = {
    val pbValue = this.toPB(isr)
    PBUtils.encodeDeterministic(pbValue)
  }

  def fromBytes(bs: Array[Byte]): InvokeScriptResult = {
    val pbValue = PBInvokeScriptResult.parseFrom(bs)
    fromPB(pbValue)
  }

  def toPB(isr: InvokeScriptResult): PBInvokeScriptResult = {
    PBInvokeScriptResult(
      isr.data.map(PBTransactions.toPBDataEntry),
      isr.transfers.map(
        payment =>
          PBInvokeScriptResult.Payment(
            ByteString.copyFrom(PBRecipients.publicKeyHash(payment.address)),
            Some(PBAmounts.fromAssetAndAmount(payment.asset, payment.amount))
          )
      ),
      isr.issues.map(toPbIssue),
      isr.reissues.map(toPbReissue),
      isr.burns.map(toPbBurn),
      isr.error.map(toPbErrorMessage),
      isr.sponsorFees.map(toPbSponsorFee),
      isr.leases.map(toPbLease),
      isr.leaseCancels.map(toPbLeaseCancel),
      isr.invokes.map(toPbInvocation)
    )
  }

  def fromLangResult(invokeId: ByteStr, result: ScriptResult): InvokeScriptResult = {
    import com.wavesplatform.lang.v1.traits.{domain => lang}

    def langAddressToAddress(a: lang.Recipient.Address): Address =
      Address.fromBytes(a.bytes.arr).explicitGet()

    def langTransferToPayment(t: lang.AssetTransfer): Payment =
      Payment(langAddressToAddress(t.address), Asset.fromCompatId(t.assetId), t.amount)

    def langLeaseToLease(l: lang.Lease): Lease =
      Lease(AddressOrAlias.fromRide(l.recipient).explicitGet(), l.amount, l.nonce, lang.Lease.calculateId(l, invokeId))

    result match {
      case ScriptResultV3(ds, ts, _) =>
        InvokeScriptResult(data = ds.map(DataEntry.fromLangDataOp), transfers = ts.map(langTransferToPayment))

      case ScriptResultV4(actions, _, _) =>
        // XXX need return value processing
        val issues       = actions.collect { case i: lang.Issue         => i }
        val reissues     = actions.collect { case ri: lang.Reissue      => ri }
        val burns        = actions.collect { case b: lang.Burn          => b }
        val sponsorFees  = actions.collect { case sf: lang.SponsorFee   => sf }
        val dataOps      = actions.collect { case d: lang.DataOp        => DataEntry.fromLangDataOp(d) }
        val transfers    = actions.collect { case t: lang.AssetTransfer => langTransferToPayment(t) }
        val leases       = actions.collect { case l: lang.Lease         => langLeaseToLease(l) }
        val leaseCancels = actions.collect { case l: lang.LeaseCancel   => l }
        val invokes = result.invokes.map {
          case (dApp, fname, args, payments, r) =>
            Invocation(
              langAddressToAddress(dApp),
              Call(fname, args),
              payments.map {
                case CaseObj(_, fields) =>
                  ((fields("assetId"), fields("amount")): @unchecked) match {
                    case (CONST_BYTESTR(b), CONST_LONG(a)) => InvokeScriptResult.AttachedPayment(IssuedAsset(b), a)
                    case (_, CONST_LONG(a))                => InvokeScriptResult.AttachedPayment(Waves, a)
                  }
              },
              fromLangResult(invokeId, r)
            )
        }
        InvokeScriptResult(dataOps, transfers, issues, reissues, burns, sponsorFees, leases, leaseCancels, invokes)

      case i: IncompleteResult => throw new IllegalArgumentException(s"Cannot cast incomplete result: $i")
    }
  }

  import com.wavesplatform.protobuf.transaction.{InvokeScriptResult => PBISR}

  def rideExprToPB(arg: Terms.EXPR): PBISR.Call.Argument.Value = {
    import PBISR.Call.Argument.Value

    arg match {
      case Terms.CONST_LONG(t)     => Value.IntegerValue(t)
      case bs: Terms.CONST_BYTESTR => Value.BinaryValue(bs.bs.toByteString)
      case str: Terms.CONST_STRING => Value.StringValue(str.s)
      case Terms.CONST_BOOLEAN(b)  => Value.BooleanValue(b)
      case Terms.ARR(xs)           => Value.List(Argument.List(xs.map(x => Argument(rideExprToPB(x)))))
      case caseObj: Terms.CaseObj  => Value.CaseObj(ByteString.copyFrom(Serde.serialize(caseObj, allowObjects = true)))
      case _                       => Value.Empty
    }
  }

  private def toPbCall(c: Call): PBInvokeScriptResult.Call = {
    // argsBytes = c.args.map(b => ByteString.copyFrom(Serde.serialize(b, true)))
    PBInvokeScriptResult.Call(c.function, args = c.args.map(a => PBISR.Call.Argument(rideExprToPB(a))))
  }

  private def toPbInvocation(i: Invocation) = {
    PBInvokeScriptResult.Invocation(
      ByteString.copyFrom(i.dApp.bytes),
      Some(toPbCall(i.call)),
      i.payments.map(p => Amount(PBAmounts.toPBAssetId(p.assetId), p.amount)),
      Some(toPB(i.stateChanges))
    )
  }

  private def toPbIssue(r: Issue) = {
    assert(r.compiledScript.isEmpty)
    PBInvokeScriptResult.Issue(
      ByteString.copyFrom(r.id.arr),
      r.name,
      r.description,
      r.quantity,
      r.decimals,
      r.isReissuable,
      ByteString.EMPTY,
      r.nonce
    )
  }

  private def toPbReissue(r: Reissue) =
    PBInvokeScriptResult.Reissue(ByteString.copyFrom(r.assetId.arr), r.quantity, r.isReissuable)

  private def toPbBurn(b: Burn) =
    PBInvokeScriptResult.Burn(ByteString.copyFrom(b.assetId.arr), b.quantity)

  private def toPbSponsorFee(sf: SponsorFee) =
    PBInvokeScriptResult.SponsorFee(Some(Amount(sf.assetId.toByteString, sf.minSponsoredAssetFee.getOrElse(0))))

  private def toPbLease(l: Lease) =
    PBInvokeScriptResult.Lease(Some(PBRecipients.create(l.recipient)), l.amount, l.nonce, l.id.toByteString)

  private def toPbLeaseCancel(l: LeaseCancel) =
    PBInvokeScriptResult.LeaseCancel(ByteString.copyFrom(l.id.arr))

  private def toPbErrorMessage(em: ErrorMessage) =
    PBInvokeScriptResult.ErrorMessage(em.code, em.text)

  private def toVanillaCall(i: PBInvokeScriptResult.Call): Call = {
    import com.wavesplatform.lang.v1.compiler.Terms

    def toVanillaTerm(v: Argument.Value): Terms.EVALUATED =
      v match {
        case Value.IntegerValue(value) => Terms.CONST_LONG(value)
        case Value.BinaryValue(value)  => Terms.CONST_BYTESTR(value.toByteStr).explicitGet()
        case Value.StringValue(value)  => Terms.CONST_STRING(value).explicitGet()
        case Value.BooleanValue(value) => Terms.CONST_BOOLEAN(value)
        case Value.List(value)         => Terms.ARR(value.items.map(a => toVanillaTerm(a.value)).toVector, limited = true).explicitGet()
        case Value.CaseObj(bytes) =>
          Serde
            .deserialize(bytes.toByteArray, allowObjects = true)
            .toOption
            .collect { case (obj: CaseObj, _) => obj }
            .getOrElse(Terms.CaseObj(Types.UNIT, Map.empty))
        case _ => Terms.CaseObj(Types.UNIT, Map.empty)
      }

    val args = if (i.argsBytes.nonEmpty) i.argsBytes.map { bytes =>
      val (value, _) = SerdeV1.deserialize(bytes.toByteArray, allowObjects = true).explicitGet()
      value.asInstanceOf[EVALUATED]
    } else i.args.map(a => toVanillaTerm(a.value))
    Call(i.function, args)
  }

  private def toVanillaInvocation(i: PBInvokeScriptResult.Invocation): Invocation = {
    Invocation(
      PBRecipients.toAddress(i.dApp.toByteArray, AddressScheme.current.chainId).explicitGet(),
      toVanillaCall(i.call.get),
      i.payments.map { p =>
        val (asset, amount) = PBAmounts.toAssetAndAmount(p)
        InvokeScriptResult.AttachedPayment(asset, amount)
      },
      fromPB(i.stateChanges.get)
    )
  }

  private def toVanillaIssue(r: PBInvokeScriptResult.Issue): Issue = {
    assert(r.script.isEmpty)
    Issue(r.assetId.toByteStr, None, r.decimals, r.description, r.reissuable, r.name, r.amount, r.nonce)
  }

  private def toVanillaReissue(r: PBInvokeScriptResult.Reissue) =
    Reissue(r.assetId.toByteStr, r.isReissuable, r.amount)

  private def toVanillaBurn(b: PBInvokeScriptResult.Burn) =
    Burn(b.assetId.toByteStr, b.amount)

  private def toVanillaSponsorFee(sf: PBInvokeScriptResult.SponsorFee) = {
    val amount = sf.minFee.get
    SponsorFee(amount.assetId.toByteStr, Some(amount.amount).filter(_ > 0))
  }

  private def toVanillaLease(l: PBInvokeScriptResult.Lease) = {
    val recipient = PBRecipients.toAddressOrAlias(l.getRecipient, AddressScheme.current.chainId).explicitGet()
    Lease(recipient, l.amount, l.nonce, l.leaseId.toByteStr)
  }

  private def toVanillaLeaseCancel(sf: PBInvokeScriptResult.LeaseCancel) =
    LeaseCancel(sf.leaseId.toByteStr)

  private def toVanillaErrorMessage(b: PBInvokeScriptResult.ErrorMessage) =
    ErrorMessage(b.code, b.text)

  def fromPB(pbValue: PBInvokeScriptResult): InvokeScriptResult = {
    InvokeScriptResult(
      pbValue.data.map(PBTransactions.toVanillaDataEntry),
      pbValue.transfers.map { p =>
        val (asset, amount) = PBAmounts.toAssetAndAmount(p.getAmount)
        InvokeScriptResult.Payment(PBRecipients.toAddress(p.address.toByteArray, AddressScheme.current.chainId).explicitGet(), asset, amount)
      },
      pbValue.issues.map(toVanillaIssue),
      pbValue.reissues.map(toVanillaReissue),
      pbValue.burns.map(toVanillaBurn),
      pbValue.sponsorFees.map(toVanillaSponsorFee),
      pbValue.leases.map(toVanillaLease),
      pbValue.leaseCancels.map(toVanillaLeaseCancel),
      pbValue.invokes.map(toVanillaInvocation),
      pbValue.errorMessage.map(toVanillaErrorMessage)
    )
  }

  case class ErrorMessage(code: Int, text: String)
}<|MERGE_RESOLUTION|>--- conflicted
+++ resolved
@@ -19,12 +19,8 @@
 import play.api.libs.json._
 import PBInvokeScriptResult.Call.Argument
 import PBInvokeScriptResult.Call.Argument.Value
-<<<<<<< HEAD
-import com.wavesplatform.lang.v1.compiler.Terms
 import com.wavesplatform.lang.v1.serialization.SerdeV1
-=======
 import com.wavesplatform.lang.v1.compiler.{Terms, Types}
->>>>>>> 61aaf1f6
 
 final case class InvokeScriptResult(
     data: Seq[R.DataEntry] = Nil,
@@ -230,7 +226,7 @@
       case str: Terms.CONST_STRING => Value.StringValue(str.s)
       case Terms.CONST_BOOLEAN(b)  => Value.BooleanValue(b)
       case Terms.ARR(xs)           => Value.List(Argument.List(xs.map(x => Argument(rideExprToPB(x)))))
-      case caseObj: Terms.CaseObj  => Value.CaseObj(ByteString.copyFrom(Serde.serialize(caseObj, allowObjects = true)))
+      case caseObj: Terms.CaseObj  => Value.CaseObj(ByteString.copyFrom(SerdeV1.serialize(caseObj, allowObjects = true)))
       case _                       => Value.Empty
     }
   }
@@ -292,7 +288,7 @@
         case Value.BooleanValue(value) => Terms.CONST_BOOLEAN(value)
         case Value.List(value)         => Terms.ARR(value.items.map(a => toVanillaTerm(a.value)).toVector, limited = true).explicitGet()
         case Value.CaseObj(bytes) =>
-          Serde
+          SerdeV1
             .deserialize(bytes.toByteArray, allowObjects = true)
             .toOption
             .collect { case (obj: CaseObj, _) => obj }
