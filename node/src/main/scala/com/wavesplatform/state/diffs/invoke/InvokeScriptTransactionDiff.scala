--- conflicted
+++ resolved
@@ -261,13 +261,8 @@
     }
 
     accScriptEi match {
-<<<<<<< HEAD
       case Right((dAppAddress, (pk, version, funcCall, contract, callableComplexities))) =>
         val invocationTracker = DAppEnvironment.InvocationTreeTracker(DAppEnvironment.DAppInvocation(dAppAddress, funcCall, tx.payments))
-=======
-      case Right((dAppAddress, AccountScriptInfo(pk, ContractScriptImpl(version, contract), _, callableComplexities))) =>
-        val invocationTracker = DAppEnvironment.InvocationTreeTracker(DAppEnvironment.DAppInvocation(dAppAddress, tx.funcCall, tx.payments))
->>>>>>> 61aaf1f6
         (for {
           _                                                 <- TracedResult(checkCall(funcCall, blockchain).leftMap(GenericError(_)))
           (invocationComplexity, fixedInvocationComplexity) <- calcInvocationComplexity(version, callableComplexities, dAppAddress)
@@ -320,8 +315,7 @@
           case other                       => other
         }
 
-      case Right((_, AccountScriptInfo(_, _, _, _))) => InvokeDiffsCommon.callExpressionError
-      case Left(error)                               => TracedResult(Left(error))
+      case Left(error) => TracedResult(Left(error))
     }
   }
 
@@ -330,10 +324,13 @@
       scriptOpt: Option[AccountScriptInfo]
   ): Either[GenericError, (PublicKey, StdLibVersion, FUNCTION_CALL, DApp, Map[Int, Map[String, Long]])] =
     scriptOpt
-      .collect { case AccountScriptInfo(publicKey, ContractScriptImpl(version, dApp), _, complexities) =>
-        (publicKey, version, tx.funcCall, dApp, complexities)
+      .map {
+        case AccountScriptInfo(publicKey, ContractScriptImpl(version, dApp), _, complexities) =>
+          Right((publicKey, version, tx.funcCall, dApp, complexities))
+        case _ =>
+          InvokeDiffsCommon.callExpressionError
       }
-      .toRight(GenericError(s"No contract at address ${tx.dApp}"))
+      .getOrElse(Left(GenericError(s"No contract at address ${tx.dApp}")))
 
   private def extractFreeCall(
       tx: InvokeExpressionTransaction,
