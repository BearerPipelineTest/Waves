--- conflicted
+++ resolved
@@ -1,7 +1,6 @@
 package com.wavesplatform.state.diffs.invoke
 
 import scala.util.Right
-
 import cats.Id
 import cats.instances.list.*
 import cats.syntax.either.*
@@ -30,18 +29,11 @@
 import com.wavesplatform.state.diffs.invoke.CallArgumentPolicy.*
 import com.wavesplatform.state.diffs.BalanceDiffValidation
 import com.wavesplatform.state.reader.CompositeBlockchain
-<<<<<<< HEAD
 import com.wavesplatform.transaction.{TransactionType, TxValidationError}
 import com.wavesplatform.transaction.Asset.IssuedAsset
 import com.wavesplatform.transaction.TxValidationError.*
+import com.wavesplatform.transaction.smart.InvokeScriptTransaction.Payment
 import com.wavesplatform.transaction.smart.{DApp as DAppTarget, *}
-=======
-import com.wavesplatform.transaction.{Asset, Transaction, TxValidationError}
-import com.wavesplatform.transaction.Asset.{IssuedAsset, Waves}
-import com.wavesplatform.transaction.TxValidationError._
-import com.wavesplatform.transaction.smart.InvokeScriptTransaction.Payment
-import com.wavesplatform.transaction.smart.{DApp => DAppTarget, _}
->>>>>>> e05a253d
 import com.wavesplatform.transaction.smart.script.ScriptRunner
 import com.wavesplatform.transaction.smart.script.ScriptRunner.TxOrd
 import com.wavesplatform.transaction.smart.script.trace.{AssetVerifierTrace, CoevalR, TracedResult}
@@ -98,14 +90,13 @@
             )
           )
           _ <- traced {
-            Right {
-              if (blockchain.height >= blockchain.settings.functionalitySettings.forbidSyncDAppNegativePaymentHeight)
-                tx.payments.collectFirst {
-                  case Payment(amount, assetId) if amount < 0 =>
-                    throw RejectException(
-                      s"DApp $invoker invoked DApp $dAppAddress with attached ${assetId.fold("WAVES")(a => s"token $a")} amount = $amount"
-                    )
-                }
+            if (blockchain.height >= blockchain.settings.functionalitySettings.forbidSyncDAppNegativePaymentHeight) {
+              tx.payments.find { case Payment(amount, _) =>
+                amount < 0
+              }.map(payment => Left(GenericError(s"DApp $invoker invoked DApp $dAppAddress with attached ${payment.assetId.fold("WAVES")(a => s"token $a")} amount = ${payment.amount}")))
+                .getOrElse(Right(()))
+            } else {
+              Right(())
             }
           }
           invocationComplexity <- traced {
