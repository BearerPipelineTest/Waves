package com.wavesplatform.state.diffs.invoke

import scala.util.{Failure, Right, Success, Try}

import cats.implicits._
import com.google.common.base.Throwables
import com.google.protobuf.ByteString
import com.wavesplatform.account.{Address, AddressOrAlias, PublicKey}
import com.wavesplatform.common.state.ByteStr
import com.wavesplatform.common.utils.EitherExt2
import com.wavesplatform.features.BlockchainFeatures
import com.wavesplatform.features.BlockchainFeatures.{BlockV5, SynchronousCalls}
import com.wavesplatform.features.EstimatorProvider._
import com.wavesplatform.features.InvokeScriptSelfPaymentPolicyProvider._
import com.wavesplatform.features.ScriptTransferValidationProvider._
import com.wavesplatform.lang._
import com.wavesplatform.lang.directives.values._
import com.wavesplatform.lang.script.Script
import com.wavesplatform.lang.v1.ContractLimits
import com.wavesplatform.lang.v1.compiler.Terms.{FUNCTION_CALL, _}
import com.wavesplatform.lang.v1.traits.Environment
import com.wavesplatform.lang.v1.traits.domain.{AssetTransfer, _}
import com.wavesplatform.lang.v1.traits.domain.Tx.{BurnPseudoTx, ReissuePseudoTx, ScriptTransfer, SponsorFeePseudoTx}
import com.wavesplatform.settings.Constants
import com.wavesplatform.state._
import com.wavesplatform.state.diffs.DiffsCommon
import com.wavesplatform.state.diffs.FeeValidation._
import com.wavesplatform.state.reader.CompositeBlockchain
import com.wavesplatform.transaction.{Asset, AssetIdLength}
import com.wavesplatform.transaction.Asset.{IssuedAsset, Waves}
import com.wavesplatform.transaction.TxValidationError._
import com.wavesplatform.transaction.assets.IssueTransaction
import com.wavesplatform.transaction.smart._
import com.wavesplatform.transaction.smart.script.ScriptRunner
import com.wavesplatform.transaction.smart.script.ScriptRunner.TxOrd
import com.wavesplatform.transaction.smart.script.trace.{AssetVerifierTrace, TracedResult}
import com.wavesplatform.transaction.smart.script.trace.AssetVerifierTrace.AssetContext
import com.wavesplatform.transaction.validation.impl.{LeaseCancelTxValidator, LeaseTxValidator, SponsorFeeTxValidator}
import com.wavesplatform.utils._
import shapeless.Coproduct

object InvokeDiffsCommon {
  def txFeeDiff(blockchain: Blockchain, tx: InvokeScriptTransaction): Either[GenericError, (Long, Map[Address, Portfolio])] = {
    val attachedFee = tx.fee
    tx.assetFee._1 match {
      case Waves => Right((attachedFee, Map(tx.sender.toAddress -> Portfolio(-attachedFee))))
      case asset @ IssuedAsset(_) =>
        for {
          assetInfo <- blockchain
            .assetDescription(asset)
            .toRight(GenericError(s"Asset $asset does not exist, cannot be used to pay fees"))
          feeInWaves <- Either.cond(
            assetInfo.sponsorship > 0,
            Sponsorship.toWaves(attachedFee, assetInfo.sponsorship),
            GenericError(s"Asset $asset is not sponsored, cannot be used to pay fees")
          )
        } yield {
          val portfolioDiff =
            Map(tx.sender.toAddress          -> Portfolio(assets = Map(asset              -> -attachedFee))) |+|
              Map(assetInfo.issuer.toAddress -> Portfolio(-feeInWaves, assets = Map(asset -> attachedFee)))
          (feeInWaves, portfolioDiff)
        }
    }
  }

  def calcAndCheckFee[E <: ValidationError](
      makeError: (String, Long) => E,
      tx: InvokeScriptTransaction,
      blockchain: Blockchain,
      stepLimit: Long,
      invocationComplexity: Long,
      issueList: List[Issue],
      additionalScriptsInvoked: Int
  ): TracedResult[ValidationError, (Long, Map[Address, Portfolio])] =
    TracedResult {
      val stepsNumber =
        if (invocationComplexity % stepLimit == 0)
          invocationComplexity / stepLimit
        else
          invocationComplexity / stepLimit + 1

      for {
        (attachedFeeInWaves, portfolioDiff) <- txFeeDiff(blockchain, tx)
        _ <- {
          val dAppFee    = FeeConstants(InvokeScriptTransaction.typeId) * FeeUnit * stepsNumber
          val issuesFee  = issueList.count(!blockchain.isNFT(_)) * FeeConstants(IssueTransaction.typeId) * FeeUnit
          val actionsFee = additionalScriptsInvoked * ScriptExtraFee
          val minFee     = dAppFee + issuesFee + actionsFee

          lazy val errorMessage = {
            val stepsInfo =
              if (stepsNumber > 1)
                s" with $stepsNumber invocation steps"
              else
                ""

            val totalScriptsInvokedInfo =
              if (additionalScriptsInvoked > 0)
                s" with $additionalScriptsInvoked total scripts invoked"
              else
                ""

            val issuesInfo =
              if (issueList.nonEmpty)
                s" with ${issueList.length} assets issued"
              else
                ""

            val assetName = tx.assetFee._1.fold("WAVES")(_.id.toString)
            val txName    = Constants.TransactionNames(InvokeScriptTransaction.typeId)

            s"Fee in $assetName for $txName (${tx.assetFee._2} in $assetName)" +
              s"$stepsInfo$totalScriptsInvokedInfo$issuesInfo " +
              s"does not exceed minimal value of $minFee WAVES."
          }

          Either.cond(
            attachedFeeInWaves >= minFee,
            (),
            makeError(errorMessage, invocationComplexity)
          )
        }
      } yield (attachedFeeInWaves, portfolioDiff)
    }

  def getInvocationComplexity(
      blockchain: Blockchain,
      call: FUNCTION_CALL,
      callableComplexities: Map[Int, Map[String, Long]],
      dAppAddress: Address
  ): Either[ValidationError, Long] = {
    for {
      complexitiesByCallable <- callableComplexities.get(blockchain.estimator.version).toRight {
        GenericError(s"Cannot find complexity storage, address = $dAppAddress, estimator version = ${blockchain.estimator.version}")
      }
      complexity <- complexitiesByCallable.get(call.function.funcName).toRight {
        GenericError(s"Cannot find callable function `${call.function.funcName}`, address = $dAppAddress`")
      }
    } yield complexity
  }

  def processActions(
      actions: List[CallableAction],
      version: StdLibVersion,
      dAppAddress: Address,
      dAppPublicKey: PublicKey,
      storingComplexity: Int,
      tx: InvokeScriptLike,
      blockchain: Blockchain,
      blockTime: Long,
      isSyncCall: Boolean,
      limitedExecution: Boolean,
      totalComplexityLimit: Int,
      otherIssues: Seq[Issue]
  ): TracedResult[ValidationError, Diff] = {
    val complexityLimit =
      if (limitedExecution) ContractLimits.FailFreeInvokeComplexity - storingComplexity
      else Int.MaxValue

    val actionsByType   = actions.groupBy(a => if (classOf[DataOp].isAssignableFrom(a.getClass)) classOf[DataOp] else a.getClass).withDefaultValue(Nil)
    val transferList    = actionsByType(classOf[AssetTransfer]).asInstanceOf[List[AssetTransfer]]
    val issueList       = actionsByType(classOf[Issue]).asInstanceOf[List[Issue]]
    val reissueList     = actionsByType(classOf[Reissue]).asInstanceOf[List[Reissue]]
    val burnList        = actionsByType(classOf[Burn]).asInstanceOf[List[Burn]]
    val sponsorFeeList  = actionsByType(classOf[SponsorFee]).asInstanceOf[List[SponsorFee]]
    val leaseList       = actionsByType(classOf[Lease]).asInstanceOf[List[Lease]]
    val leaseCancelList = actionsByType(classOf[LeaseCancel]).asInstanceOf[List[LeaseCancel]]
    val dataEntries     = actionsByType(classOf[DataOp]).asInstanceOf[List[DataOp]].map(dataItemToEntry)

    for {
      _ <- TracedResult(checkDataEntries(tx, dataEntries, version)).leftMap(FailedTransactionError.dAppExecution(_, storingComplexity))
      _ <- TracedResult(checkLeaseCancels(leaseCancelList)).leftMap(FailedTransactionError.dAppExecution(_, storingComplexity))
      _ <- TracedResult(
        Either.cond(
          actions.length - dataEntries.length <= ContractLimits.MaxCallableActionsAmount(version),
          (),
          FailedTransactionError.dAppExecution(
            s"Too many script actions: max: ${ContractLimits.MaxCallableActionsAmount(version)}, actual: ${actions.length}",
            storingComplexity
          )
        )
      )

      _ <- TracedResult(checkSelfPayments(dAppAddress, blockchain, tx, version, transferList))
        .leftMap(FailedTransactionError.dAppExecution(_, storingComplexity))
      _ <- TracedResult(
        Either.cond(transferList.map(_.amount).forall(_ >= 0), (), FailedTransactionError.dAppExecution("Negative amount", storingComplexity))
      )
      _ <- TracedResult(checkOverflow(transferList.map(_.amount))).leftMap(FailedTransactionError.dAppExecution(_, storingComplexity))

      actionAssets = transferList.flatMap(_.assetId).map(IssuedAsset) ++
        reissueList.map(r => IssuedAsset(r.assetId)) ++
        burnList.map(b => IssuedAsset(b.assetId)) ++
        sponsorFeeList.map(sf => IssuedAsset(sf.assetId))

      actionComplexities     = actionAssets.flatMap(blockchain.assetScript(_).map(_.complexity))
      verifierCount          = if (blockchain.hasPaidVerifier(tx.senderAddress)) 1 else 0
      additionalScriptsCount = actionComplexities.size + verifierCount + tx.checkedAssets.count(blockchain.hasAssetScript)

      feeDiff <- if (isSyncCall)
        TracedResult.wrapValue(Map[Address, Portfolio]())
      else {
        val feeActionsCount = if (blockchain.isFeatureActivated(SynchronousCalls)) verifierCount else additionalScriptsCount
        val stepLimit       = ContractLimits.MaxComplexityByVersion(version)
        tx.root
          .map(
            calcAndCheckFee(
              FailedTransactionError.feeForActions,
              _,
              blockchain,
              stepLimit,
              storingComplexity.min(stepLimit), // complexity increased by sync calls should not require fee for additional steps
              issueList ++ otherIssues,
              feeActionsCount
            ).map(_._2)
          )
          .getOrElse(TracedResult(Right(Map[Address, Portfolio]())))
      }

      _ <- TracedResult(
        Either.cond(
          actionComplexities.sum + storingComplexity <= totalComplexityLimit || limitedExecution, // limited execution has own restriction "complexityLimit"
          (),
          FailedTransactionError.feeForActions(s"Invoke complexity limit = $totalComplexityLimit is exceeded", storingComplexity)
        )
      )

      paymentsAndFeeDiff = if (isSyncCall) {
        Diff.empty
      } else if (version < V5) {
        paymentsPart(tx, dAppAddress, feeDiff)
      } else {
        Diff(portfolios = txFeeDiff(blockchain, tx.root.get).explicitGet()._2)
      }

      compositeDiff <- foldActions(blockchain, blockTime, tx, dAppAddress, dAppPublicKey)(actions, paymentsAndFeeDiff, complexityLimit)
        .leftMap(_.addComplexity(storingComplexity))

      isr = InvokeScriptResult(
        dataEntries,
        transferList.map { tr =>
          InvokeScriptResult.Payment(
            Address.fromBytes(tr.address.bytes.arr).explicitGet(),
            Asset.fromCompatId(tr.assetId),
            tr.amount
          )
        },
        issueList,
        reissueList,
        burnList,
        sponsorFeeList,
        leaseList.map {
          case l @ Lease(recipient, amount, nonce) =>
            val id = Lease.calculateId(l, tx.txId)
            InvokeScriptResult.Lease(AddressOrAlias.fromRide(recipient).explicitGet(), amount, nonce, id)
        },
        leaseCancelList
      )

      resultDiff = compositeDiff.copy(
        scriptsRun = if (isSyncCall) 0 else additionalScriptsCount + 1,
        scriptResults = Map(tx.txId -> isr),
        scriptsComplexity = storingComplexity + compositeDiff.scriptsComplexity
      )
    } yield resultDiff
  }

  def paymentsPart(tx: InvokeScriptLike, dAppAddress: Address, feePart: Map[Address, Portfolio]): Diff =
    Diff(
      portfolios = feePart |+| tx.payments
        .map {
          case InvokeScriptTransaction.Payment(amt, assetId) =>
            assetId match {
              case asset @ IssuedAsset(_) =>
                Map(tx.senderAddress -> Portfolio(assets = Map(asset -> -amt))) |+|
                  Map(dAppAddress    -> Portfolio(assets = Map(asset -> amt)))
              case Waves =>
                Map(tx.senderAddress -> Portfolio(-amt)) |+|
                  Map(dAppAddress    -> Portfolio(amt))
            }
        }
        .foldLeft(Map[Address, Portfolio]())(_ |+| _)
    )

  private def dataItemToEntry(item: DataOp): DataEntry[_] =
    item match {
      case DataItem.Bool(k, b) => BooleanDataEntry(k, b)
      case DataItem.Str(k, b)  => StringDataEntry(k, b)
      case DataItem.Lng(k, b)  => IntegerDataEntry(k, b)
      case DataItem.Bin(k, b)  => BinaryDataEntry(k, b)
      case DataItem.Delete(k)  => EmptyDataEntry(k)
    }

  private def checkSelfPayments(
      dAppAddress: Address,
      blockchain: Blockchain,
      tx: InvokeScriptLike,
      version: StdLibVersion,
      transfers: List[AssetTransfer]
  ): Either[String, Unit] =
    if (blockchain.disallowSelfPayment && version >= V4)
      if (tx.payments.nonEmpty && tx.senderAddress == dAppAddress)
        "DApp self-payment is forbidden since V4".asLeft[Unit]
      else if (transfers.exists(_.address.bytes == ByteStr(dAppAddress.bytes)))
        "DApp self-transfer is forbidden since V4".asLeft[Unit]
      else
        ().asRight[String]
    else
      ().asRight[String]

  private def checkOverflow(dataList: Iterable[Long]): Either[String, Unit] = {
    Try(dataList.foldLeft(0L)(Math.addExact))
      .fold(
        _ => "Attempt to transfer unavailable funds in contract payment".asLeft[Unit],
        _ => ().asRight[String]
      )
  }

  def checkAsset(blockchain: Blockchain, assetId: ByteStr): Either[String, Unit] =
    if (blockchain.isFeatureActivated(BlockchainFeatures.SynchronousCalls))
      if (assetId.size != AssetIdLength)
        Left(s"Transfer error: invalid asset ID '$assetId' length = ${assetId.size} bytes, must be $AssetIdLength")
      else if (blockchain.assetDescription(IssuedAsset(assetId)).isEmpty)
        Left(s"Transfer error: asset '$assetId' is not found on the blockchain")
      else
        Right(())
    else
      Right(())

  private[this] def checkDataEntries(
      tx: InvokeScriptLike,
      dataEntries: Seq[DataEntry[_]],
      stdLibVersion: StdLibVersion
  ): Either[String, Unit] =
    for {
      _ <- Either.cond(
        dataEntries.length <= ContractLimits.MaxWriteSetSize(stdLibVersion),
        (),
        s"WriteSet can't contain more than ${ContractLimits.MaxWriteSetSize(stdLibVersion)} entries"
      )
      _ <- Either.cond(
        !tx.enableEmptyKeys || dataEntries.forall(_.key.nonEmpty),
        (),
        s"Empty keys aren't allowed in tx version >= ${tx.root.get.protobufVersion}"
      )

      maxKeySize = ContractLimits.MaxKeySizeInBytesByVersion(stdLibVersion)
      _ <- dataEntries
        .collectFirst {
          Function.unlift { entry =>
            val length = entry.key.utf8Bytes.length
            if (length > maxKeySize)
              Some(s"Data entry key size = $length bytes must be less than $maxKeySize")
            else if (entry.key.isEmpty && stdLibVersion >= V4)
              Some(s"Data entry key should not be empty")
            else
              None
          }
        }
        .toLeft(())

      totalDataBytes = dataEntries.map(_.toBytes.length).sum
      _ <- Either.cond(
        totalDataBytes <= ContractLimits.MaxWriteSetSizeInBytes,
        (),
        s"WriteSet size can't exceed ${ContractLimits.MaxWriteSetSizeInBytes} bytes, actual: $totalDataBytes bytes"
      )
    } yield ()

  private def checkLeaseCancels(leaseCancels: Seq[LeaseCancel]): Either[String, Unit] = {
    val duplicates = leaseCancels.diff(leaseCancels.distinct)
    Either.cond(
      duplicates.isEmpty,
      (),
      s"Duplicate LeaseCancel id(s): ${duplicates.distinct.map(_.id).mkString(", ")}"
    )
  }

  private def foldActions(
      sblockchain: Blockchain,
      blockTime: Long,
      tx: InvokeScriptLike,
      dAppAddress: Address,
      pk: PublicKey
  )(
      actions: List[CallableAction],
      paymentsDiff: Diff,
      remainingLimit: Int
  ): TracedResult[FailedTransactionError, Diff] =
    actions.foldLeft(TracedResult(paymentsDiff.asRight[FailedTransactionError])) { (diffAcc, action) =>
      diffAcc match {
        case TracedResult(Right(curDiff), _) =>
          val complexityLimit =
            if (remainingLimit < Int.MaxValue) remainingLimit - curDiff.scriptsComplexity.toInt
            else remainingLimit

<<<<<<< HEAD
          val blockchain   = CompositeBlockchain(sblockchain, Some(curDiff))
          val actionSender = Recipient.Address(ByteStr(tx.dAppAddressOrAlias.bytes)) // XXX Is it correct for aliases&
=======
          val blockchain   = CompositeBlockchain(sblockchain, curDiff)
          val actionSender = Recipient.Address(ByteStr(tx.dAppAddressOrAlias.bytes))
>>>>>>> 050da908

          def applyTransfer(transfer: AssetTransfer, pk: PublicKey): TracedResult[FailedTransactionError, Diff] = {
            val AssetTransfer(addressRepr, recipient, amount, asset) = transfer
            val address                                              = Address.fromBytes(addressRepr.bytes.arr).explicitGet()
            Asset.fromCompatId(asset) match {
              case Waves =>
                TracedResult.wrapValue(Diff(portfolios = Map(address -> Portfolio(amount)) |+| Map(dAppAddress -> Portfolio(-amount))))
              case a @ IssuedAsset(id) =>
                val nextDiff = Diff(
                  portfolios = Map(address -> Portfolio(assets = Map(a -> amount))) |+| Map(dAppAddress -> Portfolio(assets = Map(a -> -amount)))
                )
                blockchain
                  .assetScript(a)
                  .fold {
                    val r = checkAsset(blockchain, id)
                      .map(_ => nextDiff)
                      .leftMap(FailedTransactionError.dAppExecution(_, 0))
                    TracedResult(r)
                  } {
                    case AssetScriptInfo(script, complexity) =>
                      val assetVerifierDiff =
                        if (blockchain.disallowSelfPayment) nextDiff
                        else
                          nextDiff.copy(
                            portfolios = Map(
                              address     -> Portfolio(assets = Map(a -> amount)),
                              dAppAddress -> Portfolio(assets = Map(a -> -amount))
                            )
                          )
                      val pseudoTxRecipient =
                        if (blockchain.isFeatureActivated(BlockchainFeatures.SynchronousCalls))
                          recipient
                        else
                          Recipient.Address(addressRepr.bytes)
                      val pseudoTx = ScriptTransfer(
                        asset,
                        actionSender,
                        pk,
                        pseudoTxRecipient,
                        amount,
                        tx.timestamp,
                        tx.txId
                      )
                      val assetValidationDiff =
                        validatePseudoTxWithSmartAssetScript(blockchain, tx)(pseudoTx, a.id, assetVerifierDiff, script, complexity, complexityLimit)
                      val errorOpt = assetValidationDiff.fold(Some(_), _ => None)
                      TracedResult(
                        assetValidationDiff.map(d => nextDiff.copy(scriptsComplexity = d.scriptsComplexity)),
                        List(AssetVerifierTrace(id, errorOpt, AssetContext.Transfer))
                      )
                  }
            }
          }

          def applyDataItem(item: DataOp): TracedResult[FailedTransactionError, Diff] =
            TracedResult.wrapValue(Diff(accountData = Map(dAppAddress -> AccountDataInfo(Map(item.key -> dataItemToEntry(item))))))

          def applyIssue(itx: InvokeScriptLike, pk: PublicKey, issue: Issue): TracedResult[FailedTransactionError, Diff] = {
            if (issue.name
                  .getBytes("UTF-8")
                  .length < IssueTransaction.MinAssetNameLength || issue.name.getBytes("UTF-8").length > IssueTransaction.MaxAssetNameLength) {
              TracedResult(Left(FailedTransactionError.dAppExecution("Invalid asset name", 0L)), List())
            } else if (issue.description.length > IssueTransaction.MaxAssetDescriptionLength) {
              TracedResult(Left(FailedTransactionError.dAppExecution("Invalid asset description", 0L)), List())
            } else if (blockchain.assetDescription(IssuedAsset(issue.id)).isDefined) {
              TracedResult(Left(FailedTransactionError.dAppExecution(s"Asset ${issue.id} is already issued", 0L)), List())
            } else {
              val staticInfo = AssetStaticInfo(TransactionId @@ itx.txId, pk, issue.decimals, blockchain.isNFT(issue))
              val volumeInfo = AssetVolumeInfo(issue.isReissuable, BigInt(issue.quantity))
              val info       = AssetInfo(ByteString.copyFromUtf8(issue.name), ByteString.copyFromUtf8(issue.description), Height @@ blockchain.height)

              val asset = IssuedAsset(issue.id)

              DiffsCommon
                .countVerifierComplexity(None /*issue.compiledScript*/, blockchain, isAsset = true)
                .map { script =>
                  Diff(
                    portfolios = Map(pk.toAddress -> Portfolio(assets = Map(asset -> issue.quantity))),
                    issuedAssets = Map(asset      -> NewAssetInfo(staticInfo, info, volumeInfo)),
                    assetScripts = Map(asset      -> script.map(script => AssetScriptInfo(script._1, script._2)))
                  )
                }
                .leftMap(FailedTransactionError.asFailedScriptError)
            }
          }

          def applyReissue(reissue: Reissue, pk: PublicKey): TracedResult[FailedTransactionError, Diff] = {
            val reissueDiff = DiffsCommon.processReissue(blockchain, dAppAddress, blockTime, fee = 0, reissue).leftMap(FailedTransactionError.asFailedScriptError)
            val pseudoTx    = ReissuePseudoTx(reissue, actionSender, pk, tx.txId, tx.timestamp)
            callAssetVerifierWithPseudoTx(reissueDiff, reissue.assetId, pseudoTx, AssetContext.Reissue)
          }

          def applyBurn(burn: Burn, pk: PublicKey): TracedResult[FailedTransactionError, Diff] = {
            val burnDiff = DiffsCommon.processBurn(blockchain, dAppAddress, fee = 0, burn).leftMap(FailedTransactionError.asFailedScriptError)
            val pseudoTx = BurnPseudoTx(burn, actionSender, pk, tx.txId, tx.timestamp)
            callAssetVerifierWithPseudoTx(burnDiff, burn.assetId, pseudoTx, AssetContext.Burn)
          }

          def applySponsorFee(sponsorFee: SponsorFee, pk: PublicKey): TracedResult[FailedTransactionError, Diff] =
            for {
              _ <- TracedResult(
                Either.cond(
                  blockchain.assetDescription(IssuedAsset(sponsorFee.assetId)).exists(_.issuer == pk),
                  (),
                  FailedTransactionError.dAppExecution(s"SponsorFee assetId=${sponsorFee.assetId} was not issued from address of current dApp", 0L)
                )
              )
              _ <- TracedResult(SponsorFeeTxValidator.checkMinSponsoredAssetFee(sponsorFee.minSponsoredAssetFee).leftMap(FailedTransactionError.asFailedScriptError))
              sponsorDiff = DiffsCommon.processSponsor(blockchain, dAppAddress, fee = 0, sponsorFee).leftMap(FailedTransactionError.asFailedScriptError)
              pseudoTx    = SponsorFeePseudoTx(sponsorFee, actionSender, pk, tx.txId, tx.timestamp)
              r <- callAssetVerifierWithPseudoTx(sponsorDiff, sponsorFee.assetId, pseudoTx, AssetContext.Sponsor)
            } yield r

          def applyLease(l: Lease): TracedResult[ValidationError, Diff] =
            for {
              _         <- TracedResult(LeaseTxValidator.validateAmount(l.amount))
              recipient <- TracedResult(AddressOrAlias.fromRide(l.recipient))
              leaseId = Lease.calculateId(l, tx.txId)
              diff <- DiffsCommon.processLease(blockchain, l.amount, pk, recipient, fee = 0, leaseId, tx.txId)
            } yield diff

          def applyLeaseCancel(l: LeaseCancel): TracedResult[ValidationError, Diff] =
            for {
              _    <- TracedResult(LeaseCancelTxValidator.checkLeaseId(l.id))
              diff <- DiffsCommon.processLeaseCancel(blockchain, pk, fee = 0, blockTime, l.id, tx.txId)
            } yield diff

          def callAssetVerifierWithPseudoTx(
              actionDiff: Either[FailedTransactionError, Diff],
              assetId: ByteStr,
              pseudoTx: PseudoTx,
              assetType: AssetContext
          ): TracedResult[FailedTransactionError, Diff] =
            blockchain.assetScript(IssuedAsset(assetId)).fold(TracedResult(actionDiff)) {
              case AssetScriptInfo(script, complexity) =>
                val assetValidationDiff =
                  for {
                    result <- actionDiff
                    validatedResult <- validatePseudoTxWithSmartAssetScript(blockchain, tx)(
                      pseudoTx,
                      assetId,
                      result,
                      script,
                      complexity,
                      complexityLimit
                    )
                  } yield validatedResult
                val errorOpt = assetValidationDiff.fold(Some(_), _ => None)
                TracedResult(
                  assetValidationDiff,
                  List(AssetVerifierTrace(assetId, errorOpt, assetType))
                )
            }

          val diff = action match {
            case t: AssetTransfer =>
              applyTransfer(t, if (blockchain.isFeatureActivated(BlockV5)) {
                pk
              } else {
                PublicKey(new Array[Byte](32))
              })
            case d: DataOp       => applyDataItem(d)
            case i: Issue        => applyIssue(tx, pk, i)
            case r: Reissue      => applyReissue(r, pk)
            case b: Burn         => applyBurn(b, pk)
            case sf: SponsorFee  => applySponsorFee(sf, pk)
            case l: Lease        => applyLease(l).leftMap(FailedTransactionError.asFailedScriptError)
            case lc: LeaseCancel => applyLeaseCancel(lc).leftMap(FailedTransactionError.asFailedScriptError)
          }
          diffAcc |+| diff.leftMap(_.addComplexity(curDiff.scriptsComplexity))

        case _ => diffAcc
      }
    }

  private def validatePseudoTxWithSmartAssetScript(blockchain: Blockchain, tx: InvokeScriptLike)(
      pseudoTx: PseudoTx,
      assetId: ByteStr,
      nextDiff: Diff,
      script: Script,
      estimatedComplexity: Long,
      complexityLimit: Int
  ): Either[FailedTransactionError, Diff] =
    Try {
      val (log, evaluatedComplexity, result) = ScriptRunner(
        Coproduct[TxOrd](pseudoTx),
        blockchain,
        script,
        isAssetScript = true,
        scriptContainerAddress =
          if (blockchain.passCorrectAssetId) Coproduct[Environment.Tthis](Environment.AssetId(assetId.arr))
          else Coproduct[Environment.Tthis](Environment.AssetId(tx.dAppAddressOrAlias.bytes)),
        complexityLimit
      )
      val complexity = if (blockchain.storeEvaluatedComplexity) evaluatedComplexity else estimatedComplexity
      result match {
        case Left(error)  => Left(FailedTransactionError.assetExecutionInAction(error, complexity, log, assetId))
        case Right(FALSE) => Left(FailedTransactionError.notAllowedByAssetInAction(complexity, log, assetId))
        case Right(TRUE)  => Right(nextDiff.copy(scriptsComplexity = nextDiff.scriptsComplexity + complexity))
        case Right(x) =>
          Left(FailedTransactionError.assetExecutionInAction(s"Script returned not a boolean result, but $x", complexity, log, assetId))
      }
    } match {
      case Failure(e) =>
        Left(
          FailedTransactionError
            .assetExecutionInAction(s"Uncaught execution error: ${Throwables.getStackTraceAsString(e)}", estimatedComplexity, List.empty, assetId)
        )
      case Success(s) => s
    }

  case class StepInfo(
      feeInWaves: Long,
      feeInAttachedAsset: Long,
      scriptsRun: Int
  )
}<|MERGE_RESOLUTION|>--- conflicted
+++ resolved
@@ -394,13 +394,8 @@
             if (remainingLimit < Int.MaxValue) remainingLimit - curDiff.scriptsComplexity.toInt
             else remainingLimit
 
-<<<<<<< HEAD
-          val blockchain   = CompositeBlockchain(sblockchain, Some(curDiff))
+          val blockchain   = CompositeBlockchain(sblockchain, curDiff)
           val actionSender = Recipient.Address(ByteStr(tx.dAppAddressOrAlias.bytes)) // XXX Is it correct for aliases&
-=======
-          val blockchain   = CompositeBlockchain(sblockchain, curDiff)
-          val actionSender = Recipient.Address(ByteStr(tx.dAppAddressOrAlias.bytes))
->>>>>>> 050da908
 
           def applyTransfer(transfer: AssetTransfer, pk: PublicKey): TracedResult[FailedTransactionError, Diff] = {
             val AssetTransfer(addressRepr, recipient, amount, asset) = transfer
