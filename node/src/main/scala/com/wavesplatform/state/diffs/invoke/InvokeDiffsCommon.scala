--- conflicted
+++ resolved
@@ -116,18 +116,9 @@
         )
       )
 
-<<<<<<< HEAD
       _ <- TracedResult(checkSelfPayments(dAppAddress, blockchain, tx, version, transferList)).leftMap(FailedTransactionError.dAppExecution(_, invocationComplexity, realComplexity))
       _ <- TracedResult(Either.cond(transferList.map(_.amount).forall(_ >= 0), (), FailedTransactionError.dAppExecution("Negative amount", invocationComplexity, realComplexity)))
       _ <- TracedResult(checkOverflow(transferList.map(_.amount))).leftMap(FailedTransactionError.dAppExecution(_, invocationComplexity, realComplexity))
-=======
-      _ <- TracedResult(checkSelfPayments(dAppAddress, blockchain, tx, version, transferList))
-        .leftMap(FailedTransactionError.dAppExecution(_, invocationComplexity))
-      _ <- TracedResult(
-        Either.cond(transferList.map(_.amount).forall(_ >= 0), (), FailedTransactionError.dAppExecution("Negative amount", invocationComplexity))
-      )
-      _ <- TracedResult(checkOverflow(transferList.map(_.amount))).leftMap(FailedTransactionError.dAppExecution(_, invocationComplexity))
->>>>>>> 3d9fe9cb
 
       scriptsInvoked <- TracedResult {
         val stepLimit = ContractLimits.MaxComplexityByVersion(version)
@@ -165,13 +156,8 @@
 
       paymentsAndFeeDiff = paymentsPart(tx, dAppAddress, feeInfo._2)
 
-<<<<<<< HEAD
-      compositeDiff <- foldActions(blockchain, blockTime, tx, dAppAddress, dAppPublicKey)(actions, paymentsAndFeeDiff, verifyAssets)
+      compositeDiff <- foldActions(blockchain, blockTime, tx, dAppAddress, dAppPublicKey)(actions, paymentsAndFeeDiff, complexityLimit)
         .leftMap(_.addComplexity(invocationComplexity, realComplexity))
-=======
-      compositeDiff <- foldActions(blockchain, blockTime, tx, dAppAddress, dAppPublicKey)(actions, paymentsAndFeeDiff, complexityLimit)
-        .leftMap(_.addComplexity(invocationComplexity))
->>>>>>> 3d9fe9cb
 
       transfers = compositeDiff.portfolios |+| feeInfo._2.view.mapValues(_.negate).toMap
 
@@ -496,7 +482,6 @@
           else Coproduct[Environment.Tthis](Environment.AssetId(tx.dAppAddressOrAlias.bytes)),
         complexityLimit
       ) match {
-<<<<<<< HEAD
         case (log, realComplexity, Left(error))  => Left(FailedTransactionError.assetExecutionInAction(error, complexity, realComplexity, log, assetId))
         case (log, realComplexity, Right(FALSE)) => Left(FailedTransactionError.notAllowedByAssetInAction(complexity, realComplexity, log, assetId))
         case (_, realComplexity, Right(TRUE))    => Right(nextDiff.copy(scriptsComplexity = nextDiff.scriptsComplexity + complexity, spentComplexity = nextDiff.spentComplexity + realComplexity))
@@ -505,20 +490,6 @@
     } match {
       case Failure(e) =>
         Left(FailedTransactionError.assetExecutionInAction(s"Uncaught execution error: ${Throwables.getStackTraceAsString(e)}", complexity, 0L, List.empty, assetId))
-=======
-        case (log, Left(error))  => Left(FailedTransactionError.assetExecutionInAction(error, complexity, log, assetId))
-        case (log, Right(FALSE)) => Left(FailedTransactionError.notAllowedByAssetInAction(complexity, log, assetId))
-        case (_, Right(TRUE))    => Right(nextDiff.copy(scriptsComplexity = nextDiff.scriptsComplexity + complexity))
-        case (log, Right(x)) =>
-          Left(FailedTransactionError.assetExecutionInAction(s"Script returned not a boolean result, but $x", complexity, log, assetId))
-      }
-    } match {
-      case Failure(e) =>
-        Left(
-          FailedTransactionError
-            .assetExecutionInAction(s"Uncaught execution error: ${Throwables.getStackTraceAsString(e)}", complexity, List.empty, assetId)
-        )
->>>>>>> 3d9fe9cb
       case Success(s) => s
     }
 
