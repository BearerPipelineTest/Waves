package com.wavesplatform.state.diffs.invoke

import cats.Id
import cats.instances.list._
import cats.instances.map._
import cats.syntax.either._
import cats.syntax.semigroup._
import cats.syntax.traverse._
import com.google.common.base.Throwables
import com.google.protobuf.ByteString
import com.wavesplatform.account.{Address, AddressOrAlias, PublicKey}
import com.wavesplatform.common.state.ByteStr
import com.wavesplatform.common.utils.EitherExt2
import com.wavesplatform.features.BlockchainFeatures
import com.wavesplatform.features.BlockchainFeatures.{BlockV5, SynchronousCalls}
import com.wavesplatform.features.EstimatorProvider._
import com.wavesplatform.features.InvokeScriptSelfPaymentPolicyProvider._
import com.wavesplatform.features.ScriptTransferValidationProvider._
import com.wavesplatform.lang._
import com.wavesplatform.lang.directives.values._
import com.wavesplatform.lang.script.Script
import com.wavesplatform.lang.v1.ContractLimits
import com.wavesplatform.lang.v1.compiler.Terms.{FUNCTION_CALL, _}
import com.wavesplatform.lang.v1.evaluator.{Log, RejectException, ScriptResult, ScriptResultV4}
import com.wavesplatform.lang.v1.traits.Environment
import com.wavesplatform.lang.v1.traits.domain.Tx.{BurnPseudoTx, ReissuePseudoTx, ScriptTransfer, SponsorFeePseudoTx}
import com.wavesplatform.lang.v1.traits.domain._
import com.wavesplatform.state._
import com.wavesplatform.state.diffs.DiffsCommon
import com.wavesplatform.state.diffs.FeeValidation._
import com.wavesplatform.state.reader.CompositeBlockchain
import com.wavesplatform.transaction.Asset.{IssuedAsset, Waves}
import com.wavesplatform.transaction.TxValidationError._
import com.wavesplatform.transaction.assets.IssueTransaction
import com.wavesplatform.transaction.smart._
import com.wavesplatform.transaction.smart.script.ScriptRunner
import com.wavesplatform.transaction.smart.script.ScriptRunner.TxOrd
import com.wavesplatform.transaction.smart.script.trace.AssetVerifierTrace.AssetContext
import com.wavesplatform.transaction.smart.script.trace.TracedResult.Attribute
import com.wavesplatform.transaction.smart.script.trace.{AssetVerifierTrace, TracedResult}
import com.wavesplatform.transaction.validation.impl.{LeaseCancelTxValidator, LeaseTxValidator, SponsorFeeTxValidator}
import com.wavesplatform.transaction.{Asset, AssetIdLength, ERC20Address, PBSince, TransactionType}
import com.wavesplatform.utils._
import shapeless.Coproduct

import scala.util.{Failure, Right, Success, Try}

object InvokeDiffsCommon {
  def txFeeDiff(blockchain: Blockchain, tx: InvokeScriptTransactionLike): Either[GenericError, (Long, Map[Address, Portfolio])] = {
    val attachedFee = tx.fee
    tx.feeAssetId match {
      case Waves => Right((attachedFee, Map(tx.sender.toAddress -> Portfolio(-attachedFee))))
      case asset @ IssuedAsset(_) =>
        for {
          assetInfo <- blockchain
            .assetDescription(asset)
            .toRight(GenericError(s"Asset $asset does not exist, cannot be used to pay fees"))
          feeInWaves <- Either.cond(
            assetInfo.sponsorship > 0,
            Sponsorship.toWaves(attachedFee, assetInfo.sponsorship),
            GenericError(s"Asset $asset is not sponsored, cannot be used to pay fees")
          )
        } yield {
          val portfolioDiff =
            Map[Address, Portfolio](tx.sender.toAddress          -> Portfolio(assets = Map(asset              -> -attachedFee))) |+|
              Map[Address, Portfolio](assetInfo.issuer.toAddress -> Portfolio(-feeInWaves, assets = Map(asset -> attachedFee)))
          (feeInWaves, portfolioDiff)
        }
    }
  }

  private def calculateMinFee(
      tx: InvokeScriptTransactionLike,
      blockchain: Blockchain,
      issueList: List[Issue],
      additionalScriptsInvoked: Int,
      stepsNumber: Long
  ): Long = {
    val dAppFee    = FeeConstants(tx.tpe) * FeeUnit * stepsNumber
    val issuesFee  = issueList.count(!blockchain.isNFT(_)) * FeeConstants(TransactionType.Issue) * FeeUnit
    val actionsFee = additionalScriptsInvoked * ScriptExtraFee
    dAppFee + issuesFee + actionsFee
  }

  private[invoke] def calcAndCheckFee[E <: ValidationError](
      makeError: (String, Long) => E,
      tx: InvokeScriptTransactionLike,
      blockchain: Blockchain,
      stepLimit: Long,
      invocationComplexity: Long,
      issueList: List[Issue],
      additionalScriptsInvoked: Int
  ): TracedResult[ValidationError, (Long, Map[Address, Portfolio])] = {
    val stepsNumber =
      if (invocationComplexity % stepLimit == 0)
        invocationComplexity / stepLimit
      else
        invocationComplexity / stepLimit + 1

    val minFee = calculateMinFee(tx, blockchain, issueList, additionalScriptsInvoked, stepsNumber)

    val resultE = for {
      (attachedFeeInWaves, portfolioDiff) <- txFeeDiff(blockchain, tx)
      _ <- {
        lazy val errorMessage = {
          val stepsInfo =
            if (stepsNumber > 1)
              s" with $stepsNumber invocation steps"
            else
              ""

          val totalScriptsInvokedInfo =
            if (additionalScriptsInvoked > 0)
              s" with $additionalScriptsInvoked total scripts invoked"
            else
              ""

          val issuesInfo =
            if (issueList.nonEmpty)
              s" with ${issueList.length} assets issued"
            else
              ""

          val assetName = tx.assetFee._1.fold("WAVES")(_.id.toString)
          val txName    = tx.tpe.transactionName

          s"Fee in $assetName for $txName (${tx.assetFee._2} in $assetName)" +
            s"$stepsInfo$totalScriptsInvokedInfo$issuesInfo " +
            s"does not exceed minimal value of $minFee WAVES."
        }

        Either.cond(
          attachedFeeInWaves >= minFee,
          (),
          makeError(errorMessage, invocationComplexity)
        )
      }
    } yield (attachedFeeInWaves, portfolioDiff)
    TracedResult(resultE).withAttributes(Attribute.MinFee -> minFee)
  }

  def getInvocationComplexity(
      blockchain: Blockchain,
      call: FUNCTION_CALL,
      callableComplexities: Map[Int, Map[String, Long]],
      dAppAddress: Address
  ): Either[ValidationError, Long] = {
    for {
      complexitiesByCallable <- callableComplexities.get(blockchain.estimator.version).toRight {
        GenericError(s"Cannot find complexity storage, address = $dAppAddress, estimator version = ${blockchain.estimator.version}")
      }
      complexity <- complexitiesByCallable.get(call.function.funcName).toRight {
        GenericError(s"Cannot find callable function `${call.function.funcName}`, address = $dAppAddress`")
      }
    } yield complexity
  }

  def processActions(
      actions: List[CallableAction],
      version: StdLibVersion,
      dAppAddress: Address,
      dAppPublicKey: PublicKey,
      storingComplexity: Int,
      tx: InvokeScriptLike,
      blockchain: Blockchain,
      blockTime: Long,
      isSyncCall: Boolean,
      limitedExecution: Boolean,
      totalComplexityLimit: Int,
      otherIssues: Seq[Issue]
  ): TracedResult[ValidationError, Diff] = {
    val complexityLimit =
      if (limitedExecution) ContractLimits.FailFreeInvokeComplexity - storingComplexity
      else Int.MaxValue

    val actionsByType   = actions.groupBy(a => if (classOf[DataOp].isAssignableFrom(a.getClass)) classOf[DataOp] else a.getClass).withDefaultValue(Nil)
    val transferList    = actionsByType(classOf[AssetTransfer]).asInstanceOf[List[AssetTransfer]]
    val issueList       = actionsByType(classOf[Issue]).asInstanceOf[List[Issue]]
    val reissueList     = actionsByType(classOf[Reissue]).asInstanceOf[List[Reissue]]
    val burnList        = actionsByType(classOf[Burn]).asInstanceOf[List[Burn]]
    val sponsorFeeList  = actionsByType(classOf[SponsorFee]).asInstanceOf[List[SponsorFee]]
    val leaseList       = actionsByType(classOf[Lease]).asInstanceOf[List[Lease]]
    val leaseCancelList = actionsByType(classOf[LeaseCancel]).asInstanceOf[List[LeaseCancel]]
    val dataEntries     = actionsByType(classOf[DataOp]).asInstanceOf[List[DataOp]].map(dataItemToEntry)

    for {
      _ <- TracedResult(checkDataEntries(tx, dataEntries, version)).leftMap(FailedTransactionError.dAppExecution(_, storingComplexity))
      _ <- TracedResult(checkLeaseCancels(leaseCancelList)).leftMap(FailedTransactionError.dAppExecution(_, storingComplexity))
      _ <- TracedResult(
        Either.cond(
          actions.length - dataEntries.length <= ContractLimits.MaxCallableActionsAmount(version),
          (),
          FailedTransactionError.dAppExecution(
            s"Too many script actions: max: ${ContractLimits.MaxCallableActionsAmount(version)}, actual: ${actions.length}",
            storingComplexity
          )
        )
      )

      _ <- TracedResult(checkSelfPayments(dAppAddress, blockchain, tx, version, transferList))
        .leftMap(FailedTransactionError.dAppExecution(_, storingComplexity))
      _ <- TracedResult(
        Either.cond(transferList.map(_.amount).forall(_ >= 0), (), FailedTransactionError.dAppExecution("Negative amount", storingComplexity))
      )
      _ <- TracedResult(checkOverflow(transferList.map(_.amount))).leftMap(FailedTransactionError.dAppExecution(_, storingComplexity))

      actionAssets = transferList.flatMap(_.assetId).map(IssuedAsset) ++
        reissueList.map(r => IssuedAsset(r.assetId)) ++
        burnList.map(b => IssuedAsset(b.assetId)) ++
        sponsorFeeList.map(sf => IssuedAsset(sf.assetId))

      actionComplexities     = actionAssets.flatMap(blockchain.assetScript(_).map(_.complexity))
      verifierCount          = if (blockchain.hasPaidVerifier(tx.sender.toAddress)) 1 else 0
      additionalScriptsCount = actionComplexities.size + verifierCount + tx.paymentAssets.count(blockchain.hasAssetScript)

      feeDiff <- if (isSyncCall)
        TracedResult.wrapValue(Map[Address, Portfolio]())
      else {
        val feeActionsCount = if (blockchain.isFeatureActivated(SynchronousCalls)) verifierCount else additionalScriptsCount
        val stepLimit       = ContractLimits.MaxComplexityByVersion(version)

        calcAndCheckFee(
          FailedTransactionError.feeForActions,
          tx.root,
          blockchain,
          stepLimit,
          storingComplexity.min(stepLimit), // complexity increased by sync calls should not require fee for additional steps
          issueList ++ otherIssues,
          feeActionsCount
        ).map(_._2)

      }

      _ <- TracedResult(
        Either.cond(
          actionComplexities.sum + storingComplexity <= totalComplexityLimit || limitedExecution, // limited execution has own restriction "complexityLimit"
          (),
          FailedTransactionError.feeForActions(s"Invoke complexity limit = $totalComplexityLimit is exceeded", storingComplexity)
        )
      )

      paymentsAndFeeDiff = if (isSyncCall) {
        Diff.empty
      } else if (version < V5) {
        paymentsPart(tx, dAppAddress, feeDiff)
      } else {
        Diff(portfolios = txFeeDiff(blockchain, tx.root).explicitGet()._2)
      }

      compositeDiff <- foldActions(blockchain, blockTime, tx, dAppAddress, dAppPublicKey)(actions, paymentsAndFeeDiff, complexityLimit)
        .leftMap(_.addComplexity(storingComplexity))

      resultTransfers <- transferList.traverse { transfer =>
        resolveAddress(transfer.address, blockchain)
          .map(InvokeScriptResult.Payment(_, Asset.fromCompatId(transfer.assetId), transfer.amount))
      }

      isr = InvokeScriptResult(
        dataEntries,
        resultTransfers,
        issueList,
        reissueList,
        burnList,
        sponsorFeeList,
        leaseList.map {
          case l @ Lease(recipient, amount, nonce) =>
            val id = Lease.calculateId(l, tx.txId)
            InvokeScriptResult.Lease(AddressOrAlias.fromRide(recipient).explicitGet(), amount, nonce, id)
        },
        leaseCancelList
      )

      resultDiff = compositeDiff.copy(
        scriptsRun = if (isSyncCall) 0 else additionalScriptsCount + 1,
        scriptResults = Map(tx.txId -> isr),
        scriptsComplexity = storingComplexity + compositeDiff.scriptsComplexity
      )
    } yield resultDiff
  }

  def paymentsPart(tx: InvokeScriptLike, dAppAddress: Address, feePart: Map[Address, Portfolio]): Diff =
    Diff(
      portfolios = feePart |+| tx.payments
        .map {
          case InvokeScriptTransaction.Payment(amt, assetId) =>
            assetId match {
              case asset @ IssuedAsset(_) =>
                Map(tx.sender.toAddress -> Portfolio(assets = Map(asset -> -amt))) |+|
                  Map(dAppAddress       -> Portfolio(assets = Map(asset -> amt)))
              case Waves =>
                Map(tx.sender.toAddress -> Portfolio(-amt)) |+|
                  Map(dAppAddress       -> Portfolio(amt))
            }
        }
        .foldLeft(Map[Address, Portfolio]())(_ |+| _)
    )

  def dataItemToEntry(item: DataOp): DataEntry[_] =
    item match {
      case DataItem.Bool(k, b) => BooleanDataEntry(k, b)
      case DataItem.Str(k, b)  => StringDataEntry(k, b)
      case DataItem.Lng(k, b)  => IntegerDataEntry(k, b)
      case DataItem.Bin(k, b)  => BinaryDataEntry(k, b)
      case DataItem.Delete(k)  => EmptyDataEntry(k)
    }

  private def checkSelfPayments(
      dAppAddress: Address,
      blockchain: Blockchain,
      tx: InvokeScriptLike,
      version: StdLibVersion,
      transfers: List[AssetTransfer]
  ): Either[String, Unit] =
    if (blockchain.disallowSelfPayment && version >= V4)
      if (tx.payments.nonEmpty && tx.sender.toAddress == dAppAddress)
        "DApp self-payment is forbidden since V4".asLeft[Unit]
      else if (transfers.exists(_.address.bytes == ByteStr(dAppAddress.bytes)))
        "DApp self-transfer is forbidden since V4".asLeft[Unit]
      else
        ().asRight[String]
    else
      ().asRight[String]

  private def checkOverflow(dataList: Iterable[Long]): Either[String, Unit] = {
    Try(dataList.foldLeft(0L)(Math.addExact))
      .fold(
        _ => "Attempt to transfer unavailable funds in contract payment".asLeft[Unit],
        _ => ().asRight[String]
      )
  }

  def checkAsset(blockchain: Blockchain, assetId: ByteStr): Either[String, Unit] =
    if (blockchain.isFeatureActivated(BlockchainFeatures.SynchronousCalls))
      if (assetId.size != AssetIdLength)
        Left(s"Transfer error: invalid asset ID '$assetId' length = ${assetId.size} bytes, must be $AssetIdLength")
      else if (blockchain.assetDescription(IssuedAsset(assetId)).isEmpty)
        Left(s"Transfer error: asset '$assetId' is not found on the blockchain")
      else
        Right(())
    else
      Right(())

  private[this] def checkDataEntries(
      tx: InvokeScriptLike,
      dataEntries: Seq[DataEntry[_]],
      stdLibVersion: StdLibVersion
  ): Either[String, Unit] =
    for {
      _ <- Either.cond(
        dataEntries.length <= ContractLimits.MaxWriteSetSize(stdLibVersion),
        (),
        s"WriteSet can't contain more than ${ContractLimits.MaxWriteSetSize(stdLibVersion)} entries"
      )
      _ <- Either.cond(
        tx.enableEmptyKeys || dataEntries.forall(_.key.nonEmpty),
        (), {
          val versionInfo = tx.root match {
            case s: PBSince => s" in tx version >= ${s.protobufVersion}"
            case _          => ""
          }
          s"Empty keys aren't allowed$versionInfo"
        }
      )

      maxKeySize = ContractLimits.MaxKeySizeInBytesByVersion(stdLibVersion)
      _ <- dataEntries
        .collectFirst {
          Function.unlift { entry =>
            val length = entry.key.utf8Bytes.length
            if (length > maxKeySize)
              Some(s"Data entry key size = $length bytes must be less than $maxKeySize")
            else if (entry.key.isEmpty && stdLibVersion >= V4)
              Some(s"Data entry key should not be empty")
            else
              None
          }
        }
        .toLeft(())

      totalDataBytes = dataEntries.map(_.toBytes.length).sum
      _ <- Either.cond(
        totalDataBytes <= ContractLimits.MaxWriteSetSizeInBytes,
        (),
        s"WriteSet size can't exceed ${ContractLimits.MaxWriteSetSizeInBytes} bytes, actual: $totalDataBytes bytes"
      )
    } yield ()

  private def checkLeaseCancels(leaseCancels: Seq[LeaseCancel]): Either[String, Unit] = {
    val duplicates = leaseCancels.diff(leaseCancels.distinct)
    Either.cond(
      duplicates.isEmpty,
      (),
      s"Duplicate LeaseCancel id(s): ${duplicates.distinct.map(_.id).mkString(", ")}"
    )
  }

  private def resolveAddress(recipient: Recipient.Address, blockchain: Blockchain): TracedResult[FailedTransactionError, Address] =
    TracedResult {
      val address = Address.fromBytes(recipient.bytes.arr)
      if (blockchain.isFeatureActivated(BlockchainFeatures.RideV6))
        address.leftMap(e => FailedTransactionError.dAppExecution(e.reason, 0))
      else
        address.explicitGet().asRight
    }

  private def foldActions(
      sblockchain: Blockchain,
      blockTime: Long,
      tx: InvokeScriptLike,
      dAppAddress: Address,
      pk: PublicKey
  )(
      actions: List[CallableAction],
      paymentsDiff: Diff,
      remainingLimit: Int
  ): TracedResult[FailedTransactionError, Diff] =
    actions.foldLeft(TracedResult(paymentsDiff.asRight[FailedTransactionError])) { (diffAcc, action) =>
      diffAcc match {
        case TracedResult(Right(curDiff), _, _) =>
          val complexityLimit =
            if (remainingLimit < Int.MaxValue) remainingLimit - curDiff.scriptsComplexity.toInt
            else remainingLimit

          val blockchain   = CompositeBlockchain(sblockchain, curDiff)
          val actionSender = Recipient.Address(ByteStr(dAppAddress.bytes))

          def applyTransfer(transfer: AssetTransfer, pk: PublicKey): TracedResult[FailedTransactionError, Diff] = {
            val AssetTransfer(addressRepr, recipient, amount, asset) = transfer

            def processTransfer(address: Address): TracedResult[FailedTransactionError, Diff] =
              Asset.fromCompatId(asset) match {
                case Waves =>
                  TracedResult.wrapValue(
                    Diff(portfolios = Map[Address, Portfolio](address -> Portfolio(amount)) |+| Map(dAppAddress -> Portfolio(-amount)))
                  )
                case a @ IssuedAsset(id) =>
                  val nextDiff = Diff(
                    portfolios = Map[Address, Portfolio](address -> Portfolio(assets = Map(a -> amount))) |+| Map(
                      dAppAddress                                -> Portfolio(assets = Map(a -> -amount))
                    )
                  )
                  blockchain
                    .assetScript(a)
                    .fold(
                      TracedResult(checkAsset(blockchain, id))
                        .map(_ => nextDiff)
                        .leftMap(FailedTransactionError.dAppExecution(_, 0))
                    ) {
                      case AssetScriptInfo(script, complexity) =>
                        val assetVerifierDiff =
                          if (blockchain.disallowSelfPayment) nextDiff
                          else
                            nextDiff.copy(
                              portfolios = Map(
                                address     -> Portfolio(assets = Map(a -> amount)),
                                dAppAddress -> Portfolio(assets = Map(a -> -amount))
                              )
                            )
                        val pseudoTxRecipient =
                          if (blockchain.isFeatureActivated(BlockchainFeatures.SynchronousCalls))
                            recipient
                          else
                            Recipient.Address(addressRepr.bytes)
                        val pseudoTx = ScriptTransfer(
                          asset,
                          actionSender,
                          pk,
                          pseudoTxRecipient,
                          amount,
                          tx.timestamp,
                          tx.txId
                        )
                        val assetValidationDiff =
                          validatePseudoTxWithSmartAssetScript(blockchain, tx)(pseudoTx, a.id, assetVerifierDiff, script, complexity, complexityLimit)
                        val errorOpt = assetValidationDiff.fold(Some(_), _ => None)
                        TracedResult(
                          assetValidationDiff.map(d => nextDiff.copy(scriptsComplexity = d.scriptsComplexity)),
                          List(AssetVerifierTrace(id, errorOpt, AssetContext.Transfer))
                        )
                    }
              }

            for {
              address <- resolveAddress(addressRepr, blockchain)
              result  <- processTransfer(address)
            } yield result
          }

          def applyDataItem(item: DataOp): TracedResult[FailedTransactionError, Diff] =
            TracedResult.wrapValue(Diff(accountData = Map(dAppAddress -> AccountDataInfo(Map(item.key -> dataItemToEntry(item))))))

          def applyIssue(itx: InvokeScriptLike, pk: PublicKey, issue: Issue): TracedResult[FailedTransactionError, Diff] = {
            val asset = IssuedAsset(issue.id)

            if (issue.name
                  .getBytes("UTF-8")
                  .length < IssueTransaction.MinAssetNameLength || issue.name.getBytes("UTF-8").length > IssueTransaction.MaxAssetNameLength) {
              TracedResult(Left(FailedTransactionError.dAppExecution("Invalid asset name", 0L)), List())
            } else if (issue.description.length > IssueTransaction.MaxAssetDescriptionLength) {
              TracedResult(Left(FailedTransactionError.dAppExecution("Invalid asset description", 0L)), List())
            } else if (blockchain.assetDescription(asset).isDefined || blockchain.resolveERC20Address(ERC20Address(asset)).isDefined) {
              if (blockchain.height >= blockchain.settings.functionalitySettings.syncDAppCheckTransfersHeight)
                throw RejectException(s"Asset ${issue.id} is already issued")
              else
                TracedResult(Left(FailedTransactionError.dAppExecution(s"Asset $asset is already issued", 0L)), List())
            } else {
              val staticInfo = AssetStaticInfo(TransactionId @@ itx.txId, pk, issue.decimals, blockchain.isNFT(issue))
              val volumeInfo = AssetVolumeInfo(issue.isReissuable, BigInt(issue.quantity))
              val info       = AssetInfo(ByteString.copyFromUtf8(issue.name), ByteString.copyFromUtf8(issue.description), Height @@ blockchain.height)
<<<<<<< HEAD
              DiffsCommon
                .countVerifierComplexity(None /*issue.compiledScript*/, blockchain, isAsset = true)
                .map { script =>
                  Diff(
                    portfolios = Map(pk.toAddress -> Portfolio(assets = Map(asset -> issue.quantity))),
                    issuedAssets = Map(asset      -> NewAssetInfo(staticInfo, info, volumeInfo)),
                    assetScripts = Map(asset      -> script.map(script => AssetScriptInfo(script._1, script._2)))
                  )
                }
                .leftMap(FailedTransactionError.asFailedScriptError)
=======

              val asset = IssuedAsset(issue.id)

              Right(
                Diff(
                  portfolios = Map(pk.toAddress -> Portfolio(assets = Map(asset -> issue.quantity))),
                  issuedAssets = Map(asset      -> NewAssetInfo(staticInfo, info, volumeInfo)),
                  assetScripts = Map(asset      -> None)
                )
              )
>>>>>>> 196097fb
            }
          }

          def applyReissue(reissue: Reissue, pk: PublicKey): TracedResult[FailedTransactionError, Diff] = {
            val reissueDiff =
              DiffsCommon.processReissue(blockchain, dAppAddress, blockTime, fee = 0, reissue).leftMap(FailedTransactionError.asFailedScriptError)
            val pseudoTx = ReissuePseudoTx(reissue, actionSender, pk, tx.txId, tx.timestamp)
            callAssetVerifierWithPseudoTx(reissueDiff, reissue.assetId, pseudoTx, AssetContext.Reissue)
          }

          def applyBurn(burn: Burn, pk: PublicKey): TracedResult[FailedTransactionError, Diff] = {
            val burnDiff = DiffsCommon.processBurn(blockchain, dAppAddress, fee = 0, burn).leftMap(FailedTransactionError.asFailedScriptError)
            val pseudoTx = BurnPseudoTx(burn, actionSender, pk, tx.txId, tx.timestamp)
            callAssetVerifierWithPseudoTx(burnDiff, burn.assetId, pseudoTx, AssetContext.Burn)
          }

          def applySponsorFee(sponsorFee: SponsorFee, pk: PublicKey): TracedResult[FailedTransactionError, Diff] =
            for {
              _ <- TracedResult(
                Either.cond(
                  blockchain.assetDescription(IssuedAsset(sponsorFee.assetId)).exists(_.issuer == pk),
                  (),
                  FailedTransactionError.dAppExecution(s"SponsorFee assetId=${sponsorFee.assetId} was not issued from address of current dApp", 0L)
                )
              )
              _ <- TracedResult(
                SponsorFeeTxValidator.checkMinSponsoredAssetFee(sponsorFee.minSponsoredAssetFee).leftMap(FailedTransactionError.asFailedScriptError)
              )
              sponsorDiff = DiffsCommon
                .processSponsor(blockchain, dAppAddress, fee = 0, sponsorFee)
                .leftMap(FailedTransactionError.asFailedScriptError)
              pseudoTx = SponsorFeePseudoTx(sponsorFee, actionSender, pk, tx.txId, tx.timestamp)
              r <- callAssetVerifierWithPseudoTx(sponsorDiff, sponsorFee.assetId, pseudoTx, AssetContext.Sponsor)
            } yield r

          def applyLease(l: Lease): TracedResult[ValidationError, Diff] =
            for {
              _         <- TracedResult(LeaseTxValidator.validateAmount(l.amount))
              recipient <- TracedResult(AddressOrAlias.fromRide(l.recipient))
              leaseId = Lease.calculateId(l, tx.txId)
              diff <- DiffsCommon.processLease(blockchain, l.amount, pk, recipient, fee = 0, leaseId, tx.txId)
            } yield diff

          def applyLeaseCancel(l: LeaseCancel): TracedResult[ValidationError, Diff] =
            for {
              _    <- TracedResult(LeaseCancelTxValidator.checkLeaseId(l.id))
              diff <- DiffsCommon.processLeaseCancel(blockchain, pk, fee = 0, blockTime, l.id, tx.txId)
            } yield diff

          def callAssetVerifierWithPseudoTx(
              actionDiff: Either[FailedTransactionError, Diff],
              assetId: ByteStr,
              pseudoTx: PseudoTx,
              assetType: AssetContext
          ): TracedResult[FailedTransactionError, Diff] =
            blockchain.assetScript(IssuedAsset(assetId)).fold(TracedResult(actionDiff)) {
              case AssetScriptInfo(script, complexity) =>
                val assetValidationDiff =
                  for {
                    result <- actionDiff
                    validatedResult <- validatePseudoTxWithSmartAssetScript(blockchain, tx)(
                      pseudoTx,
                      assetId,
                      result,
                      script,
                      complexity,
                      complexityLimit
                    )
                  } yield validatedResult
                val errorOpt = assetValidationDiff.fold(Some(_), _ => None)
                TracedResult(
                  assetValidationDiff,
                  List(AssetVerifierTrace(assetId, errorOpt, assetType))
                )
            }

          val diff = action match {
            case t: AssetTransfer =>
              applyTransfer(t, if (blockchain.isFeatureActivated(BlockV5)) {
                pk
              } else {
                PublicKey(new Array[Byte](32))
              })
            case d: DataOp       => applyDataItem(d)
            case i: Issue        => applyIssue(tx, pk, i)
            case r: Reissue      => applyReissue(r, pk)
            case b: Burn         => applyBurn(b, pk)
            case sf: SponsorFee  => applySponsorFee(sf, pk)
            case l: Lease        => applyLease(l).leftMap(FailedTransactionError.asFailedScriptError)
            case lc: LeaseCancel => applyLeaseCancel(lc).leftMap(FailedTransactionError.asFailedScriptError)
          }
          diffAcc |+| diff.leftMap(_.addComplexity(curDiff.scriptsComplexity))

        case _ => diffAcc
      }
    }

  private def validatePseudoTxWithSmartAssetScript(blockchain: Blockchain, tx: InvokeScriptLike)(
      pseudoTx: PseudoTx,
      assetId: ByteStr,
      nextDiff: Diff,
      script: Script,
      estimatedComplexity: Long,
      complexityLimit: Int
  ): Either[FailedTransactionError, Diff] =
    Try {
      val (log, evaluatedComplexity, result) = ScriptRunner(
        Coproduct[TxOrd](pseudoTx),
        blockchain,
        script,
        isAssetScript = true,
        scriptContainerAddress =
          if (blockchain.passCorrectAssetId) Coproduct[Environment.Tthis](Environment.AssetId(assetId.arr))
          else Coproduct[Environment.Tthis](Environment.AssetId(tx.dApp.bytes)),
        complexityLimit
      )
      val complexity = if (blockchain.storeEvaluatedComplexity) evaluatedComplexity else estimatedComplexity
      result match {
        case Left(error)  => Left(FailedTransactionError.assetExecutionInAction(error, complexity, log, assetId))
        case Right(FALSE) => Left(FailedTransactionError.notAllowedByAssetInAction(complexity, log, assetId))
        case Right(TRUE)  => Right(nextDiff.copy(scriptsComplexity = nextDiff.scriptsComplexity + complexity))
        case Right(x) =>
          Left(FailedTransactionError.assetExecutionInAction(s"Script returned not a boolean result, but $x", complexity, log, assetId))
      }
    } match {
      case Failure(e) =>
        Left(
          FailedTransactionError
            .assetExecutionInAction(s"Uncaught execution error: ${Throwables.getStackTraceAsString(e)}", estimatedComplexity, List.empty, assetId)
        )
      case Success(s) => s
    }

  def checkCallResultLimits(
      blockchain: Blockchain,
      usedComplexity: Long,
      log: Log[Id],
      actionsCount: Int,
      dataCount: Int,
      dataSize: Int,
      availableActions: Int,
      availableData: Int,
      availableDataSize: Int
  ): TracedResult[ValidationError, Unit] = {
    def error(message: String) = TracedResult(Left(FailedTransactionError.dAppExecution(message, usedComplexity, log)))
    val checkSizeHeight        = blockchain.settings.functionalitySettings.checkTotalDataEntriesBytesHeight
    val checkSizeRejectHeight  = blockchain.settings.functionalitySettings.syncDAppCheckTransfersHeight

    if (dataCount > availableData)
      error("Stored data count limit is exceeded")
    else if (dataSize > availableDataSize) {
      val limit   = ContractLimits.MaxTotalWriteSetSizeInBytes
      val actual  = limit + dataSize - availableDataSize
      val message = s"Storing data size should not exceed $limit, actual: $actual bytes"
      if (blockchain.height >= checkSizeRejectHeight) {
        throw RejectException(message)
      } else if (blockchain.height >= checkSizeHeight)
        error(message)
      else
        TracedResult(Right(()))
    } else if (actionsCount > availableActions)
      error("Actions count limit is exceeded")
    else
      TracedResult(Right(()))
  }

  def checkScriptResultFields(blockchain: Blockchain, r: ScriptResult): Unit =
    r match {
      case ScriptResultV4(actions, _, _) if blockchain.height >= blockchain.settings.functionalitySettings.syncDAppCheckTransfersHeight =>
        actions.foreach {
          case Reissue(_, _, quantity) => if (quantity < 0) throw RejectException(s"Negative reissue quantity = $quantity")
          case Burn(_, quantity)       => if (quantity < 0) throw RejectException(s"Negative burn quantity = $quantity")
          case t: AssetTransfer        => if (t.amount < 0) throw RejectException(s"Negative transfer amount = ${t.amount}")
          case l: Lease                => if (l.amount < 0) throw RejectException(s"Negative lease amount = ${l.amount}")
          case s: SponsorFee =>
            if (s.minSponsoredAssetFee.exists(_ < 0)) throw RejectException(s"Negative sponsor amount = ${s.minSponsoredAssetFee.get}")
          case i: Issue =>
            val length = i.name.getBytes("UTF-8").length
            if (length < IssueTransaction.MinAssetNameLength || length > IssueTransaction.MaxAssetNameLength) {
              throw RejectException("Invalid asset name")
            } else if (i.description.length > IssueTransaction.MaxAssetDescriptionLength) {
              throw RejectException("Invalid asset description")
            }
          case _ =>
        }
      case _ =>
    }
}<|MERGE_RESOLUTION|>--- conflicted
+++ resolved
@@ -507,18 +507,6 @@
               val staticInfo = AssetStaticInfo(TransactionId @@ itx.txId, pk, issue.decimals, blockchain.isNFT(issue))
               val volumeInfo = AssetVolumeInfo(issue.isReissuable, BigInt(issue.quantity))
               val info       = AssetInfo(ByteString.copyFromUtf8(issue.name), ByteString.copyFromUtf8(issue.description), Height @@ blockchain.height)
-<<<<<<< HEAD
-              DiffsCommon
-                .countVerifierComplexity(None /*issue.compiledScript*/, blockchain, isAsset = true)
-                .map { script =>
-                  Diff(
-                    portfolios = Map(pk.toAddress -> Portfolio(assets = Map(asset -> issue.quantity))),
-                    issuedAssets = Map(asset      -> NewAssetInfo(staticInfo, info, volumeInfo)),
-                    assetScripts = Map(asset      -> script.map(script => AssetScriptInfo(script._1, script._2)))
-                  )
-                }
-                .leftMap(FailedTransactionError.asFailedScriptError)
-=======
 
               val asset = IssuedAsset(issue.id)
 
@@ -529,7 +517,6 @@
                   assetScripts = Map(asset      -> None)
                 )
               )
->>>>>>> 196097fb
             }
           }
 
