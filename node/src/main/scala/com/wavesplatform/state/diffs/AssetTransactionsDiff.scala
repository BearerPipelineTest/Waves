--- conflicted
+++ resolved
@@ -9,71 +9,43 @@
 import com.wavesplatform.transaction.ProvenTransaction
 import com.wavesplatform.transaction.TxValidationError.GenericError
 import com.wavesplatform.transaction.assets._
+
 import scala.util.{Left, Right}
 
 object AssetTransactionsDiff {
   def issue(blockchain: Blockchain)(tx: IssueTransaction): Either[ValidationError, Diff] = {
     val info  = AssetInfo(isReissuable = tx.reissuable, volume = tx.quantity)
     val asset = IssuedAsset(tx.id())
-<<<<<<< HEAD
-    Right(
-      Diff(
-        tx = tx,
-        portfolios = Map(tx.sender.toAddress -> Portfolio(balance = -tx.fee, lease = LeaseBalance.empty, assets = Map(asset -> tx.quantity))),
-        assetInfos = Map(asset               -> info),
-        assetScripts = Map(asset -> tx.script).filter(_._2.isDefined),
-        scriptsRun = DiffsCommon.countScriptRuns(blockchain, tx)
-      ))
-=======
     DiffsCommon.countScriptComplexity(tx.script, blockchain)
       .map(script =>
         Diff(
-          height = height,
           tx = tx,
-          portfolios = Map(tx.sender.toAddress -> Portfolio(balance = -tx.fee, lease = LeaseBalance.empty, assets = Map(asset -> tx.quantity))),
-          assetInfos = Map(asset -> info),
-          assetScripts = Map(asset -> script),
+        portfolios = Map(tx.sender.toAddress -> Portfolio(balance = -tx.fee, lease = LeaseBalance.empty, assets = Map(asset -> tx.quantity))),
+        assetInfos = Map(asset               -> info),
+        assetScripts = Map(asset -> script),
           scriptsRun = DiffsCommon.countScriptRuns(blockchain, tx)
         )
       )
->>>>>>> 6537360e
   }
 
   def setAssetScript(blockchain: Blockchain, blockTime: Long)(tx: SetAssetScriptTransaction): Either[ValidationError, Diff] =
     validateAsset(tx, blockchain, tx.asset, issuerOnly = true).flatMap { _ =>
       if (blockchain.hasAssetScript(tx.asset)) {
-<<<<<<< HEAD
-        Right(
-          Diff(
-            tx = tx,
-            portfolios = Map(tx.sender.toAddress -> Portfolio(balance = -tx.fee, lease = LeaseBalance.empty, assets = Map.empty)),
-            assetScripts = Map(tx.asset          -> tx.script),
-            scriptsRun =
-              // Asset script doesn't count before Ride4DApps activation
-              if (blockchain.isFeatureActivated(BlockchainFeatures.Ride4DApps, blockchain.height)) {
-                DiffsCommon.countScriptRuns(blockchain, tx)
-              } else {
-                Some(tx.sender.toAddress).count(blockchain.hasScript)
-              }
-          ))
-=======
         DiffsCommon.countScriptComplexity(tx.script, blockchain)
           .map(script =>
             Diff(
-              height = height,
               tx = tx,
-              portfolios = Map(tx.sender.toAddress -> Portfolio(balance = -tx.fee, lease = LeaseBalance.empty, assets = Map.empty)),
-              assetScripts = Map(tx.asset -> script),
+            portfolios = Map(tx.sender.toAddress -> Portfolio(balance = -tx.fee, lease = LeaseBalance.empty, assets = Map.empty)),
+            assetScripts = Map(tx.asset          -> script),
               scriptsRun =
                 // Asset script doesn't count before Ride4DApps activation
-                if (blockchain.isFeatureActivated(BlockchainFeatures.Ride4DApps, height)) {
+                if (blockchain.isFeatureActivated(BlockchainFeatures.Ride4DApps, blockchain.height)) {
                   DiffsCommon.countScriptRuns(blockchain, tx)
                 } else {
                   Some(tx.sender.toAddress).count(blockchain.hasScript)
                 }
             )
           )
->>>>>>> 6537360e
       } else {
         Left(GenericError("Cannot set script on an asset issued without a script"))
       }
