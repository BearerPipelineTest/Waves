--- conflicted
+++ resolved
@@ -16,16 +16,10 @@
     if (blockchain.height > blockVersion3AfterHeight)
       Left(GenericError(s"Payment transaction is deprecated after h=$blockVersion3AfterHeight"))
     else
-<<<<<<< HEAD
-      Right(
-        Diff(
-          portfolios = Map[Address, Portfolio](tx.recipient -> Portfolio(balance = tx.amount, LeaseBalance.empty, assets = Map.empty)) combine Map(
-=======
       Diff
         .combine(
-          Map(tx.recipient -> Portfolio(balance = tx.amount.value, LeaseBalance.empty, assets = Map.empty)),
+          Map[Address, Portfolio](tx.recipient -> Portfolio(balance = tx.amount.value, LeaseBalance.empty, assets = Map.empty)),
           Map(
->>>>>>> 2f13caf8
             Address.fromPublicKey(tx.sender) -> Portfolio(
               balance = -tx.amount.value - tx.fee.value,
               LeaseBalance.empty,
