package com.wavesplatform.state.diffs

import cats.implicits._
import cats.kernel.Monoid
import cats.syntax.either.catsSyntaxEitherId
import com.wavesplatform.block.{Block, MicroBlock}
import com.wavesplatform.features.BlockchainFeatures
import com.wavesplatform.features.FeatureProvider._
import com.wavesplatform.lang.ValidationError
import com.wavesplatform.mining.MiningConstraint
import com.wavesplatform.state._
import com.wavesplatform.state.patch.{CancelAllLeases, CancelInvalidLeaseIn, CancelLeaseOverflow}
import com.wavesplatform.state.reader.CompositeBlockchain
import com.wavesplatform.transaction.Transaction
import com.wavesplatform.transaction.TxValidationError.{ActivationError, _}
import com.wavesplatform.transaction.smart.script.trace.TracedResult
import com.wavesplatform.utils.ScorexLogging

//noinspection VariablePatternShadow
object BlockDiffer extends ScorexLogging {
  final case class DetailedDiff(parentDiff: Diff, transactionDiffs: Seq[Diff])
  final case class Result[Constraint <: MiningConstraint](diff: Diff, carry: Long, totalFee: Long, constraint: Constraint, detailedDiff: DetailedDiff)
  type GenResult = Result[MiningConstraint]

  def fromBlock[Constraint <: MiningConstraint](blockchain: Blockchain,
                                                maybePrevBlock: Option[Block],
                                                block: Block,
                                                constraint: Constraint,
                                                verify: Boolean = true): Either[ValidationError, Result[Constraint]] =
    fromBlockTraced(blockchain, maybePrevBlock, block, constraint, verify).resultE

  def fromBlockTraced[Constraint <: MiningConstraint](blockchain: Blockchain,
                                                      maybePrevBlock: Option[Block],
                                                      block: Block,
                                                      constraint: Constraint,
                                                      verify: Boolean = true): TracedResult[ValidationError, Result[Constraint]] = {
    val stateHeight = blockchain.height

    // height switch is next after activation
    val ngHeight          = blockchain.featureActivationHeight(BlockchainFeatures.NG.id).getOrElse(Int.MaxValue)
    val sponsorshipHeight = Sponsorship.sponsoredFeesSwitchHeight(blockchain)

    lazy val prevBlockFeeDistr: Option[Portfolio] =
      if (stateHeight >= sponsorshipHeight)
        Some(Portfolio.empty.copy(balance = blockchain.carryFee))
      else if (stateHeight > ngHeight)
        maybePrevBlock.map(_.prevBlockFeePart())
      else None

    lazy val currentBlockFeeDistr: Option[Portfolio] =
      if (stateHeight < ngHeight)
        Some(block.feesPortfolio())
      else
        None

    for {
      _ <- TracedResult(if (verify) block.signaturesValid() else Right(()))
      r <- apply(
        CompositeBlockchain(blockchain, newBlock = Some(block)),
        constraint,
        maybePrevBlock.map(_.timestamp),
        prevBlockFeeDistr,
        currentBlockFeeDistr,
        block.transactionData,
        verify
      )
    } yield r
  }

  def fromMicroBlock[Constraint <: MiningConstraint](blockchain: Blockchain,
                                                     prevBlockTimestamp: Option[Long],
                                                     micro: MicroBlock,
                                                     timestamp: Long,
                                                     constraint: Constraint,
                                                     verify: Boolean = true): Either[ValidationError, Result[Constraint]] =
    fromMicroBlockTraced(blockchain, prevBlockTimestamp, micro, timestamp, constraint, verify).resultE

  def fromMicroBlockTraced[Constraint <: MiningConstraint](blockchain: Blockchain,
                                                           prevBlockTimestamp: Option[Long],
                                                           micro: MicroBlock,
                                                           timestamp: Long,
                                                           constraint: Constraint,
                                                           verify: Boolean = true): TracedResult[ValidationError, Result[Constraint]] = {
    for {
      // microblocks are processed within block which is next after 40-only-block which goes on top of activated height
      _ <- TracedResult(
        Either.cond(
          blockchain.activatedFeatures.contains(BlockchainFeatures.NG.id),
          (),
          ActivationError(s"MicroBlocks are not yet activated")
        ))
      _ <- TracedResult(micro.signaturesValid())
      r <- apply(
        blockchain,
        constraint,
        prevBlockTimestamp,
        None,
        None,
        micro.transactionData,
        verify
      )
    } yield r
  }

  private[this] def apply[Constraint <: MiningConstraint](blockchain: Blockchain,
                                                          initConstraint: Constraint,
                                                          prevBlockTimestamp: Option[Long],
                                                          prevBlockFeeDistr: Option[Portfolio],
                                                          currentBlockFeeDistr: Option[Portfolio],
                                                          txs: Seq[Transaction],
                                                          verify: Boolean): TracedResult[ValidationError, Result[Constraint]] = {
    def updateConstraint(constraint: Constraint, blockchain: Blockchain, tx: Transaction, diff: Diff): Constraint =
      constraint.put(blockchain, tx, diff).asInstanceOf[Constraint]

    val currentBlockHeight = blockchain.height
    val timestamp          = blockchain.lastBlockTimestamp.get
    val lastBlock          = blockchain.lastBlock.get
    val blockGenerator     = lastBlock.sender.toAddress

    val txDiffer       = TransactionDiffer(prevBlockTimestamp, timestamp, verify) _
    val initDiff       = Diff.empty.copy(portfolios = Map(blockGenerator -> currentBlockFeeDistr.orElse(prevBlockFeeDistr).orEmpty))
    val hasNg          = currentBlockFeeDistr.isEmpty
    val hasSponsorship = currentBlockHeight >= Sponsorship.sponsoredFeesSwitchHeight(blockchain)

    def clearSponsorship(blockchain: Blockchain, portfolio: Portfolio): (Portfolio, Long) = {
      val spPf =
        if (hasSponsorship)
          Portfolio.empty.copy(
            balance = portfolio.balance +
              portfolio.assets.map {
                case (assetId, assetFee) =>
                  val baseFee = blockchain.assetDescription(assetId).get.sponsorship
                  Sponsorship.toWaves(assetFee, baseFee)
              }.sum)
        else portfolio

      val ngPf = if (hasNg) {
        val curPf  = spPf.multiply(Block.CurrentBlockFeePart)
        val nextPf = spPf.minus(curPf)
        (curPf, nextPf.balance)
      } else (spPf, 0L)
      if (hasSponsorship) ngPf else ngPf.copy(_2 = 0L)
    }

    txs
<<<<<<< HEAD
      .foldLeft(
        TracedResult((composite(blockchain, initDiff), Result(initDiff, 0L, 0L, initConstraint, DetailedDiff(initDiff, Seq.empty[Diff])))
          .asRight[ValidationError])) {
        case (acc @ TracedResult(Left(_), _), _) => acc
        case (TracedResult(Right((blockchain, Result(currDiff, carryFee, currTotalFee, currConstraint, DetailedDiff(parentDiff, txDiffs)))), _),
              tx) =>
          txDiffer(blockchain, tx).flatMap { newDiff =>
            val updatedConstraint = updateConstraint(currConstraint, blockchain, tx, newDiff)
=======
      .foldLeft(TracedResult(Result(initDiff, 0L, 0L, initConstraint).asRight[ValidationError])) {
        case (acc @ TracedResult(Left(_), _), _) => acc
        case (TracedResult(Right(Result(currDiff, carryFee, currTotalFee, currConstraint)), _), tx) =>
          val currBlockchain = CompositeBlockchain(blockchain, Some(currDiff))
          txDiffer(currBlockchain, tx).flatMap { newDiff =>
            val updatedConstraint = updateConstraint(currConstraint, currBlockchain, tx, newDiff)
>>>>>>> 63927f3c
            if (updatedConstraint.isOverfilled)
              TracedResult(Left(GenericError(s"Limit of txs was reached: $initConstraint -> $updatedConstraint")))
            else {
              val (curBlockFees, nextBlockFee) = clearSponsorship(currBlockchain, tx.feeDiff())
              val totalWavesFee                = currTotalFee + curBlockFees.balance + nextBlockFee

<<<<<<< HEAD
              val (resultDiff, resultCarryFee, minerDiff) =
                if (hasNg) {
                  val minerDiff = Diff.empty.copy(portfolios = Map(blockGenerator -> curBlockFees))
                  (newDiff.combine(minerDiff), carryFee + nextBlockFee, minerDiff)
                } else (newDiff, 0L, Diff.empty)

              Right(
                (composite(blockchain, resultDiff),
                 Result(currDiff.combine(resultDiff),
                        resultCarryFee,
                        totalWavesFee,
                        updatedConstraint,
                        DetailedDiff(parentDiff.combine(minerDiff), txDiffs :+ newDiff))))
            }
          }
      }
      .map {
        case (blockchain, result) =>
          final case class Patch(predicate: CompositeBlockchain => Boolean, patch: CompositeBlockchain => Diff)
          def applyAll(patches: Patch*): Diff =
            patches
              .foldLeft((blockchain, Diff.empty)) {
                case ((blockchain, cd), p) =>
                  if (p.predicate(blockchain)) {
                    val pd = p.patch(blockchain)
                    (composite(blockchain, pd), cd.combine(pd))
                  } else {
                    (blockchain, cd)
                  }
              }
              ._2

          val patchDiff = applyAll(
            Patch(
              _ => currentBlockHeight == blockchain.settings.functionalitySettings.resetEffectiveBalancesAtHeight,
              CancelAllLeases(_)
            ),
            Patch(
              _ => currentBlockHeight == blockchain.settings.functionalitySettings.blockVersion3AfterHeight,
              CancelLeaseOverflow(_)
            ),
            Patch(
              _.featureActivationHeight(BlockchainFeatures.DataTransaction.id).contains(currentBlockHeight),
              CancelInvalidLeaseIn(_)
            )
          )

          result.copy(diff = result.diff.combine(patchDiff),
                      detailedDiff = result.detailedDiff.copy(
                        parentDiff = result.detailedDiff.parentDiff.combine(patchDiff)
                      ))
=======
              val (resultDiff, resultCarryFee) =
                if (hasNg)
                  (newDiff.combine(Diff.empty.copy(portfolios = Map(blockGenerator -> curBlockFees))), carryFee + nextBlockFee)
                else
                  (newDiff, 0L)

              Right(Result(currDiff.combine(resultDiff), resultCarryFee, totalWavesFee, updatedConstraint))
            }
          }
      }
      .map { result =>
        final case class Patch(predicate: Blockchain => Boolean, patch: Blockchain => Diff)
        def applyAll(patches: Patch*) = patches.foldLeft(result.diff) {
          case (previousDiff, p) =>
            val currentBlockchain = CompositeBlockchain(blockchain, Some(previousDiff))
            if (p.predicate(currentBlockchain)) {
              val patchDiff = p.patch(currentBlockchain)
              Monoid.combine(previousDiff, patchDiff)
            } else {
              previousDiff
            }
        }

        val patchDiff = applyAll(
          Patch(
            _ => currentBlockHeight == blockchain.settings.functionalitySettings.resetEffectiveBalancesAtHeight,
            CancelAllLeases(_)
          ),
          Patch(
            _ => currentBlockHeight == blockchain.settings.functionalitySettings.blockVersion3AfterHeight,
            CancelLeaseOverflow(_)
          ),
          Patch(
            _.featureActivationHeight(BlockchainFeatures.DataTransaction.id).contains(currentBlockHeight),
            CancelInvalidLeaseIn(_)
          )
        )
        result.copy(diff = patchDiff)
>>>>>>> 63927f3c
      }
  }
}<|MERGE_RESOLUTION|>--- conflicted
+++ resolved
@@ -16,24 +16,22 @@
 import com.wavesplatform.transaction.smart.script.trace.TracedResult
 import com.wavesplatform.utils.ScorexLogging
 
-//noinspection VariablePatternShadow
 object BlockDiffer extends ScorexLogging {
   final case class DetailedDiff(parentDiff: Diff, transactionDiffs: Seq[Diff])
-  final case class Result[Constraint <: MiningConstraint](diff: Diff, carry: Long, totalFee: Long, constraint: Constraint, detailedDiff: DetailedDiff)
-  type GenResult = Result[MiningConstraint]
-
-  def fromBlock[Constraint <: MiningConstraint](blockchain: Blockchain,
-                                                maybePrevBlock: Option[Block],
-                                                block: Block,
-                                                constraint: Constraint,
-                                                verify: Boolean = true): Either[ValidationError, Result[Constraint]] =
+  final case class Result(diff: Diff, carry: Long, totalFee: Long, constraint: MiningConstraint, detailedDiff: DetailedDiff)
+
+  def fromBlock(blockchain: Blockchain,
+                maybePrevBlock: Option[Block],
+                block: Block,
+                constraint: MiningConstraint,
+                verify: Boolean = true): Either[ValidationError, Result] =
     fromBlockTraced(blockchain, maybePrevBlock, block, constraint, verify).resultE
 
-  def fromBlockTraced[Constraint <: MiningConstraint](blockchain: Blockchain,
-                                                      maybePrevBlock: Option[Block],
-                                                      block: Block,
-                                                      constraint: Constraint,
-                                                      verify: Boolean = true): TracedResult[ValidationError, Result[Constraint]] = {
+  def fromBlockTraced(blockchain: Blockchain,
+                      maybePrevBlock: Option[Block],
+                      block: Block,
+                      constraint: MiningConstraint,
+                      verify: Boolean = true): TracedResult[ValidationError, Result] = {
     val stateHeight = blockchain.height
 
     // height switch is next after activation
@@ -67,20 +65,20 @@
     } yield r
   }
 
-  def fromMicroBlock[Constraint <: MiningConstraint](blockchain: Blockchain,
-                                                     prevBlockTimestamp: Option[Long],
-                                                     micro: MicroBlock,
-                                                     timestamp: Long,
-                                                     constraint: Constraint,
-                                                     verify: Boolean = true): Either[ValidationError, Result[Constraint]] =
+  def fromMicroBlock(blockchain: Blockchain,
+                     prevBlockTimestamp: Option[Long],
+                     micro: MicroBlock,
+                     timestamp: Long,
+                     constraint: MiningConstraint,
+                     verify: Boolean = true): Either[ValidationError, Result] =
     fromMicroBlockTraced(blockchain, prevBlockTimestamp, micro, timestamp, constraint, verify).resultE
 
-  def fromMicroBlockTraced[Constraint <: MiningConstraint](blockchain: Blockchain,
-                                                           prevBlockTimestamp: Option[Long],
-                                                           micro: MicroBlock,
-                                                           timestamp: Long,
-                                                           constraint: Constraint,
-                                                           verify: Boolean = true): TracedResult[ValidationError, Result[Constraint]] = {
+  def fromMicroBlockTraced(blockchain: Blockchain,
+                           prevBlockTimestamp: Option[Long],
+                           micro: MicroBlock,
+                           timestamp: Long,
+                           constraint: MiningConstraint,
+                           verify: Boolean = true): TracedResult[ValidationError, Result] = {
     for {
       // microblocks are processed within block which is next after 40-only-block which goes on top of activated height
       _ <- TracedResult(
@@ -102,15 +100,15 @@
     } yield r
   }
 
-  private[this] def apply[Constraint <: MiningConstraint](blockchain: Blockchain,
-                                                          initConstraint: Constraint,
-                                                          prevBlockTimestamp: Option[Long],
-                                                          prevBlockFeeDistr: Option[Portfolio],
-                                                          currentBlockFeeDistr: Option[Portfolio],
-                                                          txs: Seq[Transaction],
-                                                          verify: Boolean): TracedResult[ValidationError, Result[Constraint]] = {
-    def updateConstraint(constraint: Constraint, blockchain: Blockchain, tx: Transaction, diff: Diff): Constraint =
-      constraint.put(blockchain, tx, diff).asInstanceOf[Constraint]
+  private[this] def apply(blockchain: Blockchain,
+                          initConstraint: MiningConstraint,
+                          prevBlockTimestamp: Option[Long],
+                          prevBlockFeeDistr: Option[Portfolio],
+                          currentBlockFeeDistr: Option[Portfolio],
+                          txs: Seq[Transaction],
+                          verify: Boolean): TracedResult[ValidationError, Result] = {
+    def updateConstraint(constraint: MiningConstraint, blockchain: Blockchain, tx: Transaction, diff: Diff): MiningConstraint =
+      constraint.put(blockchain, tx, diff)
 
     val currentBlockHeight = blockchain.height
     val timestamp          = blockchain.lastBlockTimestamp.get
@@ -143,30 +141,18 @@
     }
 
     txs
-<<<<<<< HEAD
-      .foldLeft(
-        TracedResult((composite(blockchain, initDiff), Result(initDiff, 0L, 0L, initConstraint, DetailedDiff(initDiff, Seq.empty[Diff])))
-          .asRight[ValidationError])) {
+      .foldLeft(TracedResult(Result(initDiff, 0L, 0L, initConstraint, DetailedDiff(initDiff, Seq.empty)).asRight[ValidationError])) {
         case (acc @ TracedResult(Left(_), _), _) => acc
-        case (TracedResult(Right((blockchain, Result(currDiff, carryFee, currTotalFee, currConstraint, DetailedDiff(parentDiff, txDiffs)))), _),
-              tx) =>
-          txDiffer(blockchain, tx).flatMap { newDiff =>
-            val updatedConstraint = updateConstraint(currConstraint, blockchain, tx, newDiff)
-=======
-      .foldLeft(TracedResult(Result(initDiff, 0L, 0L, initConstraint).asRight[ValidationError])) {
-        case (acc @ TracedResult(Left(_), _), _) => acc
-        case (TracedResult(Right(Result(currDiff, carryFee, currTotalFee, currConstraint)), _), tx) =>
+        case (TracedResult(Right(Result(currDiff, carryFee, currTotalFee, currConstraint, DetailedDiff(parentDiff, txDiffs))), _), tx) =>
           val currBlockchain = CompositeBlockchain(blockchain, Some(currDiff))
           txDiffer(currBlockchain, tx).flatMap { newDiff =>
             val updatedConstraint = updateConstraint(currConstraint, currBlockchain, tx, newDiff)
->>>>>>> 63927f3c
             if (updatedConstraint.isOverfilled)
               TracedResult(Left(GenericError(s"Limit of txs was reached: $initConstraint -> $updatedConstraint")))
             else {
               val (curBlockFees, nextBlockFee) = clearSponsorship(currBlockchain, tx.feeDiff())
               val totalWavesFee                = currTotalFee + curBlockFees.balance + nextBlockFee
 
-<<<<<<< HEAD
               val (resultDiff, resultCarryFee, minerDiff) =
                 if (hasNg) {
                   val minerDiff = Diff.empty.copy(portfolios = Map(blockGenerator -> curBlockFees))
@@ -174,75 +160,28 @@
                 } else (newDiff, 0L, Diff.empty)
 
               Right(
-                (composite(blockchain, resultDiff),
-                 Result(currDiff.combine(resultDiff),
-                        resultCarryFee,
-                        totalWavesFee,
-                        updatedConstraint,
-                        DetailedDiff(parentDiff.combine(minerDiff), txDiffs :+ newDiff))))
-            }
-          }
-      }
-      .map {
-        case (blockchain, result) =>
-          final case class Patch(predicate: CompositeBlockchain => Boolean, patch: CompositeBlockchain => Diff)
-          def applyAll(patches: Patch*): Diff =
-            patches
-              .foldLeft((blockchain, Diff.empty)) {
-                case ((blockchain, cd), p) =>
-                  if (p.predicate(blockchain)) {
-                    val pd = p.patch(blockchain)
-                    (composite(blockchain, pd), cd.combine(pd))
-                  } else {
-                    (blockchain, cd)
-                  }
-              }
-              ._2
-
-          val patchDiff = applyAll(
-            Patch(
-              _ => currentBlockHeight == blockchain.settings.functionalitySettings.resetEffectiveBalancesAtHeight,
-              CancelAllLeases(_)
-            ),
-            Patch(
-              _ => currentBlockHeight == blockchain.settings.functionalitySettings.blockVersion3AfterHeight,
-              CancelLeaseOverflow(_)
-            ),
-            Patch(
-              _.featureActivationHeight(BlockchainFeatures.DataTransaction.id).contains(currentBlockHeight),
-              CancelInvalidLeaseIn(_)
-            )
-          )
-
-          result.copy(diff = result.diff.combine(patchDiff),
-                      detailedDiff = result.detailedDiff.copy(
-                        parentDiff = result.detailedDiff.parentDiff.combine(patchDiff)
-                      ))
-=======
-              val (resultDiff, resultCarryFee) =
-                if (hasNg)
-                  (newDiff.combine(Diff.empty.copy(portfolios = Map(blockGenerator -> curBlockFees))), carryFee + nextBlockFee)
-                else
-                  (newDiff, 0L)
-
-              Right(Result(currDiff.combine(resultDiff), resultCarryFee, totalWavesFee, updatedConstraint))
+                Result(currDiff.combine(resultDiff),
+                       resultCarryFee,
+                       totalWavesFee,
+                       updatedConstraint,
+                       DetailedDiff(parentDiff.combine(minerDiff), txDiffs :+ newDiff)))
             }
           }
       }
       .map { result =>
         final case class Patch(predicate: Blockchain => Boolean, patch: Blockchain => Diff)
-        def applyAll(patches: Patch*) = patches.foldLeft(result.diff) {
-          case (previousDiff, p) =>
+        def applyAll(patches: Patch*) = patches.foldLeft((result.diff, result.detailedDiff.parentDiff)) {
+          case (r @ (previousDiff, previousPatchDiff), p) =>
             val currentBlockchain = CompositeBlockchain(blockchain, Some(previousDiff))
             if (p.predicate(currentBlockchain)) {
               val patchDiff = p.patch(currentBlockchain)
-              Monoid.combine(previousDiff, patchDiff)
+              (Monoid.combine(previousDiff, patchDiff), Monoid.combine(previousPatchDiff, patchDiff))
             } else {
-              previousDiff
+              r
             }
         }
 
-        val patchDiff = applyAll(
+        val (diffWithPatches, patchDiff) = applyAll(
           Patch(
             _ => currentBlockHeight == blockchain.settings.functionalitySettings.resetEffectiveBalancesAtHeight,
             CancelAllLeases(_)
@@ -256,8 +195,7 @@
             CancelInvalidLeaseIn(_)
           )
         )
-        result.copy(diff = patchDiff)
->>>>>>> 63927f3c
+        result.copy(diff = diffWithPatches, detailedDiff = result.detailedDiff.copy(parentDiff = patchDiff))
       }
   }
 }