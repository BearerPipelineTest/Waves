package com.wavesplatform.state.diffs

import cats.implicits._
import cats.kernel.Monoid
import cats.syntax.either.catsSyntaxEitherId
import com.wavesplatform.block.{Block, MicroBlock}
import com.wavesplatform.features.BlockchainFeatures
import com.wavesplatform.features.FeatureProvider._
import com.wavesplatform.lang.ValidationError
import com.wavesplatform.mining.MiningConstraint
import com.wavesplatform.state._
import com.wavesplatform.state.patch.{CancelAllLeases, CancelInvalidLeaseIn, CancelLeaseOverflow}
import com.wavesplatform.state.reader.CompositeBlockchain
import com.wavesplatform.transaction.Transaction
import com.wavesplatform.transaction.TxValidationError.{ActivationError, _}
import com.wavesplatform.transaction.smart.script.trace.TracedResult
import com.wavesplatform.utils.ScorexLogging

//noinspection VariablePatternShadow
object BlockDiffer extends ScorexLogging {
  final case class DetailedDiff(parentDiff: Diff, transactionDiffs: Seq[Diff])
  final case class Result(diff: Diff, carry: Long, totalFee: Long, constraint: MiningConstraint, detailedDiff: DetailedDiff)

  def fromBlock(blockchain: Blockchain,
                maybePrevBlock: Option[Block],
                block: Block,
                constraint: MiningConstraint,
                verify: Boolean = true): Either[ValidationError, Result] =
    fromBlockTraced(blockchain, maybePrevBlock, block, constraint, verify).resultE

  def fromBlockTraced(blockchain: Blockchain,
                      maybePrevBlock: Option[Block],
                      block: Block,
                      constraint: MiningConstraint,
                      verify: Boolean = true): TracedResult[ValidationError, Result] = {
    val stateHeight = blockchain.height

    // height switch is next after activation
    val ngHeight          = blockchain.featureActivationHeight(BlockchainFeatures.NG.id).getOrElse(Int.MaxValue)
    val sponsorshipHeight = Sponsorship.sponsoredFeesSwitchHeight(blockchain)

    lazy val prevBlockFeeDistr: Option[Portfolio] =
      if (stateHeight >= sponsorshipHeight)
        Some(Portfolio.empty.copy(balance = blockchain.carryFee))
      else if (stateHeight > ngHeight)
        maybePrevBlock.map(_.prevBlockFeePart())
      else None

    lazy val currentBlockFeeDistr: Option[Portfolio] =
      if (stateHeight < ngHeight)
        Some(block.feesPortfolio())
      else
        None

    for {
      _ <- TracedResult(if (verify) block.signaturesValid() else Right(()))
      r <- apply(
        CompositeBlockchain(blockchain, newBlock = Some(block)),
        constraint,
        maybePrevBlock.map(_.timestamp),
        prevBlockFeeDistr,
        currentBlockFeeDistr,
        block.transactionData,
        verify
      )
    } yield r
  }

  def fromMicroBlock(blockchain: Blockchain,
                     prevBlockTimestamp: Option[Long],
                     micro: MicroBlock,
                     timestamp: Long,
                     constraint: MiningConstraint,
                     verify: Boolean = true): Either[ValidationError, Result] =
    fromMicroBlockTraced(blockchain, prevBlockTimestamp, micro, timestamp, constraint, verify).resultE

  def fromMicroBlockTraced(blockchain: Blockchain,
                           prevBlockTimestamp: Option[Long],
                           micro: MicroBlock,
                           timestamp: Long,
                           constraint: MiningConstraint,
                           verify: Boolean = true): TracedResult[ValidationError, Result] = {
    for {
      // microblocks are processed within block which is next after 40-only-block which goes on top of activated height
      _ <- TracedResult(
        Either.cond(
          blockchain.activatedFeatures.contains(BlockchainFeatures.NG.id),
          (),
          ActivationError(s"MicroBlocks are not yet activated")
        ))
      _ <- TracedResult(micro.signaturesValid())
      r <- apply(
        blockchain,
        constraint,
        prevBlockTimestamp,
        None,
        None,
        micro.transactionData,
        verify
      )
    } yield r
  }

  private[this] def apply(blockchain: Blockchain,
                          initConstraint: MiningConstraint,
                          prevBlockTimestamp: Option[Long],
                          prevBlockFeeDistr: Option[Portfolio],
                          currentBlockFeeDistr: Option[Portfolio],
                          txs: Seq[Transaction],
                          verify: Boolean): TracedResult[ValidationError, Result] = {
    def updateConstraint(constraint: MiningConstraint, blockchain: Blockchain, tx: Transaction, diff: Diff): MiningConstraint =
      constraint.put(blockchain, tx, diff)

    val currentBlockHeight = blockchain.height
    val timestamp          = blockchain.lastBlockTimestamp.get
    val lastBlock          = blockchain.lastBlock.get
    val blockGenerator     = lastBlock.sender.toAddress

    val txDiffer       = TransactionDiffer(prevBlockTimestamp, timestamp, verify) _
    val initDiff       = Diff.empty.copy(portfolios = Map(blockGenerator -> currentBlockFeeDistr.orElse(prevBlockFeeDistr).orEmpty))
    val hasNg          = currentBlockFeeDistr.isEmpty
    val hasSponsorship = currentBlockHeight >= Sponsorship.sponsoredFeesSwitchHeight(blockchain)

    def clearSponsorship(blockchain: Blockchain, portfolio: Portfolio): (Portfolio, Long) = {
      val spPf =
        if (hasSponsorship)
          Portfolio.empty.copy(
            balance = portfolio.balance +
              portfolio.assets.map {
                case (assetId, assetFee) =>
                  val baseFee = blockchain.assetDescription(assetId).get.sponsorship
                  Sponsorship.toWaves(assetFee, baseFee)
              }.sum)
        else portfolio

      val ngPf = if (hasNg) {
        val curPf  = spPf.multiply(Block.CurrentBlockFeePart)
        val nextPf = spPf.minus(curPf)
        (curPf, nextPf.balance)
      } else (spPf, 0L)
      if (hasSponsorship) ngPf else ngPf.copy(_2 = 0L)
    }

    txs
<<<<<<< HEAD
      .foldLeft(TracedResult((composite(blockchain, initDiff), Result(initDiff, 0L, 0L, initConstraint)).asRight[ValidationError])) {
        case (acc @ TracedResult(Left(_), _), _) => acc
        case (TracedResult(Right((blockchain, Result(currDiff, carryFee, currTotalFee, currConstraint))), _), tx) =>
          txDiffer(blockchain, tx).flatMap { newDiff =>
            val updatedConstraint = updateConstraint(currConstraint, blockchain, tx, newDiff)
            if (updatedConstraint.isOverfilled)
              TracedResult(Left(GenericError(s"Limit of txs was reached: $initConstraint -> $updatedConstraint")))
            else {
              val (curBlockFees, nextBlockFee) = clearSponsorship(blockchain, tx.feeDiff())
              val totalWavesFee                = currTotalFee + curBlockFees.balance + nextBlockFee

              val (resultDiff, resultCarryFee) =
                if (hasNg)
                  (newDiff.combine(Diff.empty.copy(portfolios = Map(blockGenerator -> curBlockFees))), carryFee + nextBlockFee)
                else
                  (newDiff, 0L)

              Right((composite(blockchain, resultDiff), Result(currDiff.combine(resultDiff), resultCarryFee, totalWavesFee, updatedConstraint)))
            }
          }
      }
      .map {
        case (blockchain, result) =>
          final case class Patch(predicate: CompositeBlockchain => Boolean, patch: CompositeBlockchain => Diff)
          def applyAll(patches: Patch*) = patches.foldLeft((blockchain, Diff.empty)) {
            case ((blockchain, cd), p) =>
              if (p.predicate(blockchain)) {
                val pd = p.patch(blockchain)
                (composite(blockchain, pd), cd.combine(pd))
              } else {
                (blockchain, cd)
              }
          }

          val (_, patchDiff) = applyAll(
            Patch(
              _ => currentBlockHeight == blockchain.settings.functionalitySettings.resetEffectiveBalancesAtHeight,
              CancelAllLeases(_)
            ),
            Patch(
              _ => currentBlockHeight == blockchain.settings.functionalitySettings.blockVersion3AfterHeight,
              CancelLeaseOverflow(_)
            ),
            Patch(
              _.featureActivationHeight(BlockchainFeatures.DataTransaction.id).contains(currentBlockHeight),
              CancelInvalidLeaseIn(_)
            )
          )

          result.copy(diff = result.diff.combine(patchDiff))
=======
      .foldLeft(TracedResult(Result(initDiff, 0L, 0L, initConstraint, DetailedDiff(initDiff, Seq.empty)).asRight[ValidationError])) {
        case (acc @ TracedResult(Left(_), _), _) => acc
        case (TracedResult(Right(Result(currDiff, carryFee, currTotalFee, currConstraint, DetailedDiff(parentDiff, txDiffs))), _), tx) =>
          val currBlockchain = CompositeBlockchain(blockchain, Some(currDiff))
          txDiffer(currBlockchain, tx).flatMap { newDiff =>
            val updatedConstraint = updateConstraint(currConstraint, currBlockchain, tx, newDiff)
            if (updatedConstraint.isOverfilled)
              TracedResult(Left(GenericError(s"Limit of txs was reached: $initConstraint -> $updatedConstraint")))
            else {
              val (curBlockFees, nextBlockFee) = clearSponsorship(currBlockchain, tx.feeDiff())
              val totalWavesFee                = currTotalFee + curBlockFees.balance + nextBlockFee

              val (resultDiff, resultCarryFee, minerDiff) =
                if (hasNg) {
                  val minerDiff = Diff.empty.copy(portfolios = Map(blockGenerator -> curBlockFees))
                  (newDiff.combine(minerDiff), carryFee + nextBlockFee, minerDiff)
                } else (newDiff, 0L, Diff.empty)

              Right(
                Result(currDiff.combine(resultDiff),
                       resultCarryFee,
                       totalWavesFee,
                       updatedConstraint,
                       DetailedDiff(parentDiff.combine(minerDiff), txDiffs :+ newDiff)))
            }
          }
      }
      .map { result =>
        final case class Patch(predicate: Blockchain => Boolean, patch: Blockchain => Diff)
        def applyAll(patches: Patch*) = patches.foldLeft((result.diff, result.detailedDiff.parentDiff)) {
          case (r @ (previousDiff, previousPatchDiff), p) =>
            val currentBlockchain = CompositeBlockchain(blockchain, Some(previousDiff))
            if (p.predicate(currentBlockchain)) {
              val patchDiff = p.patch(currentBlockchain)
              (Monoid.combine(previousDiff, patchDiff), Monoid.combine(previousPatchDiff, patchDiff))
            } else {
              r
            }
        }

        val (diffWithPatches, patchDiff) = applyAll(
          Patch(
            _ => currentBlockHeight == blockchain.settings.functionalitySettings.resetEffectiveBalancesAtHeight,
            CancelAllLeases(_)
          ),
          Patch(
            _ => currentBlockHeight == blockchain.settings.functionalitySettings.blockVersion3AfterHeight,
            CancelLeaseOverflow(_)
          ),
          Patch(
            _.featureActivationHeight(BlockchainFeatures.DataTransaction.id).contains(currentBlockHeight),
            CancelInvalidLeaseIn(_)
          )
        )
        result.copy(diff = diffWithPatches, detailedDiff = result.detailedDiff.copy(parentDiff = patchDiff))
>>>>>>> c2c4fcfe
      }
  }
}<|MERGE_RESOLUTION|>--- conflicted
+++ resolved
@@ -142,58 +142,6 @@
     }
 
     txs
-<<<<<<< HEAD
-      .foldLeft(TracedResult((composite(blockchain, initDiff), Result(initDiff, 0L, 0L, initConstraint)).asRight[ValidationError])) {
-        case (acc @ TracedResult(Left(_), _), _) => acc
-        case (TracedResult(Right((blockchain, Result(currDiff, carryFee, currTotalFee, currConstraint))), _), tx) =>
-          txDiffer(blockchain, tx).flatMap { newDiff =>
-            val updatedConstraint = updateConstraint(currConstraint, blockchain, tx, newDiff)
-            if (updatedConstraint.isOverfilled)
-              TracedResult(Left(GenericError(s"Limit of txs was reached: $initConstraint -> $updatedConstraint")))
-            else {
-              val (curBlockFees, nextBlockFee) = clearSponsorship(blockchain, tx.feeDiff())
-              val totalWavesFee                = currTotalFee + curBlockFees.balance + nextBlockFee
-
-              val (resultDiff, resultCarryFee) =
-                if (hasNg)
-                  (newDiff.combine(Diff.empty.copy(portfolios = Map(blockGenerator -> curBlockFees))), carryFee + nextBlockFee)
-                else
-                  (newDiff, 0L)
-
-              Right((composite(blockchain, resultDiff), Result(currDiff.combine(resultDiff), resultCarryFee, totalWavesFee, updatedConstraint)))
-            }
-          }
-      }
-      .map {
-        case (blockchain, result) =>
-          final case class Patch(predicate: CompositeBlockchain => Boolean, patch: CompositeBlockchain => Diff)
-          def applyAll(patches: Patch*) = patches.foldLeft((blockchain, Diff.empty)) {
-            case ((blockchain, cd), p) =>
-              if (p.predicate(blockchain)) {
-                val pd = p.patch(blockchain)
-                (composite(blockchain, pd), cd.combine(pd))
-              } else {
-                (blockchain, cd)
-              }
-          }
-
-          val (_, patchDiff) = applyAll(
-            Patch(
-              _ => currentBlockHeight == blockchain.settings.functionalitySettings.resetEffectiveBalancesAtHeight,
-              CancelAllLeases(_)
-            ),
-            Patch(
-              _ => currentBlockHeight == blockchain.settings.functionalitySettings.blockVersion3AfterHeight,
-              CancelLeaseOverflow(_)
-            ),
-            Patch(
-              _.featureActivationHeight(BlockchainFeatures.DataTransaction.id).contains(currentBlockHeight),
-              CancelInvalidLeaseIn(_)
-            )
-          )
-
-          result.copy(diff = result.diff.combine(patchDiff))
-=======
       .foldLeft(TracedResult(Result(initDiff, 0L, 0L, initConstraint, DetailedDiff(initDiff, Seq.empty)).asRight[ValidationError])) {
         case (acc @ TracedResult(Left(_), _), _) => acc
         case (TracedResult(Right(Result(currDiff, carryFee, currTotalFee, currConstraint, DetailedDiff(parentDiff, txDiffs))), _), tx) =>
@@ -249,7 +197,6 @@
           )
         )
         result.copy(diff = diffWithPatches, detailedDiff = result.detailedDiff.copy(parentDiff = patchDiff))
->>>>>>> c2c4fcfe
       }
   }
 }