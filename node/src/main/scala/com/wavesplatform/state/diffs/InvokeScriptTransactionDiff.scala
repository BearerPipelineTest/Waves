--- conflicted
+++ resolved
@@ -29,6 +29,7 @@
 import com.wavesplatform.state.reader.CompositeBlockchain
 import com.wavesplatform.transaction.Asset.{IssuedAsset, Waves}
 import com.wavesplatform.transaction.TxValidationError._
+import com.wavesplatform.transaction.smart.BlockchainContext.In
 import com.wavesplatform.transaction.smart.script.ScriptRunner
 import com.wavesplatform.transaction.smart.script.ScriptRunner.TxOrd
 import com.wavesplatform.transaction.smart.script.trace.{AssetVerifierTrace, InvokeScriptTrace, TracedResult}
@@ -56,14 +57,10 @@
           stats.invokedScriptExecution.measureForType(InvokeScriptTransaction.typeId)({
             val invoker = tx.sender.toAddress.bytes
             val result = for {
-<<<<<<< HEAD
+              directives <- DirectiveSet(version, Account, DAppType).leftMap((_, List.empty[LogItem[Id]]))
+              input <- buildThisValue(Coproduct[TxOrd](tx: Transaction), blockchain, directives, None).leftMap((_, List.empty[LogItem[Id]]))
               invocationComplexity <- DiffsCommon.functionComplexity(sc, blockchain.estimator, tx.funcCallOpt).leftMap((_, List.empty[LogItem[Id]]))
-              directives <- DirectiveSet(V3, Account, DAppType).leftMap((_, List.empty[LogItem[Id]]))
-=======
-              directives <- DirectiveSet(version, Account, DAppType).leftMap((_, List.empty[LogItem]))
-              input <- buildThisValue(Coproduct[TxOrd](tx: Transaction), blockchain, directives, None).leftMap((_, List.empty[LogItem]))
-              invocationComplexity <- DiffsCommon.functionComplexity(sc, blockchain.estimator, tx.funcCallOpt).leftMap((_, List.empty[LogItem]))
-              payments <- AttachedPaymentExtractor.extractPayments(tx, version, blockchain, DApp).leftMap((_, List.empty[LogItem]))
+              payments <- AttachedPaymentExtractor.extractPayments(tx, version, blockchain, DApp).leftMap((_, List.empty[LogItem[Id]]))
               invocation = ContractEvaluator.Invocation(
                 functioncall,
                 Recipient.Address(invoker),
@@ -82,7 +79,6 @@
                 Coeval(tx.dAppAddressOrAlias.bytes),
                 directives
               )
->>>>>>> d9aff144
               evaluator <- ContractEvaluator(
                 Monoid
                   .combineAll(
