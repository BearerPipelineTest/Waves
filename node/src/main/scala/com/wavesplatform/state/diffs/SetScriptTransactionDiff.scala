--- conflicted
+++ resolved
@@ -43,8 +43,7 @@
         }
         .traverseTap(checkOverflow(blockchain, _))
     } yield Diff(
-<<<<<<< HEAD
-      portfolios = Map(tx.sender.toAddress -> Portfolio(-tx.fee, LeaseBalance.empty, Map.empty)),
+      portfolios = Map(tx.sender.toAddress -> Portfolio(-tx.fee.value, LeaseBalance.empty, Map.empty)),
       scripts = Map(tx.sender.toAddress -> scriptWithComplexities),
       scriptsRun = DiffsCommon.countScriptRuns(blockchain, tx)
     )
@@ -56,12 +55,6 @@
       GenericError(s"Script is too large: ${value.bytes().size} bytes > $limit bytes")
     )
   }
-=======
-      portfolios = Map(tx.sender.toAddress -> Portfolio(-tx.fee.value, LeaseBalance.empty, Map.empty)),
-      scripts = Map(tx.sender.toAddress    -> scriptWithComplexities),
-      scriptsRun = DiffsCommon.countScriptRuns(blockchain, tx)
-    )
->>>>>>> 2f13caf8
 
   def estimate(
       blockchain: Blockchain,
@@ -96,18 +89,10 @@
     ScriptEstimator
       .all(fixOverflow = blockchain.checkEstimationOverflow)
       .drop(blockchain.estimator.version)
-<<<<<<< HEAD
       .traverse(se =>
         ContractScript
           .estimateComplexityExact(version, dApp, se, fixEstimateOfVerifier = blockchain.isFeatureActivated(RideV6))
           .map { case ((_, maxComplexity), complexities) => (maxComplexity, complexities) }
-=======
-      .traverse(
-        se =>
-          ContractScript
-            .estimateComplexityExact(version, dApp, se)
-            .map { case ((_, maxComplexity), complexities) => (maxComplexity, complexities) }
->>>>>>> 2f13caf8
       )
 
   private def checkOverflow(blockchain: Blockchain, s: AccountScriptInfo): Either[GenericError, Unit] =
