--- conflicted
+++ resolved
@@ -42,11 +42,7 @@
   override def assetDescription(asset: IssuedAsset): Option[AssetDescription] =
     CompositeBlockchain.assetDescription(asset, maybeDiff.orEmpty, inner.assetDescription(asset), inner.assetScript(asset), height)
 
-<<<<<<< HEAD
-  override def leaseDetails(leaseId: ByteStr): Option[LeaseDetails] = {
-=======
   override def leaseDetails(leaseId: ByteStr): Option[LeaseDetails] =
->>>>>>> 7fc71bd6
     inner
       .leaseDetails(leaseId)
       .map(ld => ld.copy(status = diff.leaseState.get(leaseId).map(_.status).getOrElse(ld.status)))
