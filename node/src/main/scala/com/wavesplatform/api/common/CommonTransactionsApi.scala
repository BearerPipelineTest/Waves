--- conflicted
+++ resolved
@@ -22,16 +22,7 @@
   def transactionsByAddress(address: Address, fromId: Option[ByteStr] = None): Observable[(Height, VanillaTransaction)] =
     blockchain.addressTransactionsObservable(address, Set.empty, fromId)
 
-<<<<<<< HEAD
-  def transactionsByAddress(address: Address, fromId: Option[ByteStr] = None): Observable[(Height, VanillaTransaction)] = {
-    val seq = blockchain.addressTransactions(address, Set.empty, Int.MaxValue, fromId) // FIXME fix tests instead
-    Observable.fromIterable(seq.fold(_ => Nil, _.toVector))
-  }
-
-  def transactionById(transactionId: ByteStr): Option[(Int, VanillaTransaction)] = {
-=======
   def transactionById(transactionId: ByteStr): Option[(Int, VanillaTransaction)] =
->>>>>>> 6a19aff6
     blockchain.transactionInfo(transactionId)
 
   def unconfirmedTransactions(): Seq[VanillaTransaction] =
