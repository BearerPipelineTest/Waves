--- conflicted
+++ resolved
@@ -1,6 +1,7 @@
 package com.wavesplatform.api.http
 
 import java.security.SecureRandom
+
 import akka.http.scaladsl.server.{PathMatcher1, Route}
 import cats.syntax.either.*
 import cats.syntax.semigroup.*
@@ -11,27 +12,16 @@
 import com.wavesplatform.common.utils.*
 import com.wavesplatform.crypto
 import com.wavesplatform.features.BlockchainFeatures
-import com.wavesplatform.features.BlockchainFeatures.{ContinuationTransaction, RideV6, SynchronousCalls}
+import com.wavesplatform.features.BlockchainFeatures.{RideV6, SynchronousCalls}
 import com.wavesplatform.features.EstimatorProvider.*
 import com.wavesplatform.features.EvaluatorFixProvider.*
-import com.wavesplatform.features.RideVersionProvider.RideVersionBlockchainExt
 import com.wavesplatform.lang.contract.DApp
 import com.wavesplatform.lang.directives.DirectiveSet
-<<<<<<< HEAD
 import com.wavesplatform.lang.directives.values.{DApp as DAppType, *}
-import com.wavesplatform.lang.script.ContractScript.ContractScriptImpl
-import com.wavesplatform.lang.script.Script.ComplexityInfo
-import com.wavesplatform.lang.script.v1.ExprScript
-import com.wavesplatform.lang.script.{ContractScript, Script}
-import com.wavesplatform.lang.v1.compiler.Terms.{EVALUATED, EXPR}
-import com.wavesplatform.lang.v1.compiler.{ContractScriptCompactor, ExpressionCompiler, Terms}
-=======
-import com.wavesplatform.lang.directives.values.{DApp => DAppType, _}
 import com.wavesplatform.lang.script.Script
 import com.wavesplatform.lang.script.Script.ComplexityInfo
-import com.wavesplatform.lang.v1.compiler.ExpressionCompiler
 import com.wavesplatform.lang.v1.compiler.Terms.{EVALUATED, EXPR}
->>>>>>> 61aaf1f6
+import com.wavesplatform.lang.v1.compiler.{ExpressionCompiler, Terms}
 import com.wavesplatform.lang.v1.estimator.ScriptEstimator
 import com.wavesplatform.lang.v1.evaluator.ctx.impl.waves.WavesContext
 import com.wavesplatform.lang.v1.evaluator.ctx.impl.{CryptoContext, PureContext}
@@ -39,13 +29,8 @@
 import com.wavesplatform.lang.v1.serialization.SerdeV1
 import com.wavesplatform.lang.v1.traits.Environment
 import com.wavesplatform.lang.v1.traits.domain.Recipient
-<<<<<<< HEAD
 import com.wavesplatform.lang.v1.{ContractLimits, FunctionHeader}
-import com.wavesplatform.lang.{Global, ValidationError}
-=======
-import com.wavesplatform.lang.v1.{ContractLimits, Serde}
 import com.wavesplatform.lang.{API, CompileResult, Global, ValidationError}
->>>>>>> 61aaf1f6
 import com.wavesplatform.serialization.ScriptValuesJson
 import com.wavesplatform.settings.RestAPISettings
 import com.wavesplatform.state.diffs.FeeValidation
@@ -85,16 +70,6 @@
       0
     else
       FeeValidation.ScriptExtraFee
-
-  private def checkInvokeExpression[A](result: Either[String, (Script, A)]): Either[String, (Script, A)] =
-    result
-      .filterOrElse(
-        {
-          case (e: ExprScript, _) => !e.isFreeCall || blockchain.isFeatureActivated(ContinuationTransaction)
-          case _                  => true
-        },
-        "Invoke Expression Transaction is not activated yet"
-      )
 
   override val route: Route = pathPrefix("utils") {
     decompile ~ compile ~ compileCode ~ compileWithImports ~ estimate ~ time ~ seedRoute ~ length ~ hashFast ~ hashSecure ~ transactionSerialize ~ evaluate
@@ -161,47 +136,18 @@
 
   def compileCode: Route = path("script" / "compileCode") {
     (post & entity(as[String]) & parameter("compact".as[Boolean] ? false)) { (code, compact) =>
-<<<<<<< HEAD
-      val version               = blockchain.actualRideVersion
-      val fixEstimateOfVerifier = blockchain.isFeatureActivated(BlockchainFeatures.RideV6)
-      executeLimited(ScriptCompiler.compileAndEstimateCallables(code, estimator(), version, fixEstimateOfVerifier)) { result =>
-        complete(
-          checkInvokeExpression(result)
-            .fold(
-              e => ScriptCompilerError(e),
-              { case (script, ComplexityInfo(verifierComplexity, callableComplexities, maxComplexity)) =>
-                val extraFee =
-                  if (
-                    verifierComplexity <= ContractLimits.FreeVerifierComplexity && blockchain
-                      .isFeatureActivated(BlockchainFeatures.SynchronousCalls)
-                  )
-                    0
-                  else
-                    FeeValidation.ScriptExtraFee
-
-                val compactedScript = script match {
-                  case ContractScript.ContractScriptImpl(stdLibVersion, expr) if compact =>
-                    val compacted = ContractScriptCompactor.compact(expr)
-
-                    ContractScriptImpl(stdLibVersion, compacted)
-
-                  case _ => script
-                }
-                Json.obj(
-                  "script"               -> compactedScript.bytes().base64,
-                  "complexity"           -> maxComplexity,
-                  "verifierComplexity"   -> verifierComplexity,
-                  "callableComplexities" -> callableComplexities,
-                  "extraFee"             -> extraFee
-                )
-              }
-            )
+      executeLimited(
+        API.compile(
+          code,
+          estimator(),
+          compact,
+          defaultStdLib = defaultStdlibVersion(),
+          allowFreeCall = blockchain.isFeatureActivated(BlockchainFeatures.ContinuationTransaction)
         )
-      }
-=======
-      executeLimited(API.compile(code, estimator().version, compact, defaultStdLib = defaultStdlibVersion()))(
+      )(
         _.fold(
-          e => complete(ScriptCompilerError(e)), { cr =>
+          e => complete(ScriptCompilerError(e)),
+          { cr =>
             val v5Activated = blockchain.isFeatureActivated(BlockchainFeatures.SynchronousCalls)
             val extraFee =
               if (cr.verifierComplexity <= ContractLimits.FreeVerifierComplexity && v5Activated)
@@ -221,46 +167,31 @@
           }
         )
       )
->>>>>>> 61aaf1f6
     }
   }
 
   def compileWithImports: Route = path("script" / "compileWithImports") {
     import ScriptWithImportsRequest.*
     (post & entity(as[ScriptWithImportsRequest])) { req =>
-<<<<<<< HEAD
-      val version               = blockchain.actualRideVersion
-      val fixEstimateOfVerifier = blockchain.isFeatureActivated(BlockchainFeatures.RideV6)
-      executeLimited(ScriptCompiler.compile(req.script, estimator(), req.imports, version, fixEstimateOfVerifier)) { result =>
-=======
       executeLimited(
         API.compile(
           req.script,
-          estimator().version,
+          estimator(),
           needCompaction = false,
           removeUnusedCode = false,
           req.imports,
           defaultStdLib = defaultStdlibVersion()
         )
       ) { result =>
->>>>>>> 61aaf1f6
         complete(
-          checkInvokeExpression(result)
+          result
             .fold(
-<<<<<<< HEAD
               e => ScriptCompilerError(e),
-              { case (script, complexity) =>
-                Json.obj(
-                  "script"     -> script.bytes().base64,
-                  "complexity" -> complexity,
-                  "extraFee"   -> extraFee(complexity)
-=======
-              e => ScriptCompilerError(e), { cr: CompileResult =>
+              { cr: CompileResult =>
                 Json.obj(
                   "script"     -> ByteStr(cr.bytes).base64,
                   "complexity" -> cr.verifierComplexity,
                   "extraFee"   -> FeeValidation.ScriptExtraFee
->>>>>>> 61aaf1f6
                 )
               }
             )
