--- conflicted
+++ resolved
@@ -17,13 +17,8 @@
 import com.wavesplatform.api.http.assets.AssetsApiRoute.DistributionParams
 import com.wavesplatform.api.http.requests._
 import com.wavesplatform.common.state.ByteStr
-<<<<<<< HEAD
-import com.wavesplatform.common.utils.{Base58, Base64}
-import com.wavesplatform.http.BroadcastRoute
-=======
 import com.wavesplatform.common.utils.Base58
 import com.wavesplatform.http.{BroadcastRoute, CustomJson}
->>>>>>> 38109b16
 import com.wavesplatform.lang.ValidationError
 import com.wavesplatform.network.UtxPoolSynchronizer
 import com.wavesplatform.settings.RestAPISettings
@@ -435,8 +430,8 @@
       (timestamp, height) = tsh
       script              = description.script.filter(_ => full)
       complexity <- script.fold[Either[String, Long]](Right(0))(script => ScriptCompiler.estimate(script, script.stdLibVersion))
-      name = description.name.fold(bs => new String(bs.arr, Charsets.UTF_8), identity)
-      desc = description.description.fold(bs => new String(bs.arr, Charsets.UTF_8), identity)
+      name = description.name.toStringUtf8
+      desc = description.description.toStringUtf8
     } yield JsObject(
       Seq(
         "assetId"        -> JsString(id.toString),
