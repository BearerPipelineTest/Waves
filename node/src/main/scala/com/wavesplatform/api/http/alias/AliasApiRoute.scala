--- conflicted
+++ resolved
@@ -54,24 +54,15 @@
   def aliasOfAddress: Route = (get & path("by-address" / AddrSegment)) { address =>
     extractScheduler { implicit s =>
       val value: Source[JsValue, NotUsed] =
-<<<<<<< HEAD
-        Source.future(
-          commonApi
-            .aliasesOfAddress(address).map { case (_, tx) => JsString(tx.alias.toString) }
-            .toListL
-            .runToFuture
-        ).mapConcat(identity)
-=======
         Source
           .future(
             commonApi
               .aliasesOfAddress(address)
-              .map { case (_, tx) => JsString(tx.alias.stringRepr) }
+              .map { case (_, tx) => JsString(tx.alias.toString) }
               .toListL
               .runToFuture
           )
           .mapConcat(identity)
->>>>>>> 2f13caf8
       complete(value)
     }
   }
