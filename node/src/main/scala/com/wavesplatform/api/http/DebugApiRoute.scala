--- conflicted
+++ resolved
@@ -240,25 +240,16 @@
         })
 
       val extendedJson = tracedDiff.resultE
-<<<<<<< HEAD
         .fold(
           _ => jsv, {
             case (tx, diff) =>
               val meta = tx match {
                 case ist: InvokeScriptTransaction =>
                   val result = diff.scriptResults.get(ist.id())
-                  TransactionMeta.Invoke(Height(blockchain.height), ist, succeeded = true, result)
-                case tx => TransactionMeta.Default(Height(blockchain.height), tx, succeeded = true)
+                  TransactionMeta.Invoke(Height(blockchain.height), ist, succeeded = true, diff.scriptsComplexity, result)
+                case tx => TransactionMeta.Default(Height(blockchain.height), tx, succeeded = true, diff.scriptsComplexity)
               }
               serializer.transactionWithMetaJson(meta)
-=======
-        .fold(_ => jsv, { case (tx, diff) =>
-          val meta = tx match {
-            case ist: InvokeScriptTransaction =>
-              val result = diff.scriptResults.get(ist.id())
-              TransactionMeta.Invoke(Height(blockchain.height), ist, succeeded = true, diff.scriptsComplexity, result)
-            case tx => TransactionMeta.Default(Height(blockchain.height), tx, succeeded = true, diff.scriptsComplexity)
->>>>>>> 253255a3
           }
         )
 
