--- conflicted
+++ resolved
@@ -4,29 +4,24 @@
 import java.nio.ByteBuffer
 import java.util
 
-import com.google.common.primitives.Longs
+import com.google.common.primitives.{Longs, Shorts}
 import com.wavesplatform.account.Address
 import com.wavesplatform.api.common.AddressPortfolio
 import com.wavesplatform.common.state.ByteStr
 import com.wavesplatform.common.utils.{Base58, Base64, EitherExt2}
-<<<<<<< HEAD
-import com.wavesplatform.database.{AddressId, DBExt, KeyTags, Keys, LevelDBWriter, loadTransactions, openDB, readTransactionHNSeqAndType}
-=======
 import com.wavesplatform.database.{AddressId, DBExt, KeyTags, Keys, LevelDBWriter, openDB, readTransaction, readTransactionHNSeqAndType}
->>>>>>> 7fc71bd6
 import com.wavesplatform.settings.Constants
-import com.wavesplatform.state.{Blockchain, Diff, Height, Portfolio}
+import com.wavesplatform.state.{Blockchain, Diff, Height, Portfolio, TxNum}
 import com.wavesplatform.transaction.Asset.IssuedAsset
-<<<<<<< HEAD
-=======
 import com.wavesplatform.transaction.Transaction
->>>>>>> 7fc71bd6
 import com.wavesplatform.utils.ScorexLogging
 import org.iq80.leveldb.DB
 
 import scala.annotation.tailrec
 import scala.collection.mutable
+import scala.collection.mutable.ListBuffer
 import scala.jdk.CollectionConverters._
+import scala.util.Try
 
 //noinspection ScalaStyle
 object Explorer extends ScorexLogging {
@@ -226,10 +221,9 @@
           }
 
         case "TXBH" =>
+          val txs = new ListBuffer[(TxNum, Transaction)]
+
           val h = Height(argument(1, "height").toInt)
-<<<<<<< HEAD
-          val txs = db.readOnly(loadTransactions(h, _)).get
-=======
 
           val prefix = ByteBuffer
             .allocate(6)
@@ -253,7 +247,6 @@
               } txs.append((TxNum(idx), tx))
             }
           } finally iterator.close()
->>>>>>> 7fc71bd6
 
           println(txs.length)
           txs.foreach(println)
