--- conflicted
+++ resolved
@@ -13,11 +13,7 @@
 import com.wavesplatform.database.{DBExt, Keys, LevelDBWriter}
 import com.wavesplatform.db.openDB
 import com.wavesplatform.settings.{WavesSettings, loadConfig}
-<<<<<<< HEAD
-import com.wavesplatform.state.{AddressId, Height, TxNum}
-=======
 import com.wavesplatform.state.{AddressId, Height, TransactionId, TxNum}
->>>>>>> cd5a1060
 import com.wavesplatform.transaction.Asset.IssuedAsset
 import com.wavesplatform.transaction.{Transaction, TransactionParsers}
 import com.wavesplatform.utils.ScorexLogging
@@ -153,11 +149,7 @@
           val result        = new util.HashMap[Address, java.lang.Integer]()
           val lastAddressId = Keys.lastAddressId.parse(db.get(Keys.lastAddressId.keyBytes))
           for (id <- 1L to lastAddressId.getOrElse(0L)) {
-<<<<<<< HEAD
-            val k       = Keys.idToAddress(id)
-=======
             val k       = Keys.idToAddress(AddressId @@ id)
->>>>>>> cd5a1060
             val address = k.parse(db.get(k.keyBytes))
             result.compute(address,
                            (_, prev) =>
@@ -180,10 +172,13 @@
           val addressId = ai.parse(db.get(ai.keyBytes)).get
           log.info(s"Address ID = $addressId")
 
+	  val (txH, txN) = db.get(Keys.transactionHNById(TransactionId @@ asset.id)).get
+	  val hnBytes = ByteStr(Bytes,concat(Ints.toByteArray(txH), Ints.toByteArray(txN)))
+	  
           db.iterateOverStream(Bytes.concat(Shorts.toByteArray(Keys.AssetBalancePrefix), AddressId.toBytes(addressId)))
             .filter { e =>
-              val (_, _, assetId, _) = Keys.parseAddressBytesHeight(e.getKey)
-              ByteStr(assetId) == asset.id
+              val (_, _, assetId, _) = Keys.parseAddressBytesHeight(e.getKey)  
+              hnBytes == ByteStr(assetId)
             }
             .map(e => (Ints.fromByteArray(e.getKey.takeRight(4)), Longs.fromByteArray(e.getValue)))
             .foreach(b => log.info(s"h = ${b._1}: balance = ${b._2}"))
@@ -195,7 +190,6 @@
             private[this] var entriesProcessed = 0L
             private[this] var lastLogTime = System.nanoTime()
 
-<<<<<<< HEAD
             def incEntries(): Unit =
               entriesProcessed += 1
 
@@ -203,12 +197,6 @@
               log.info(s"$entriesProcessed entries processed")
               lastLogTime = System.nanoTime()
             }
-=======
-          val balances = abh.map { h =>
-            val (txH, txN) = db.get(Keys.transactionHNById(TransactionId @@ asset.id)).get
-            val k          = Keys.assetBalance(addressId, txH, txN)(h)
-            h -> k.parse(db.get(k.keyBytes))
->>>>>>> cd5a1060
           }
 
           log.info("Collecting DB stats")
@@ -321,25 +309,20 @@
               println(s"\n$assetId:")
               1 to db.get(Keys.addressesForAssetSeqNr(asset))
             }
-<<<<<<< HEAD
             addressId <- db.get(Keys.addressesForAsset(asset, seqNr))
+	    hnBytes = {
+	      val (txH, txN) = db.get(Keys.transactionHNById(TransactionId @@ asset.id)).get
+	      ByteStr(Bytes,concat(Ints.toByteArray(txH), Ints.toByteArray(txN)))
+	    }
             balance = db
               .iterateOverStream(Bytes.concat(Shorts.toByteArray(Keys.AssetBalancePrefix), AddressId.toBytes(addressId)))
               .filter { e =>
                 val (_, _, assetId, _) = Keys.parseAddressBytesHeight(e.getKey)
-                ByteStr(assetId) == asset.id
+                ByteStr(assetId) == hnBytes
               }
               .map(e => Longs.fromByteArray(e.getValue))
               .closeAfter(_.toStream.headOption)
               .getOrElse(0L)
-=======
-            addressId    <- db.get(Keys.addressesForAsset(asset, seqNr))
-            actualHeight <- db.get(Keys.assetBalanceHistory(addressId, asset)).headOption
-            balance = db.get(Keys.transactionHNById(TransactionId @@ asset.id))
-              .fold(0L) { case (h, n) =>
-                db.get(Keys.assetBalance(addressId, h, n)(actualHeight))
-              }
->>>>>>> cd5a1060
             if balance > 0
           } yield {
             val addr = db.get(Keys.idToAddress(addressId))
