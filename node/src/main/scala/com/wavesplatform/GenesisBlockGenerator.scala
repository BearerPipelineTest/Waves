--- conflicted
+++ resolved
@@ -2,43 +2,36 @@
 
 import java.io.{File, FileNotFoundException}
 import java.nio.file.Files
-import java.time.Instant
+
+import scala.annotation.tailrec
+import scala.concurrent.duration._
 
 import com.typesafe.config.{Config, ConfigFactory}
 import com.wavesplatform.account.{Address, AddressScheme, Alias, KeyPair}
+import com.wavesplatform.block.{Block, SignedBlockHeader}
 import com.wavesplatform.block.Block.BlockId
-import com.wavesplatform.block.{Block, SignedBlockHeader}
 import com.wavesplatform.common.state.ByteStr
 import com.wavesplatform.common.utils.EitherExt2
+import com.wavesplatform.consensus.{FairPoSCalculator, NxtPoSCalculator, PoSCalculator}
 import com.wavesplatform.consensus.PoSCalculator.{generationSignature, hit}
-import com.wavesplatform.consensus.{FairPoSCalculator, NxtPoSCalculator, PoSCalculator}
 import com.wavesplatform.crypto._
 import com.wavesplatform.features.{BlockchainFeature, BlockchainFeatures}
-<<<<<<< HEAD
 import com.wavesplatform.lang.ValidationError
 import com.wavesplatform.settings.{BlockchainSettings, FunctionalitySettings, GenesisSettings, GenesisTransactionSettings}
 import com.wavesplatform.state._
 import com.wavesplatform.state.reader.LeaseDetails
+import com.wavesplatform.transaction.{Asset, GenesisTransaction, Transaction}
 import com.wavesplatform.transaction.TxValidationError.GenericError
 import com.wavesplatform.transaction.transfer.TransferTransaction
-import com.wavesplatform.transaction.{Asset, GenesisTransaction, Transaction}
-=======
-import com.wavesplatform.settings.{FunctionalitySettings, GenesisSettings, GenesisTransactionSettings}
-import com.wavesplatform.transaction.GenesisTransaction
->>>>>>> 758aee7d
 import com.wavesplatform.utils._
 import com.wavesplatform.wallet.Wallet
 import net.ceedubs.ficus.Ficus._
 import net.ceedubs.ficus.readers.ArbitraryTypeReader._
 
-import scala.annotation.tailrec
-import scala.concurrent.duration._
-
 object GenesisBlockGenerator {
   private type SeedText = String
   private type Share    = Long
 
-<<<<<<< HEAD
   case class DistributionItem(seedText: String, nonce: Int, amount: Share, miner: Boolean = true)
 
   case class Settings(
@@ -58,30 +51,6 @@
 
     private val features: Map[Short, Int] =
       preActivatedFeatures.getOrElse(List(BlockchainFeatures.FairPoS.id.toInt, BlockchainFeatures.BlockV5.id.toInt)).map(f => f.toShort -> 0).toMap
-=======
-  private type SeedText = String
-  private type Share    = Long
-
-  case class DistributionItem(seedText: String, nonce: Int = 0, amount: Share, miner: Boolean = true)
-
-  case class Settings(
-      networkType: String,
-      baseTarget: Option[Long],
-      averageBlockDelay: FiniteDuration,
-      timestamp: Option[Long],
-      distributions: List[DistributionItem],
-      preActivatedFeatures: List[Int] = BlockchainFeatures.implemented.map(_.toInt).toList,
-      minBlockTime: Option[FiniteDuration],
-      delayDelta: Option[Int]
-  ) {
-
-    val initialBalance: Share = distributions.map(_.amount).sum
-
-    val chainId: Char = networkType.head
-
-    val features: Map[Short, Int] =
-      preActivatedFeatures.map(_.toShort -> 0).toMap
->>>>>>> 758aee7d
 
     val functionalitySettings: FunctionalitySettings = FunctionalitySettings(
       Int.MaxValue,
@@ -122,7 +91,6 @@
     )
   }
 
-<<<<<<< HEAD
   def main(args: Array[String]): Unit = {
     val inputConfFile = new File(args.headOption.getOrElse(throw new IllegalArgumentException("Specify a path to genesis.conf")))
     if (!inputConfFile.exists()) throw new FileNotFoundException(inputConfFile.getCanonicalPath)
@@ -235,7 +203,7 @@
           else FairPoSCalculator.V1
         else NxtPoSCalculator
 
-      val hitSource = ByteStr(Array.fill(crypto.DigestLength)(0: Byte))
+      val hitSource = ByteStr(new Array[Byte](crypto.DigestLength))
 
       def getHit(account: KeyPair): BigInt = {
         val gs = if (settings.preActivated(BlockchainFeatures.BlockV5)) {
@@ -246,201 +214,30 @@
         hit(gs)
       }
 
-      val (bt, delay, account, balance) =
-        shares
-          .filter(_._1.miner)
-          .map {
-            case (accountInfo, amount) =>
-              def calc(delay: FiniteDuration) = posCalculator.calculateInitialBaseTarget(getHit(accountInfo.account), delay.toMillis, amount)
-
-              @tailrec
-              def search(delay: FiniteDuration): Long = {
-                val bt = calc(delay)
-                if (bt > 0) bt else search(delay + 10.millis)
+      shares.collect {
+        case (accountInfo, amount) if accountInfo.miner =>
+          val hit = getHit(accountInfo.account)
+
+          @tailrec def calculateBaseTarget(keyPair: KeyPair, minBT: Long, maxBT: Long, balance: Long): Long =
+            if (maxBT - minBT <= 1) maxBT
+            else {
+              val newBT = (maxBT + minBT) / 2
+              val delay = posCalculator.calculateDelay(hit, newBT, balance)
+              if (math.abs(delay - settings.averageBlockDelay.toMillis) < 100) newBT
+              else {
+                val (min, max) = if (delay > settings.averageBlockDelay.toMillis) (newBT, maxBT) else (minBT, newBT)
+                calculateBaseTarget(keyPair, min, max, balance)
               }
-
-              val calculatedBT = calc(settings.averageBlockDelay)
-              val initialBT =
-                if (calculatedBT > 0) calculatedBT
-                else search(settings.averageBlockDelay + 10.millis)
-
-              val calcDelay = posCalculator.calculateDelay(getHit(accountInfo.account), initialBT, amount)
-              (initialBT, calcDelay, accountInfo.account, amount)
-          }
-          .filter(_._2 >= settings.averageBlockDelay.toMillis)
-          .minBy(_._2 - settings.averageBlockDelay.toMillis)
-
-      //noinspection ScalaStyle
-      println(s"First generated block timestamp: ${timestamp + posCalculator.calculateDelay(getHit(account), bt, balance)}, delay: $delay")
-      bt
+            }
+
+          calculateBaseTarget(accountInfo.account, PoSCalculator.MinBaseTarget, 1000000, amount)
+      }.max
     }
 
     generateAndReport(
       addrInfos = shares.map(_._1),
       settings = genesisSettings(settings.baseTarget)
     )
-=======
-  val inputConfFile = new File(args.headOption.getOrElse(throw new IllegalArgumentException("Specify a path to genesis.conf")))
-  if (!inputConfFile.exists()) throw new FileNotFoundException(inputConfFile.getCanonicalPath)
-
-  val outputConfFile = args
-    .drop(1)
-    .headOption
-    .map(new File(_).getAbsoluteFile.ensuring(f => !f.isDirectory && f.getParentFile.isDirectory || f.getParentFile.mkdirs()))
-
-  val settings: Settings = {
-    import net.ceedubs.ficus.readers.namemappers.implicits.hyphenCase
-    ConfigFactory.parseFile(inputConfFile).as[Settings]("genesis-generator")
-  }
-
-  com.wavesplatform.account.AddressScheme.current = new AddressScheme {
-    override val chainId: Byte = settings.chainId.toByte
-  }
-
-  val shares: Seq[(FullAddressInfo, Share)] = settings.distributions
-    .map(x => (toFullAddressInfo(x), x.amount))
-    .sortBy(_._2)
-
-  val timestamp = settings.timestamp.getOrElse(System.currentTimeMillis())
-
-  val genesisTxs: Seq[GenesisTransaction] = shares.map {
-    case (addrInfo, part) =>
-      GenesisTransaction(addrInfo.accountAddress, part, timestamp, ByteStr.empty, settings.chainId.toByte)
-  }
-
-  report(
-    addrInfos = shares.map(_._1),
-    settings = genesisSettings(settings.baseTarget),
-    settings.chainId,
-    settings.features
-  )
-
-  private def report(addrInfos: Iterable[FullAddressInfo], settings: GenesisSettings, chainId: Char, preActivatedFeatures: Map[Short, Int]): Unit = {
-    val output = new StringBuilder(8192)
-    output.append("Addresses:\n")
-    addrInfos.foreach { acc =>
-      output.append(s"""
-             | Seed text:           ${acc.seedText}
-             | Seed:                ${acc.seed}
-             | Account seed:        ${acc.accountSeed}
-             | Private account key: ${acc.accountPrivateKey}
-             | Public account key:  ${acc.accountPublicKey}
-             | Account address:     ${acc.accountAddress}
-             | ===
-             |""".stripMargin)
-    }
-
-    val walletSettings = addrInfos
-      .collect {
-        case fai if fai.miner =>
-          s"""#  wallet {
-         |#    seed = ${fai.seed}
-         |#    password =
-         |#  }""".stripMargin
-      }
-      .mkString("\n", "\n", "")
-
-    val confBody = s"""waves {
-         |  blockchain.custom {
-         |    address-scheme-character = $chainId
-         |    functionality {
-         |      pre-activated-features = null # undefines all previously defined pre-activated features
-         |      pre-activated-features = ${preActivatedFeatures.toSeq.sorted.map { case (f, h) => s"$f = $h" }.mkString("{", ", ", "}")}
-         |    }
-         |    genesis {
-         |      average-block-delay = ${settings.averageBlockDelay.toSeconds}s
-         |      initial-base-target = ${settings.initialBaseTarget}
-         |      timestamp = ${settings.timestamp} # ${Instant.ofEpochMilli(settings.timestamp)}
-         |      block-timestamp = ${settings.blockTimestamp} # ${Instant.ofEpochMilli(settings.blockTimestamp)}
-         |      signature = "${settings.signature.get}"
-         |      initial-balance = ${settings.initialBalance}
-         |      transactions = [
-         |        ${settings.transactions.map(x => s"""{recipient = "${x.recipient}", amount = ${x.amount}}""").mkString(",\n    ")}
-         |      ]
-         |    }
-         |  }$walletSettings
-         |}
-         |""".stripMargin
-
-    output.append("Settings:\n")
-    output.append(confBody)
-    System.out.print(output.result())
-    outputConfFile.foreach(ocf => Files.write(ocf.toPath, confBody.utf8Bytes))
-  }
-
-  def genesisSettings(predefined: Option[Long]): GenesisSettings =
-    predefined
-      .map(baseTarget => mkGenesisSettings(baseTarget))
-      .getOrElse(mkGenesisSettings(calcInitialBaseTarget()))
-
-  def mkGenesisSettings(baseTarget: Long): GenesisSettings = {
-    val reference     = ByteStr(Array.fill(SignatureLength)(-1: Byte))
-    val genesisSigner = KeyPair(ByteStr.empty)
-
-    val genesis = Block
-      .buildAndSign(
-        version = 1,
-        timestamp = timestamp,
-        reference = reference,
-        baseTarget,
-        ByteStr(Array.fill(crypto.DigestLength)(0: Byte)),
-        txs = genesisTxs,
-        signer = genesisSigner,
-        featureVotes = Seq.empty,
-        rewardVote = -1L
-      )
-      .explicitGet()
-
-    GenesisSettings(
-      genesis.header.timestamp,
-      timestamp,
-      settings.initialBalance,
-      Some(genesis.signature),
-      genesisTxs.map { tx =>
-        GenesisTransactionSettings(tx.recipient.stringRepr, tx.amount)
-      },
-      genesis.header.baseTarget,
-      settings.averageBlockDelay
-    )
-  }
-
-  def calcInitialBaseTarget(): Long = {
-    val posCalculator: PoSCalculator =
-      if (settings.preActivated(BlockchainFeatures.FairPoS))
-        if (settings.preActivated(BlockchainFeatures.BlockV5)) FairPoSCalculator.fromSettings(settings.functionalitySettings)
-        else FairPoSCalculator.V1
-      else NxtPoSCalculator
-
-    val hitSource = ByteStr(new Array[Byte](crypto.DigestLength))
-
-    def getHit(account: KeyPair): BigInt = {
-      val gs = if (settings.preActivated(BlockchainFeatures.BlockV5)) {
-        val vrfProof = crypto.signVRF(account.privateKey, hitSource.arr)
-        crypto.verifyVRF(vrfProof, hitSource.arr, account.publicKey).map(_.arr).explicitGet()
-      } else generationSignature(hitSource, account.publicKey)
-
-      hit(gs)
-    }
-
-    shares.collect {
-      case (accountInfo, amount) if accountInfo.miner =>
-        val hit = getHit(accountInfo.account)
-
-        @tailrec def calculateBaseTarget(keyPair: KeyPair, minBT: Long, maxBT: Long, balance: Long): Long =
-          if (maxBT - minBT <= 1) maxBT
-          else {
-            val newBT = (maxBT + minBT) / 2
-            val delay = posCalculator.calculateDelay(hit, newBT, balance)
-            if (math.abs(delay - settings.averageBlockDelay.toMillis) < 100) newBT
-            else {
-              val (min, max) = if (delay > settings.averageBlockDelay.toMillis) (newBT, maxBT) else (minBT, newBT)
-              calculateBaseTarget(keyPair, min, max, balance)
-            }
-          }
-
-        calculateBaseTarget(accountInfo.account, PoSCalculator.MinBaseTarget, 1000000, amount)
-    }.max
->>>>>>> 758aee7d
   }
 }
 
@@ -473,4 +270,5 @@
   def accountData(acc: Address, key: String): Option[DataEntry[_]]                             = None
   def leaseBalance(address: Address): LeaseBalance                                             = LeaseBalance.empty
   def balance(address: Address, mayBeAssetId: Asset): Long                                     = 0
+  def hasData(address: Address): Boolean                                                       = false
 }