--- conflicted
+++ resolved
@@ -32,14 +32,9 @@
 import com.wavesplatform.network.RxExtensionLoader.RxExtensionLoaderShutdownHook
 import com.wavesplatform.network._
 import com.wavesplatform.settings.WavesSettings
-import com.wavesplatform.state.Blockchain
-import com.wavesplatform.state.BlockchainUpdated
+import com.wavesplatform.state.{Blockchain, BlockchainUpdated}
 import com.wavesplatform.state.appender.{BlockAppender, ExtensionAppender, MicroblockAppender}
-<<<<<<< HEAD
 import com.wavesplatform.transaction.{Asset, BlockchainUpdater, DiscardedBlocks, Transaction}
-=======
-import com.wavesplatform.transaction.{Asset, Transaction}
->>>>>>> ea83fe00
 import com.wavesplatform.utils.Schedulers._
 import com.wavesplatform.utils.{LoggerFacade, NTP, ScorexLogging, SystemInformationReporter, Time, UtilApp}
 import com.wavesplatform.utx.{UtxPool, UtxPoolImpl}
@@ -51,13 +46,8 @@
 import kamon.influxdb.InfluxDBReporter
 import kamon.system.SystemMetrics
 import monix.eval.{Coeval, Task}
-<<<<<<< HEAD
-import monix.execution.schedulers.SchedulerService
-import monix.execution.{Scheduler, UncaughtExceptionReporter}
-=======
 import monix.execution.Scheduler
 import monix.execution.schedulers.{ExecutorScheduler, SchedulerService}
->>>>>>> ea83fe00
 import monix.reactive.Observable
 import monix.reactive.subjects.ConcurrentSubject
 import org.influxdb.dto.Point
@@ -93,29 +83,18 @@
 
   private val peerDatabase = new PeerDatabaseImpl(settings.networkSettings)
 
-<<<<<<< HEAD
-  private val logReporter: String => UncaughtExceptionReporter = name => log.error(s"Error in $name", _)
-
-  private val extensionLoaderScheduler        = singleThread("rx-extension-loader", reporter = logReporter("Extension Loader"))
-  private val microblockSynchronizerScheduler = singleThread("microblock-synchronizer", reporter = logReporter("Microblock Synchronizer"))
-  private val scoreObserverScheduler          = singleThread("rx-score-observer", reporter = logReporter("Score Observer"))
-  private val appenderScheduler               = singleThread("appender", reporter = logReporter("Appender"))
-  private val historyRepliesScheduler         = fixedPool(poolSize = 2, "history-replier", reporter = logReporter("History Replier"))
-  private val minerScheduler                  = fixedPool(poolSize = 2, "miner-pool", reporter = logReporter("Miner"))
-
-  private val blockchainUpdatesScheduler = singleThread("blockchain-updates", reporter = log.error("Error on sending blockchain updates", _))
-  private val blockchainUpdated          = ConcurrentSubject.publish[BlockchainUpdated](scheduler)
-
-  private val blockchainUpdater =
-    StorageFactory(settings, db, time, spendableBalanceChanged, blockchainUpdated)
-=======
   private val extensionLoaderScheduler        = singleThread("rx-extension-loader", reporter = log.error("Error in Extension Loader", _))
   private val microblockSynchronizerScheduler = singleThread("microblock-synchronizer", reporter = log.error("Error in Microblock Synchronizer", _))
   private val scoreObserverScheduler          = singleThread("rx-score-observer", reporter = log.error("Error in Score Observer", _))
   private val appenderScheduler               = singleThread("appender", reporter = log.error("Error in Appender", _))
   private val historyRepliesScheduler         = fixedPool(poolSize = 2, "history-replier", reporter = log.error("Error in History Replier", _))
   private val minerScheduler                  = fixedPool(poolSize = 2, "miner-pool", reporter = log.error("Error in Miner", _))
->>>>>>> ea83fe00
+
+  private val blockchainUpdatesScheduler = singleThread("blockchain-updates", reporter = log.error("Error on sending blockchain updates", _))
+  private val blockchainUpdated          = ConcurrentSubject.publish[BlockchainUpdated](scheduler)
+
+  private val blockchainUpdater =
+    StorageFactory(settings, db, time, spendableBalanceChanged, blockchainUpdated)
 
   private var rxExtensionLoaderShutdown: Option[RxExtensionLoaderShutdownHook] = None
   private var maybeUtx: Option[UtxPool]                                        = None
@@ -380,10 +359,7 @@
       log.info("Shutdown complete")
     }
 
-  private def shutdownAndWait(scheduler: SchedulerService,
-                              name: String,
-                              timeout: Option[FiniteDuration] = none,
-                              tryForce: Boolean = true): Unit = {
+  private def shutdownAndWait(scheduler: SchedulerService, name: String, timeout: Option[FiniteDuration] = none, tryForce: Boolean = true): Unit = {
     log.debug(s"Shutting down $name")
     scheduler match {
       case es: ExecutorScheduler if tryForce => es.executor.shutdownNow()
@@ -464,7 +440,6 @@
     val isMetricsStarted = Metrics.start(settings.metrics, time)
 
     RootActorSystem.start("wavesplatform", settings.config) { actorSystem =>
-      import actorSystem.dispatcher
       isMetricsStarted.foreach { started =>
         if (started) {
           import settings.synchronizationSettings.microBlockSynchronizer
