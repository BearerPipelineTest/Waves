--- conflicted
+++ resolved
@@ -109,8 +109,6 @@
 
   private var extensions = Seq.empty[Extension]
 
-  private val rollbackTo = (blockId: ByteStr) => Task(blockchainUpdater.removeAfter(blockId)).executeOn(appenderScheduler)
-
   def apiShutdown(): Unit = {
     for {
       u <- maybeUtx
@@ -169,11 +167,24 @@
 
     val historyReplier = new HistoryReplier(blockchainUpdater, settings.synchronizationSettings, historyRepliesScheduler)
 
+    def rollbackTask(blockId: ByteStr, returnTxsToUtx: Boolean) =
+      Task(blockchainUpdater.removeAfter(blockId))
+        .executeOn(appenderScheduler)
+        .asyncBoundary
+        .map {
+          case Right(discardedBlocks) =>
+            allChannels.broadcast(LocalScoreChanged(blockchainUpdater.score))
+            if (returnTxsToUtx) utxStorage.addAndCleanup(discardedBlocks.view.flatMap(_.transactionData))
+            miner.scheduleMining()
+            Right(discardedBlocks)
+          case Left(error) => Left(error)
+        }
+
     // Extensions start
     val extensionContext = new Context {
       override def settings: WavesSettings                                                       = app.settings
       override def blockchain: Blockchain                                                        = app.blockchainUpdater
-      override def rollbackTo(blockId: ByteStr): Task[Either[ValidationError, DiscardedBlocks]]  = app.rollbackTo(blockId)
+      override def rollbackTo(blockId: ByteStr): Task[Either[ValidationError, DiscardedBlocks]]  = rollbackTask(blockId, returnTxsToUtx = false)
       override def time: Time                                                                    = app.time
       override def wallet: Wallet                                                                = app.wallet
       override def utx: UtxPool                                                                  = utxStorage
@@ -286,23 +297,7 @@
           blockchainUpdater,
           peerDatabase,
           establishedConnections,
-<<<<<<< HEAD
-          (blockId, returnTxsToUtx) =>
-            Task(blockchainUpdater.removeAfter(blockId))
-              .executeOn(appenderScheduler)
-              .asyncBoundary
-              .map {
-                case Right(discardedBlocks) =>
-                  allChannels.broadcast(LocalScoreChanged(blockchainUpdater.score))
-                  if (returnTxsToUtx) utxStorage.addAndCleanup(discardedBlocks.view.flatMap(_.transactionData))
-                  miner.scheduleMining()
-                  Right(())
-                case Left(error) => Left(error)
-              },
-=======
-          app.rollbackTo,
-          allChannels,
->>>>>>> d9aff144
+          (id, returnTxs) => rollbackTask(id, returnTxs).map(_.map(_ => ())),
           utxStorage,
           miner,
           historyReplier,
