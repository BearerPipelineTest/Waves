--- conflicted
+++ resolved
@@ -303,13 +303,8 @@
         )
 
       val apiRoutes = Seq(
-<<<<<<< HEAD
         NodeApiRoute(settings.restAPISettings, blockchainUpdater, () => shutdown()),
-        BlocksApiRoute(settings.restAPISettings, extensionContext.blocksApi),
-=======
-        NodeApiRoute(settings.restAPISettings, blockchainUpdater, () => apiShutdown()),
         BlocksApiRoute(settings.restAPISettings, extensionContext.blocksApi, time),
->>>>>>> 7e866091
         TransactionsApiRoute(
           settings.restAPISettings,
           extensionContext.transactionsApi,
