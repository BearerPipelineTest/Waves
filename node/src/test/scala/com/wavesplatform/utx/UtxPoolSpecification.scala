package com.wavesplatform.utx

import java.nio.file.{Files, Path}

import cats.data.NonEmptyList
import com.wavesplatform
import com.wavesplatform._
import com.wavesplatform.account.{Address, KeyPair, PublicKey}
import com.wavesplatform.block.{Block, SignedBlockHeader}
import com.wavesplatform.common.state.ByteStr
import com.wavesplatform.common.utils.EitherExt2
import com.wavesplatform.consensus.{PoSSelector, TransactionsOrdering}
import com.wavesplatform.database.{LevelDBWriter, TestStorageFactory, openDB}
import com.wavesplatform.db.WithDomain
import com.wavesplatform.events.UtxEvent
import com.wavesplatform.features.BlockchainFeatures
import com.wavesplatform.history.Domain.BlockchainUpdaterExt
import com.wavesplatform.history.randomSig
import com.wavesplatform.lagonaki.mocks.TestBlock
import com.wavesplatform.lang.ValidationError
import com.wavesplatform.lang.script.Script
import com.wavesplatform.lang.script.v1.ExprScript
import com.wavesplatform.lang.v1.compiler.Terms.EXPR
import com.wavesplatform.lang.v1.compiler.{CompilerContext, ExpressionCompiler}
import com.wavesplatform.mining._
import com.wavesplatform.network.{InvalidBlockStorage, PeerDatabase}
import com.wavesplatform.settings._
import com.wavesplatform.state._
import com.wavesplatform.state.appender.{ExtensionAppender, MicroblockAppender}
import com.wavesplatform.state.diffs._
import com.wavesplatform.state.utils.TestLevelDB
import com.wavesplatform.transaction.Asset.Waves
import com.wavesplatform.transaction.TxValidationError.{GenericError, SenderIsBlacklisted}
import com.wavesplatform.transaction.smart.SetScriptTransaction
import com.wavesplatform.transaction.smart.script.trace.TracedResult
import com.wavesplatform.transaction.transfer.MassTransferTransaction.ParsedTransfer
import com.wavesplatform.transaction.transfer._
import com.wavesplatform.transaction.{Asset, Transaction, _}
import com.wavesplatform.utils.Time
import com.wavesplatform.utx.UtxPool.PackStrategy
import monix.execution.Scheduler
import monix.execution.schedulers.SchedulerService
import monix.reactive.subjects.PublishSubject
import org.iq80.leveldb.DB
import org.scalacheck.Gen
import org.scalacheck.Gen._
import org.scalamock.scalatest.MockFactory
import org.scalatest.concurrent.Eventually
import org.scalatest.concurrent.PatienceConfiguration.{Interval, Timeout}
import org.scalatest.{EitherValues, FreeSpec, Matchers, PrivateMethodTester}
import org.scalatestplus.scalacheck.{ScalaCheckPropertyChecks => PropertyChecks}

import scala.collection.mutable.ListBuffer
import scala.concurrent.duration._

private object UtxPoolSpecification {
  private val ignoreSpendableBalanceChanged = PublishSubject[(Address, Asset)]

  final case class TempDB(fs: FunctionalitySettings, dbSettings: DBSettings) {
    val path: Path            = Files.createTempDirectory("leveldb-test")
    val db: DB                = openDB(path.toAbsolutePath.toString)
    val writer: LevelDBWriter = TestLevelDB.withFunctionalitySettings(db, ignoreSpendableBalanceChanged, fs)

    sys.addShutdownHook {
      db.close()
      TestHelpers.deleteRecursively(path)
    }
  }
}

class UtxPoolSpecification
    extends FreeSpec
    with Matchers
    with EitherMatchers
    with MockFactory
    with PropertyChecks
    with TransactionGen
    with NoShrink
    with BlocksTransactionsHelpers
    with WithDomain
    with PrivateMethodTester
    with EitherValues
    with Eventually {
  private val PoolDefaultMaxBytes = 50 * 1024 * 1024 // 50 MB

  import FeeValidation.{ScriptExtraFee => extraFee}
  import FunctionalitySettings.TESTNET.{maxTransactionTimeBackOffset => maxAge}
  import UtxPoolSpecification._

  private def mkBlockchain(senderAccount: Address, senderBalance: Long) = {
    val genesisSettings = TestHelpers.genesisSettings(Map(senderAccount -> senderBalance))
    val origSettings    = WavesSettings.default()
    val settings = origSettings.copy(
      blockchainSettings = BlockchainSettings(
        'T',
        FunctionalitySettings.TESTNET.copy(
          preActivatedFeatures = Map(
            BlockchainFeatures.MassTransfer.id  -> 0,
            BlockchainFeatures.SmartAccounts.id -> 0,
            BlockchainFeatures.Ride4DApps.id    -> 0
          )
        ),
        genesisSettings,
        RewardsSettings.TESTNET
      ),
      featuresSettings = origSettings.featuresSettings.copy(autoShutdownOnUnsupportedFeature = false)
    )

    val dbContext            = TempDB(settings.blockchainSettings.functionalitySettings, settings.dbSettings)
    val (bcu, levelDBWriter) = TestStorageFactory(settings, dbContext.db, new TestTime, ignoreSpendableBalanceChanged, ignoreBlockchainUpdateTriggers)
    bcu.processBlock(Block.genesis(genesisSettings).explicitGet()) should beRight
    bcu
  }

  private def transfer(sender: KeyPair, maxAmount: Long, time: Time) =
    (for {
      amount    <- chooseNum(1, (maxAmount * 0.9).toLong)
      recipient <- accountGen
      fee       <- chooseNum(extraFee, (maxAmount * 0.1).toLong)
    } yield TransferTransaction.selfSigned(1.toByte, sender, recipient.toAddress, Waves, amount, Waves, fee, ByteStr.empty,  time.getTimestamp())
      .explicitGet())
      .label("transferTransaction")

  private def transferV2(sender: KeyPair, maxAmount: Long, time: Time) =
    (for {
      amount    <- chooseNum(1, (maxAmount * 0.9).toLong)
      recipient <- accountGen
      fee       <- chooseNum(extraFee, (maxAmount * 0.1).toLong)
    } yield TransferTransaction
<<<<<<< HEAD
      .selfSigned(TxVersion.V2, sender, recipient.toAddress, Waves, amount, Waves, fee, None, time.getTimestamp())
=======
      .selfSigned(TxVersion.V2, sender, recipient.toAddress, Waves, amount, Waves, fee, ByteStr.empty,  time.getTimestamp())
>>>>>>> ec4583be
      .explicitGet())
      .label("transferTransactionV2")

  private def transferWithRecipient(sender: KeyPair, recipient: PublicKey, maxAmount: Long, time: Time) =
    (for {
      amount <- chooseNum(1, (maxAmount * 0.9).toLong)
      fee    <- chooseNum(extraFee, (maxAmount * 0.1).toLong)
    } yield TransferTransaction.selfSigned(1.toByte, sender, recipient.toAddress, Waves, amount, Waves, fee, ByteStr.empty,  time.getTimestamp())
      .explicitGet())
      .label("transferWithRecipient")

  private def transferV2WithRecipient(sender: KeyPair, recipient: PublicKey, maxAmount: Long, time: Time) =
    (for {
      amount <- chooseNum(1, (maxAmount * 0.9).toLong)
      fee    <- chooseNum(extraFee, (maxAmount * 0.1).toLong)
    } yield TransferTransaction
<<<<<<< HEAD
      .selfSigned(TxVersion.V2, sender, recipient.toAddress, Waves, amount, Waves, fee, None, time.getTimestamp())
=======
      .selfSigned(TxVersion.V2, sender, recipient.toAddress, Waves, amount, Waves, fee, ByteStr.empty,  time.getTimestamp())
>>>>>>> ec4583be
      .explicitGet())
      .label("transferWithRecipient")

  private def massTransferWithRecipients(sender: KeyPair, recipients: List[PublicKey], maxAmount: Long, time: Time) = {
    val amount    = maxAmount / (recipients.size + 1)
    val transfers = recipients.map(r => ParsedTransfer(r.toAddress, amount))
    val minFee    = FeeValidation.FeeConstants(TransferTransaction.typeId) + FeeValidation.FeeConstants(MassTransferTransaction.typeId) * transfers.size
    val txs = for { fee <- chooseNum(minFee, amount) } yield MassTransferTransaction.selfSigned(1.toByte, sender, Waves, transfers, fee, time.getTimestamp(), ByteStr.empty)
      .explicitGet()
    txs.label("transferWithRecipient")
  }

  private val stateGen = for {
    sender        <- accountGen.label("sender")
    senderBalance <- positiveLongGen.label("senderBalance")
    if senderBalance > 100000L
  } yield {
    val bcu = mkBlockchain(sender.toAddress, senderBalance)
    (sender, senderBalance, bcu)
  }

  private val stateWithTransfer = for {
    (sender, balance, bcu) <- stateGen
    time = new TestTime
    transfer <- transfer(sender, balance, time)
  } yield (time, bcu, transfer)

  private val twoOutOfManyValidPayments = (for {
    (sender, senderBalance, bcu) <- stateGen
    recipient                    <- accountGen
    n                            <- chooseNum(3, 10)
    fee                          <- chooseNum(extraFee, (senderBalance * 0.01).toLong)
    offset                       <- chooseNum(1000L, 2000L)
  } yield {
    val time = new TestTime()
    val utx =
      new UtxPoolImpl(time, bcu, ignoreSpendableBalanceChanged, UtxSettings(10, PoolDefaultMaxBytes, 1000, Set.empty, Set.empty, allowTransactionsFromSmartAccounts = true, allowSkipChecks = false))
    val amountPart = (senderBalance - fee) / 2 - fee
    val txs        = for (_ <- 1 to n) yield createWavesTransfer(sender, recipient.toAddress, amountPart, fee, time.getTimestamp()).explicitGet()
    (utx, time, txs, (offset + 1000).millis)
  }).label("twoOutOfManyValidPayments")

  private val emptyUtxPool = stateGen
    .map {
      case (sender, _, bcu) =>
        val time = new TestTime()
        val utxPool =
          new UtxPoolImpl(time, bcu, ignoreSpendableBalanceChanged, UtxSettings(10, PoolDefaultMaxBytes, 1000, Set.empty, Set.empty, allowTransactionsFromSmartAccounts = true, allowSkipChecks = false))
        (sender, bcu, utxPool)
    }
    .label("emptyUtxPool")

  private val withValidPayments = (for {
    (sender, senderBalance, bcu) <- stateGen
    recipient                    <- accountGen
    time = new TestTime()
    txs <- Gen.nonEmptyListOf(transferWithRecipient(sender, recipient.publicKey, senderBalance / 10, time))
  } yield {
    val settings =
      UtxSettings(10, PoolDefaultMaxBytes, 1000, Set.empty, Set.empty, allowTransactionsFromSmartAccounts = true, allowSkipChecks = false)
    val utxPool = new UtxPoolImpl(time, bcu, ignoreSpendableBalanceChanged, settings)
    txs.foreach(utxPool.putIfNew(_))
    (sender, bcu, utxPool, time, settings)
  }).label("withValidPayments")

  private val withValidPaymentsNotAdded = (for {
    (sender, senderBalance, bcu) <- stateGen
    recipient                    <- accountGen
    time = new TestTime()
    txs <- Gen.nonEmptyListOf(transferWithRecipient(sender, recipient.publicKey, senderBalance / 10, time))
  } yield {
    val settings =
      UtxSettings(txs.size, PoolDefaultMaxBytes, 1000, Set.empty, Set.empty, allowTransactionsFromSmartAccounts = true, allowSkipChecks = false)
    val utxPool = new UtxPoolImpl(time, bcu, ignoreSpendableBalanceChanged, settings)
    (sender, bcu, utxPool, txs, time, settings)
  }).label("withValidPayments")

  private val withBlacklisted = (for {
    (sender, senderBalance, bcu) <- stateGen
    recipient                    <- accountGen
    time = new TestTime()
    txs <- Gen.nonEmptyListOf(transferWithRecipient(sender, recipient.publicKey, senderBalance / 10, time)) // @TODO: Random transactions
  } yield {
    val settings =
      UtxSettings(
        10,
        PoolDefaultMaxBytes,
        1000,
        Set(sender.toAddress.toString),
        Set.empty,
        allowTransactionsFromSmartAccounts = true,
        allowSkipChecks = false
      )
    val utxPool = new UtxPoolImpl(time, bcu, ignoreSpendableBalanceChanged, settings)
    (sender, utxPool, txs)
  }).label("withBlacklisted")

  private val withBlacklistedAndAllowedByRule = (for {
    (sender, senderBalance, bcu) <- stateGen
    recipient                    <- accountGen
    time = new TestTime()
    txs <- Gen.nonEmptyListOf(transferWithRecipient(sender, recipient.publicKey, senderBalance / 10, time)) // @TODO: Random transactions
  } yield {
    val settings =
      UtxSettings(
        txs.length,
        PoolDefaultMaxBytes,
        1000,
        Set(sender.toAddress.toString),
        Set(recipient.toAddress.toString),
        allowTransactionsFromSmartAccounts = true,
        allowSkipChecks = false
      )
    val utxPool = new UtxPoolImpl(time, bcu, ignoreSpendableBalanceChanged, settings)
    (sender, utxPool, txs)
  }).label("withBlacklistedAndAllowedByRule")

  private def massTransferWithBlacklisted(allowRecipients: Boolean) =
    (for {
      (sender, senderBalance, bcu) <- stateGen
      addressesSize                <- Gen.choose(1, MassTransferTransaction.MaxTransferCount)
      addressGen = Gen.listOfN(addressesSize, accountGen).filter(list => if (allowRecipients) list.nonEmpty else true)
      recipients <- addressGen.map(_.map(_.publicKey))
      time = new TestTime()
      txs <- Gen.nonEmptyListOf(massTransferWithRecipients(sender, recipients, senderBalance / 10, time))
    } yield {
      val whitelist: Set[String] = if (allowRecipients) recipients.map(_.toAddress.toString).toSet else Set.empty
      val settings =
        UtxSettings(
          txs.length,
          PoolDefaultMaxBytes,
          1000,
          Set(sender.toAddress.toString),
          whitelist,
          allowTransactionsFromSmartAccounts = true,
          allowSkipChecks = false
        )
      val utxPool = new UtxPoolImpl(time, bcu, ignoreSpendableBalanceChanged, settings)
      (sender, utxPool, txs)
    }).label("massTransferWithBlacklisted")

  private def utxTest(utxSettings: UtxSettings, txCount: Int = 10)(f: (Seq[TransferTransaction], UtxPool, TestTime) => Unit): Unit =
    forAll(stateGen, chooseNum(2, txCount).label("txCount")) {
      case ((sender, senderBalance, bcu), count) =>
        val time = new TestTime()

        forAll(listOfN(count, transfer(sender, senderBalance / 2, time))) { txs =>
          val utx = new UtxPoolImpl(time, bcu, ignoreSpendableBalanceChanged, utxSettings)
          f(txs, utx, time)
        }
    }

  private val dualTxGen: Gen[(UtxPool, TestTime, Seq[Transaction], Seq[Transaction])] =
    for {
      (sender, senderBalance, bcu) <- stateGen
      ts = System.currentTimeMillis()
      count1 <- chooseNum(5, 10)
      tx1    <- listOfN(count1, transfer(sender, senderBalance / 2, new TestTime(ts)))
      tx2    <- listOfN(count1, transfer(sender, senderBalance / 2, new TestTime(ts + maxAge.toMillis + 1000)))
    } yield {
      val time = new TestTime()
      val utx = new UtxPoolImpl(time, bcu, ignoreSpendableBalanceChanged, UtxSettings(10, PoolDefaultMaxBytes, 1000, Set.empty, Set.empty, allowTransactionsFromSmartAccounts = true, allowSkipChecks = false))
      (utx, time, tx1, tx2)
    }

  private val expr: EXPR = {
    val code =
      """let x = 1
        |let y = 2
        |true""".stripMargin
    ExpressionCompiler.compile(code, CompilerContext.empty).explicitGet()
  }

  private val script: Script = ExprScript(expr).explicitGet()

  private def preconditionBlocks(lastBlockId: ByteStr, master: KeyPair, time: Time): Seq[Block] = {
    val ts        = time.getTimestamp()
    val setScript = SetScriptTransaction.selfSigned(1.toByte, master, Some(script), 100000, ts + 1).explicitGet()
    Seq(TestBlock.create(ts + 1, lastBlockId, Seq(setScript)))
  }

  private def withScriptedAccount(scEnabled: Boolean): Gen[(KeyPair, Long, UtxPoolImpl, Long)] =
    for {
      (sender, senderBalance, bcu) <- stateGen
      time          = new TestTime()
      preconditions = preconditionBlocks(bcu.lastBlockId.get, sender, time)
    } yield {
      // val smartAccountsFs = TestFunctionalitySettings.Enabled.copy(preActivatedFeatures = Map(BlockchainFeatures.SmartAccounts.id -> 0))
<<<<<<< HEAD
      preconditions.foreach(b => bcu.processBlock(b).explicitGet())
      val utx = new UtxPoolImpl(time, bcu, ignoreSpendableBalanceChanged, UtxSettings(10, PoolDefaultMaxBytes, 1000, Set.empty, Set.empty, allowTransactionsFromSmartAccounts = scEnabled, allowSkipChecks = false))
=======
      preconditions.foreach(b => bcu.processBlock(b) should beRight)
      val utx = new UtxPoolImpl(
        time,
        bcu,
        ignoreSpendableBalanceChanged,
        UtxSettings(10, PoolDefaultMaxBytes, 1000, Set.empty, Set.empty, allowTransactionsFromSmartAccounts = scEnabled, allowSkipChecks = false),
        enablePriorityPool = true
      )
>>>>>>> ec4583be

      (sender, senderBalance, utx, bcu.lastBlockTimestamp.getOrElse(0L))
    }

  private def transactionV1Gen(sender: KeyPair, ts: Long, feeAmount: Long): Gen[TransferTransaction] = accountGen.map { recipient =>
    TransferTransaction.selfSigned(1.toByte, sender, recipient.toAddress, Waves, waves(1), Waves, feeAmount, ByteStr.empty,  ts).explicitGet()
  }

  private def transactionV2Gen(sender: KeyPair, ts: Long, feeAmount: Long): Gen[TransferTransaction] = accountGen.map { recipient =>
    TransferTransaction.selfSigned(2.toByte, sender, recipient.toAddress, Waves, waves(1), Waves, feeAmount, ByteStr.empty,  ts).explicitGet()
  }

  "UTX Pool" - {
    "does not add new transactions when full" in utxTest(
      UtxSettings(1, PoolDefaultMaxBytes, 1000, Set.empty, Set.empty, allowTransactionsFromSmartAccounts = true, allowSkipChecks = false)
    ) { (txs, utx, _) =>
      utx.putIfNew(txs.head).resultE should beRight
      all(txs.tail.map(t => utx.putIfNew(t).resultE)) should produce("pool size limit")
    }

    "does not add new transactions when full in bytes" in utxTest(
      UtxSettings(999999, 152, 1000, Set.empty, Set.empty, allowTransactionsFromSmartAccounts = true, allowSkipChecks = false)
    ) { (txs, utx, _) =>
      utx.putIfNew(txs.head).resultE should beRight
      all(txs.tail.map(t => utx.putIfNew(t).resultE)) should produce("pool bytes size limit")
    }

    "adds new transactions when skip checks is allowed" in {
      forAll(stateGen) {
        case (sender, senderBalance, bcu) =>
          val time = new TestTime()

          val gen = for {
            headTransaction <- transfer(sender, senderBalance / 2, time)
            vipTransaction  <- transfer(sender, senderBalance / 2, time).suchThat(TransactionsOrdering.InUTXPool.compare(_, headTransaction) < 0)
          } yield (headTransaction, vipTransaction)

          forAll(gen, Gen.choose(0, 1).label("allowSkipChecks")) {
            case ((headTransaction, vipTransaction), allowSkipChecks) =>
              val utxSettings =
                UtxSettings(1, 152, 1, Set.empty, Set.empty, allowTransactionsFromSmartAccounts = true, allowSkipChecks = allowSkipChecks == 1)
              val utx = new UtxPoolImpl(time, bcu, ignoreSpendableBalanceChanged, utxSettings)

              utx.putIfNew(headTransaction).resultE should beRight
              utx.putIfNew(vipTransaction).resultE should matchPattern {
                case Right(_) if allowSkipChecks == 1 =>
                case Left(_)                          =>
              }
          }
      }
    }

    "does not broadcast the same transaction twice if not allowed" in utxTest(
      utxSettings =
        UtxSettings(20, PoolDefaultMaxBytes, 1000, Set.empty, Set.empty, allowTransactionsFromSmartAccounts = true, allowSkipChecks = false)
    ) { (txs, utx, _) =>
      utx.putIfNew(txs.head).resultE should matchPattern { case Right(true)  => }
      utx.putIfNew(txs.head).resultE should matchPattern { case Right(false) => }
    }

    "packUnconfirmed result is limited by constraint" in forAll(dualTxGen) {
      case (utx, _, txs, _) =>
        txs.foreach(tx => utx.putIfNew(tx).resultE should beRight)
        utx.all.size shouldEqual txs.size

        val maxNumber             = Math.max(utx.all.size / 2, 3)
        val rest                  = limitByNumber(maxNumber)
        val (packed, restUpdated) = utx.packUnconfirmed(rest, PackStrategy.Unlimited)

        packed.get.lengthCompare(maxNumber) should be <= 0
        if (maxNumber <= utx.all.size) restUpdated.isFull shouldBe true
    }

    "evicts expired transactions when packUnconfirmed is called" in forAll(dualTxGen) {
      case (utx, time, txs, _) =>
        txs.foreach(tx => utx.putIfNew(tx).resultE should beRight)
        utx.all.size shouldEqual txs.size

        time.advance(maxAge + 1000.millis)

        val (packed, _) = utx.packUnconfirmed(limitByNumber(100), PackStrategy.Unlimited)
        packed shouldBe empty
        utx.all shouldBe empty
    }

    "evicts one of mutually invalid transactions when packUnconfirmed is called" in forAll(twoOutOfManyValidPayments) {
      case (utx, time, txs, offset) =>
        txs.foreach(tx => utx.putIfNew(tx).resultE should beRight)
        utx.all.size shouldEqual txs.size

        time.advance(offset)

        val (packed, _) = utx.packUnconfirmed(limitByNumber(100), PackStrategy.Unlimited)
        packed.get.size shouldBe 2
        utx.all.size shouldBe 2
    }

    "correctly process constraints in packUnconfirmed" in {
      withDomain(wavesplatform.history.TransfersV2ActivatedAt0WavesSettings) { d =>
        val generateBlock: Gen[(KeyPair, Block, Seq[Transaction], Seq[Transaction])] =
          for {
            richAccount   <- accountGen
            randomAccount <- accountGen
          } yield {
            val genesisBlock = UnsafeBlocks.unsafeBlock(
              reference = randomSig,
              txs = Seq(
                GenesisTransaction.create(richAccount.toAddress, ENOUGH_AMT, ntpNow).explicitGet(),
                GenesisTransaction.create(randomAccount.toAddress, ENOUGH_AMT, ntpNow).explicitGet(),
                SetScriptTransaction
                  .signed(
                    1.toByte,
                    richAccount.publicKey,
                    Some(Script.fromBase64String("AQkAAGcAAAACAHho/EXujJiPAJUhuPXZYac+rt2jYg==").explicitGet()),
                    QuickTX.FeeAmount * 4,
                    ntpNow,
                    richAccount.privateKey
                  )
                  .explicitGet()
              ),
              signer = TestBlock.defaultSigner,
              version = 3,
              timestamp = ntpNow
            )
            val scripted   = (1 to 100).flatMap(_ => QuickTX.transferV2(richAccount, randomAccount.toAddress, timestamp = ntpTimestampGen).sample)
            val unscripted = (1 to 100).flatMap(_ => QuickTX.transfer(randomAccount, timestamp = ntpTimestampGen).sample)
            (richAccount, genesisBlock, scripted, unscripted)
          }

        val (_, block, scripted, unscripted) = generateBlock.sample.get
        d.blockchainUpdater.processBlock(block) should beRight

<<<<<<< HEAD
        val utx = new UtxPoolImpl(ntpTime, d.blockchainUpdater, ignoreSpendableBalanceChanged, UtxSettings(9999999, PoolDefaultMaxBytes, 999999, Set.empty, Set.empty, allowTransactionsFromSmartAccounts = true, allowSkipChecks = false))
        all((scripted ++ unscripted).map(tx => utx.putIfNew(tx).resultE)) shouldBe 'right
=======
        val utx = new UtxPoolImpl(
          ntpTime,
          d.blockchainUpdater,
          ignoreSpendableBalanceChanged,
          UtxSettings(9999999, PoolDefaultMaxBytes, 999999, Set.empty, Set.empty, allowTransactionsFromSmartAccounts = true, allowSkipChecks = false),
          enablePriorityPool = true
        )
        (scripted ++ unscripted).foreach(tx => utx.putIfNew(tx).resultE.explicitGet())
>>>>>>> ec4583be

        val constraint = MultiDimensionalMiningConstraint(
          NonEmptyList.of(
            OneDimensionalMiningConstraint(1, TxEstimators.scriptRunNumber, "scriptRunNumber"),
            OneDimensionalMiningConstraint(Block.MaxTransactionsPerBlockVer3, TxEstimators.one, "KeyBlock")
          )
        )
        val (packed, _) = utx.packUnconfirmed(constraint, PackStrategy.Unlimited)
        packed.get.size shouldBe (unscripted.size + 1)
        packed.get.count(scripted.contains) shouldBe 1
      }
    }

    "pessimisticPortfolio" - {
      "is not empty if there are transactions" in forAll(withValidPayments) {
        case (sender, _, utxPool, _, _) =>
          utxPool.size should be > 0
          utxPool.pessimisticPortfolio(sender.toAddress) should not be empty
      }

      "is empty if there is no transactions" in forAll(emptyUtxPool) {
        case (sender, _, utxPool) =>
          utxPool.size shouldBe 0
          utxPool.pessimisticPortfolio(sender.toAddress) shouldBe empty
      }

      "is empty if utx pool was cleaned" in forAll(withValidPayments) {
        case (sender, _, utxPool, _, _) =>
          utxPool.removeAll(utxPool.all)
          utxPool.pessimisticPortfolio(sender.toAddress) shouldBe empty
      }

      "is changed after transactions with these assets are removed" in forAll(withValidPayments) {
        case (sender, _, utxPool, time, _) =>
          val portfolioBefore = utxPool.pessimisticPortfolio(sender.toAddress)
          val poolSizeBefore  = utxPool.size

          time.advance(maxAge * 2)
          utxPool.packUnconfirmed(limitByNumber(100), PackStrategy.Unlimited)

          poolSizeBefore should be > utxPool.size
          val portfolioAfter = utxPool.pessimisticPortfolio(sender.toAddress)

          portfolioAfter should not be portfolioBefore
      }
    }

    "spendableBalance" - {
      "equal to state's portfolio if utx is empty" in forAll(emptyUtxPool) {
        case (sender, _, utxPool) =>
          val pessimisticAssetIds = {
            val p = utxPool.pessimisticPortfolio(sender.toAddress)
            p.assetIds.filter(x => p.balanceOf(x) != 0)
          }

          pessimisticAssetIds shouldBe empty
      }

      "takes into account added txs" in forAll(withValidPaymentsNotAdded) {
        case (sender, _, utxPool, txs, _, _) =>
          val emptyPf = utxPool.pessimisticPortfolio(sender.toAddress)
          txs.foreach(utxPool.putIfNew(_).resultE should beRight)
          utxPool.pessimisticPortfolio(sender.toAddress) should not be emptyPf
      }

      "takes into account unconfirmed transactions" in pending
    }

    "blacklisting" - {
      "prevent a transfer transaction from specific addresses" in {
        val transferGen = Gen.oneOf(withBlacklisted, massTransferWithBlacklisted(allowRecipients = false))
        forAll(transferGen) {
          case (_, utxPool, txs) =>
            val r = txs.forall { tx =>
              utxPool.putIfNew(tx).resultE match {
                case Left(SenderIsBlacklisted(_)) => true
                case _                            => false
              }
            }

            r shouldBe true
            utxPool.all.size shouldEqual 0
        }
      }

      "allow a transfer transaction from blacklisted address to specific addresses" in {
        val transferGen = Gen.oneOf(withBlacklistedAndAllowedByRule, massTransferWithBlacklisted(allowRecipients = true))
        forAll(transferGen) {
          case (_, utxPool, txs) =>
            txs.foreach(utxPool.putIfNew(_).resultE should beRight)
            utxPool.all.size shouldEqual txs.size
        }
      }
    }

    "smart accounts" - {
      "signed txs from scripted account is not allowed" in {
        val enoughFeeTxWithScriptedAccount =
          for {
            (sender, senderBalance, utx, ts) <- withScriptedAccount(true)
            feeAmount                        <- choose(extraFee, senderBalance / 2)
            tx                               <- transactionV1Gen(sender, ts + 1, feeAmount)
          } yield (utx, tx)

        val (utx, tx) = enoughFeeTxWithScriptedAccount.sample.getOrElse(throw new IllegalStateException("NO SAMPLE"))
        utx.putIfNew(tx).resultE should produce("signature from scripted account")
      }

      "any transaction from scripted account is not allowed if smartAccounts disabled in utx pool" - {

        def enoughFeeTxWithScriptedAccount(version: Int): Gen[(UtxPoolImpl, TransferTransaction)] =
          for {
            (sender, senderBalance, utx, ts) <- withScriptedAccount(false)
            feeAmount                        <- choose(extraFee, senderBalance / 2)
            tx <- version match {
              case 1 => transactionV1Gen(sender, ts + 1, feeAmount)
              case 2 => transactionV2Gen(sender, ts + 1, feeAmount)
            }
          } yield (utx, tx)

        "v1" in {
          val (utx1, tx1) = enoughFeeTxWithScriptedAccount(1).sample.getOrElse(throw new IllegalStateException("NO SAMPLE"))
          utx1.putIfNew(tx1).resultE.left.value
        }
        "v2" in {
          val (utx2, tx2) = enoughFeeTxWithScriptedAccount(2).sample.getOrElse(throw new IllegalStateException("NO SAMPLE"))
          utx2.putIfNew(tx2).resultE should produce("denied from UTX pool")
        }
      }

      "when pack time limit is exceeded" - {
        "always packs the first transaction" in forAll(stateWithTransfer) {
          case (time, bcu, transfer) =>
            var timeSourceIsRunning = false
            def nanoTimeSource(): Long =
              if (timeSourceIsRunning) 100000L
              else {
                timeSourceIsRunning = true
                0L
              }
            val settings =
              UtxSettings(10, PoolDefaultMaxBytes, 1000, Set.empty, Set.empty, allowTransactionsFromSmartAccounts = true, allowSkipChecks = false)
            val utxPool = new UtxPoolImpl(time, bcu, ignoreSpendableBalanceChanged, settings, nanoTimeSource = () => nanoTimeSource())

            utxPool.putIfNew(transfer).resultE should beRight
            val (tx, _) = utxPool.packUnconfirmed(MultiDimensionalMiningConstraint.unlimited, PackStrategy.Limit(100 nanos))
            tx.get should contain(transfer)
        }

        "retries until estimate" in withDomain() { d =>
          val settings =
            UtxSettings(10, PoolDefaultMaxBytes, 1000, Set.empty, Set.empty, allowTransactionsFromSmartAccounts = true, allowSkipChecks = false)
          val utxPool     = new UtxPoolImpl(ntpTime, d.blockchainUpdater, ignoreSpendableBalanceChanged, settings)
          val startTime   = System.nanoTime()
          val (result, _) = utxPool.packUnconfirmed(MultiDimensionalMiningConstraint.unlimited, PackStrategy.Estimate(3 seconds))
          result shouldBe None
          (System.nanoTime() - startTime).nanos.toMillis shouldBe 3000L +- 1000
        }
      }
    }

    "cleanup" - {
      "doesnt validate transactions which are removed" in {
        val gen = for {
          acc  <- accountGen
          acc1 <- accountGen
          tx1  <- transfer(acc, ENOUGH_AMT / 3, ntpTime)
          txs  <- Gen.nonEmptyListOf(transfer(acc1, 10000000L, ntpTime).suchThat(_.fee < tx1.fee))
        } yield (tx1, txs)

        forAll(gen) {
          case (tx1, rest) =>
            val blockchain = stub[Blockchain]
            (blockchain.settings _).when().returning(WavesSettings.default().blockchainSettings)
            (blockchain.height _).when().returning(1)
            (blockchain.activatedFeatures _).when().returning(Map.empty)

            val utx =
              new UtxPoolImpl(ntpTime, blockchain, ignoreSpendableBalanceChanged, WavesSettings.default().utxSettings)
            (blockchain.balance _).when(*, *).returning(ENOUGH_AMT).repeat((rest.length + 1) * 2)

            (blockchain.balance _)
              .when(*, *)
              .onCall { (_: Address, _: Asset) =>
                utx.removeAll(rest)
                ENOUGH_AMT
              }
              .once()
            (blockchain.balance _).when(*, *).returning(ENOUGH_AMT)

            (blockchain.leaseBalance _).when(*).returning(LeaseBalance(0, 0))
            (blockchain.accountScript _).when(*).returns(None)
            val tb = TestBlock.create(Nil)
            (blockchain.blockHeader _).when(*).returning(Some(SignedBlockHeader(tb.header, tb.signature)))

            utx.putIfNew(tx1).resultE should beRight
            rest.foreach(utx.putIfNew(_).resultE should beRight)
            utx.packUnconfirmed(MultiDimensionalMiningConstraint.unlimited, PackStrategy.Unlimited) should matchPattern {
              case (Some(Seq(`tx1`)), _) => // Success
            }
            utx.all shouldBe Seq(tx1)
        }
      }
    }

    "priority pool" - {
      import TestValues.{script => testScript, scriptComplexity => testScriptComplexity}
      implicit class UtxPoolImplExt(utx: UtxPoolImpl) {
        def addPriorityTxs(txs: Seq[Transaction]): Unit = {
          val asDiffs = txs.map {
            case tt: TransferTransaction =>
              val pfs = Map(
                tt.sender.toAddress                -> -(tt.fee + tt.amount),
                tt.recipient.asInstanceOf[Address] -> tt.amount
              ).mapValues(Portfolio.waves)
              Diff(tt, pfs)

            case tx => Diff(tx)
          }
          utx.addAndCleanupPriority(asDiffs)
        }
      }

      def assertPortfolios(utx: UtxPool, transactions: Seq[TransferTransaction]): Unit = {
        val portfolios = transactions.groupBy(_.sender.toAddress).map {
          case (addr, transactions) =>
            val amt = transactions.map(tx => -(tx.amount + tx.fee)).sum
            (addr, amt)
        }
        portfolios.foreach {
          case (addr, balance) =>
            val pf = utx.pessimisticPortfolio(addr)
            pf.balance shouldBe balance
        }
      }

      val gen = for {
        acc         <- accountGen
        acc1        <- accountGen
        acc2        <- accountGen
        tx1         <- transferV2(acc, ENOUGH_AMT / 3, ntpTime)
        nonScripted <- Gen.nonEmptyListOf(transferV2(acc1, 10000000L, ntpTime).suchThat(_.fee < tx1.fee))
        scripted    <- Gen.nonEmptyListOf(transferV2(acc2, 10000000L, ntpTime).suchThat(_.fee < tx1.fee))
      } yield (tx1, nonScripted, scripted)

      def createState(scripted: Address, settings: WavesSettings = WavesSettings.default(), setBalance: Boolean = true): Blockchain = {
        val blockchain = stub[Blockchain]
        (blockchain.settings _).when().returning(settings.blockchainSettings)
        (blockchain.height _).when().returning(1)
        (blockchain.activatedFeatures _).when().returning(Map(BlockchainFeatures.SmartAccounts.id -> 0))

        if (setBalance) (blockchain.balance _).when(*, *).returning(ENOUGH_AMT)
        (blockchain.leaseBalance _).when(*).returning(LeaseBalance(0, 0))

        (blockchain.accountScript _).when(scripted).returns(Some(AccountScriptInfo(null, testScript, testScriptComplexity, Map.empty)))
        (blockchain.accountScript _).when(*).returns(None)
        val tb = TestBlock.create(Nil)
        (blockchain.blockHeader _).when(*).returning(Some(SignedBlockHeader(tb.header, tb.signature)))
        (blockchain.transactionHeight _).when(*).returning(None)
        blockchain
      }

      "preserves correct order of transactions" in forAll(gen) {
        case (tx1, nonScripted, scripted) =>
          val blockchain = createState(scripted.head.sender.toAddress)
          val utx =
<<<<<<< HEAD
            new UtxPoolImpl(ntpTime, blockchain, ignoreSpendableBalanceChanged, WavesSettings.default().utxSettings)
          utx.putIfNew(tx1).resultE shouldBe 'right
=======
            new UtxPoolImpl(ntpTime, blockchain, ignoreSpendableBalanceChanged, WavesSettings.default().utxSettings, enablePriorityPool = true)
          utx.putIfNew(tx1).resultE should beRight
>>>>>>> ec4583be
          val minedTxs = scripted ++ nonScripted
          utx.addPriorityTxs(minedTxs)

          utx
            .packUnconfirmed(
              MultiDimensionalMiningConstraint(NonEmptyList.of(OneDimensionalMiningConstraint(1, TxEstimators.one, ""))),
              PackStrategy.Unlimited
            )
            ._1 shouldBe Some(minedTxs.head +: Nil)
          val expectedTxs = minedTxs :+ tx1
          utx.packUnconfirmed(MultiDimensionalMiningConstraint.unlimited, PackStrategy.Unlimited)._1 shouldBe Some(expectedTxs)
          utx.all shouldBe expectedTxs
          assertPortfolios(utx, expectedTxs)

          val (left, right) = {
            val (left, right) = minedTxs.zipWithIndex.partition(kv => kv._2 % 2 == 0)
            (left.map(_._1), right.map(_._1))
          }

          utx.removeAll(left)
          val expectedTxs1 = right :+ tx1
          assertPortfolios(utx, expectedTxs1)
          all(right.map(utx.putIfNew(_).resultE)) shouldBe Right(false)
          utx.packUnconfirmed(MultiDimensionalMiningConstraint.unlimited, PackStrategy.Unlimited)._1 shouldBe Some(expectedTxs1)
          utx.all shouldBe expectedTxs1
          assertPortfolios(utx, expectedTxs1)

          val expectedTxs2 = expectedTxs1 ++ left.sorted(TransactionsOrdering.InUTXPool)
          utx.removeAll(expectedTxs2)
<<<<<<< HEAD
          all(left.map(utx.putIfNew(_).resultE)) shouldBe 'right
          utx.addPriorityTxs(expectedTxs1)
=======
          left.foreach(utx.putIfNew(_).resultE should beRight)
          utx.addAndCleanup(expectedTxs1)
>>>>>>> ec4583be
          utx.all shouldBe expectedTxs2
          assertPortfolios(utx, expectedTxs2)

          utx.removeAll(expectedTxs2)
          utx.all shouldBe empty
          utx.packUnconfirmed(MultiDimensionalMiningConstraint.unlimited, PackStrategy.Unlimited)._1 shouldBe empty
          all(expectedTxs2.map(tx => utx.pessimisticPortfolio(tx.sender.toAddress))) shouldBe empty
      }

      val nonPriorityTransactions = PrivateMethod[Seq[Transaction]](Symbol("nonPriorityTransactions"))
      val putNewTx                = PrivateMethod[TracedResult[ValidationError, Boolean]](Symbol("putNewTx"))

      "removes priority transactions from ordinary pool on pack" in forAll(gen) {
        case (_, nonScripted, scripted) =>
          val blockchain = createState(scripted.head.sender.toAddress)
          val utx =
            new UtxPoolImpl(ntpTime, blockchain, ignoreSpendableBalanceChanged, WavesSettings.default().utxSettings)

<<<<<<< HEAD
          utx.addPriorityTxs(nonScripted)
          all(nonScripted.map(utx.putIfNew(_).resultE)) shouldBe 'right
=======
          utx.addAndCleanup(nonScripted)
          nonScripted.foreach(utx.putIfNew(_).resultE should beRight)
>>>>>>> ec4583be
          utx.invokePrivate(nonPriorityTransactions()) shouldBe empty
          utx.packUnconfirmed(MultiDimensionalMiningConstraint.unlimited, PackStrategy.Unlimited)._1 shouldBe Some(nonScripted)
          utx.invokePrivate(nonPriorityTransactions()) shouldBe empty
      }

      val genDependent = for {
        acc  <- accountGen
        acc1 <- accountGen
        tx1  <- transferV2WithRecipient(acc, acc1.publicKey, ENOUGH_AMT / 3, ntpTime).suchThat(_.amount > 20000000L)
        tx2  <- transferV2(acc1, tx1.amount / 2, ntpTime)
      } yield (tx1, tx2)

      "takes into account priority txs when pack" in forAll(genDependent) {
        case (tx1, tx2) =>
          val blockchain = createState(tx1.sender.toAddress, setBalance = false)
          (blockchain.balance _).when(tx1.sender.toAddress, *).returning(ENOUGH_AMT)
          (blockchain.balance _).when(tx2.sender.toAddress, *).returning(ENOUGH_AMT).noMoreThanOnce() // initial validation
          (blockchain.balance _).when(tx2.sender.toAddress, *).returning(0)                           // Should be overriden in composite blockchain

          val utx =
<<<<<<< HEAD
            new UtxPoolImpl(ntpTime, blockchain, ignoreSpendableBalanceChanged, WavesSettings.default().utxSettings)
          utx.addPriorityTxs(Seq(tx1))
          utx.invokePrivate(putNewTx(tx2, false)).resultE shouldBe 'right
=======
            new UtxPoolImpl(ntpTime, blockchain, ignoreSpendableBalanceChanged, WavesSettings.default().utxSettings, enablePriorityPool = true)
          utx.addAndCleanup(Seq(tx1))
          utx.invokePrivate(putNewTx(tx2, false)).resultE should beRight
>>>>>>> ec4583be
          utx.invokePrivate(nonPriorityTransactions()) shouldBe Seq(tx2)
          utx.packUnconfirmed(MultiDimensionalMiningConstraint.unlimited, PackStrategy.Unlimited)._1 shouldBe Some(tx1 :: tx2 :: Nil)
      }

      "runs cleanup on priority pool" in forAll(genDependent) {
        case (tx1, tx2) =>
          val blockchain = createState(tx1.sender.toAddress, setBalance = false)
          (blockchain.balance _).when(*, *).returning(0) // All invalid

          val utx =
            new UtxPoolImpl(ntpTime, blockchain, ignoreSpendableBalanceChanged, WavesSettings.default().utxSettings)
          utx.addPriorityTxs(Seq(tx1, tx2))

          eventually(Timeout(5 seconds), Interval(50 millis))(utx.all shouldBe empty)
      }

      val genChain = for {
        acc <- accountGen
        genesis  = GenesisTransaction.create(acc.toAddress, ENOUGH_AMT, ntpTime.correctedTime()).explicitGet()
        genBlock = TestBlock.create(Seq(genesis))
        txs1 <- Gen.nonEmptyListOf(transferV2(acc, 10000000L, ntpTime))
        (block1, mbs1) = UnsafeBlocks.unsafeChainBaseAndMicro(
          genBlock.id(),
          Nil,
          Seq(Nil, txs1),
          acc,
          Block.NgBlockVersion,
          ntpTime.correctedTime()
        )
        txs2 <- Gen.nonEmptyListOf(transferV2(acc, 10000000L, ntpTime))
        txs4 <- Gen.nonEmptyListOf(transferV2(acc, 10000000L, ntpTime))
        (block2, mbs2) = UnsafeBlocks.unsafeChainBaseAndMicro(
          mbs1.head.totalResBlockSig,
          Nil,
          Seq(txs2, txs4),
          acc,
          Block.NgBlockVersion,
          ntpTime.correctedTime()
        )
        txs3 <- Gen.nonEmptyListOf(transferV2(acc, 10000000L, ntpTime))
        block3 = UnsafeBlocks.unsafeBlock(mbs2.last.totalResBlockSig, txs3, acc, Block.NgBlockVersion, ntpTime.correctedTime())
        block4 = UnsafeBlocks.unsafeBlock(genBlock.id(), txs4, acc, Block.NgBlockVersion, ntpTime.correctedTime())
      } yield (genBlock, (block1, mbs1), (block2, mbs2), block3, block4)

      val settingsWithNG = wavesplatform.history.settingsWithFeatures(BlockchainFeatures.NG, BlockchainFeatures.SmartAccounts)

      "applies chains correctly" in forAll(genChain) {
        case (genBlock, (block1, mbs1), (block2, mbs2), block3, block4) =>
          withDomain(settingsWithNG) { d =>
            implicit val scheduler: SchedulerService = Scheduler.singleThread("ext-appender")
            val blockchain                           = d.blockchainUpdater
            val utx =
              new UtxPoolImpl(ntpTime, blockchain, ignoreSpendableBalanceChanged, WavesSettings.default().utxSettings)

            val pos = stub[PoSSelector]
            (pos.validateBaseTarget _).when(*, *, *, *).returning(Right((): Unit))
            (pos.validateBlockDelay _).when(*, *, *, *).returning(Right((): Unit))
            (pos.validateGenerationSignature _).when(*).returning(Right(ByteStr(new Array[Byte](32))))

            val extAppender = ExtensionAppender(
              blockchain,
              utx,
              pos,
              ntpTime,
              stub[InvalidBlockStorage],
              stub[PeerDatabase],
              scheduler
            )(null, _)

            val microBlockAppender = MicroblockAppender(blockchain, utx, scheduler) _

<<<<<<< HEAD
            d.appendBlock(genBlock) shouldBe Nil
            d.appendBlock(block1) shouldBe Nil
            all(mbs1.map(microBlockAppender(_).runSyncUnsafe())) shouldBe 'right
=======
            d.appendBlock(genBlock) shouldBe Some(Nil)
            d.appendBlock(block1) shouldBe Some(Nil)
            mbs1.foreach(microBlockAppender(_).runSyncUnsafe() should beRight)
>>>>>>> ec4583be

            mbs2.head.transactionData.foreach(utx.putIfNew(_).resultE should beRight)
            extAppender(Seq(block2)).runSyncUnsafe() should beRight
            val expectedTxs1 = mbs1.last.transactionData ++ mbs2.head.transactionData.sorted(TransactionsOrdering.InUTXPool)
            utx.packUnconfirmed(MultiDimensionalMiningConstraint.unlimited, PackStrategy.Unlimited)._1 shouldBe Some(expectedTxs1)

            mbs2.foreach(microBlockAppender(_).runSyncUnsafe() should beRight)
            utx.packUnconfirmed(MultiDimensionalMiningConstraint.unlimited, PackStrategy.Unlimited)._1 shouldBe Some(mbs1.last.transactionData)

            extAppender(Seq(block3)).runSyncUnsafe() should beRight
            utx.packUnconfirmed(MultiDimensionalMiningConstraint.unlimited, PackStrategy.Unlimited)._1 shouldBe Some(mbs1.last.transactionData)

<<<<<<< HEAD
            // Not supported at the moment
            //extAppender(Seq(block4)).runSyncUnsafe() shouldBe 'right
            //val expectedTxs2 = mbs1.flatMap(_.transactionData) ++ mbs2.head.transactionData ++ block3.transactionData
            //utx.packUnconfirmed(MultiDimensionalMiningConstraint.unlimited, PackStrategy.Unlimited)._1 shouldBe Some(expectedTxs2)
=======
            extAppender(Seq(block4)).runSyncUnsafe() should beRight
            val expectedTxs2 = mbs1.flatMap(_.transactionData) ++ mbs2.head.transactionData ++ block3.transactionData
            utx.packUnconfirmed(MultiDimensionalMiningConstraint.unlimited, PackStrategy.Unlimited)._1 shouldBe Some(expectedTxs2)
>>>>>>> ec4583be
            utx.close()
          }
      }

      "takes into account priority diff on putIfNew" in forAll(genDependent) {
        case (tx1, tx2) =>
          val blockchain = createState(tx1.sender.toAddress, setBalance = false)
          (blockchain.balance _).when(tx1.sender.toAddress, *).returning(ENOUGH_AMT)
          (blockchain.balance _).when(tx2.sender.toAddress, *).returning(ENOUGH_AMT).noMoreThanOnce()
          (blockchain.balance _).when(tx2.sender.toAddress, *).returning(0)

          val utx =
            new UtxPoolImpl(ntpTime, blockchain, ignoreSpendableBalanceChanged, WavesSettings.default().utxSettings)
          utx.addPriorityTxs(Seq(tx1))
          utx.invokePrivate(putNewTx(tx2, true)).resultE shouldBe 'right
          utx.invokePrivate(nonPriorityTransactions()) shouldBe Seq(tx2)
          utx.packUnconfirmed(MultiDimensionalMiningConstraint.unlimited, PackStrategy.Unlimited)._1 shouldBe Some(tx1 :: tx2 :: Nil)
      }
    }

    "event stream" - {
      "fires events correctly" in {
        val preconditions = for {
          richAcc   <- accountGen
          secondAcc <- accountGen
          ts = System.currentTimeMillis()
          fee <- smallFeeGen
          genesis         = GenesisTransaction.create(richAcc.toAddress, ENOUGH_AMT, ts).explicitGet()
          validTransfer   = TransferTransaction.selfSigned(TxVersion.V1, richAcc, secondAcc.toAddress, Waves, 1, Waves, fee, ByteStr.empty,  ts).explicitGet()
          invalidTransfer = TransferTransaction.selfSigned(TxVersion.V1, secondAcc, richAcc.toAddress, Waves, 2, Waves, fee, ByteStr.empty,  ts).explicitGet()
        } yield (genesis, validTransfer, invalidTransfer)

        forAll(preconditions) {
          case (genesis, validTransfer, invalidTransfer) =>
            withDomain() { d =>
              d.appendBlock(TestBlock.create(Seq(genesis)))
              val time   = new TestTime()
              val events = new ListBuffer[UtxEvent]
              val utxPool = new UtxPoolImpl(time, d.blockchainUpdater, ignoreSpendableBalanceChanged, WavesSettings.default().utxSettings, events += _)

              def assertEvents(f: Seq[UtxEvent] => Unit): Unit = {
                val currentEvents = events.toVector
                f(currentEvents)
                events.clear()
              }

              def addUnverified(tx: Transaction): Unit = {
<<<<<<< HEAD
                val addTransaction = PrivateMethod[TracedResult[ValidationError, Boolean]]('addTransaction)
                utxPool invokePrivate addTransaction(tx, false)
=======
                val addTransaction = PrivateMethod[TracedResult[ValidationError, Boolean]](Symbol("addTransaction"))
                utxPool invokePrivate addTransaction(tx, false, false)
>>>>>>> ec4583be
              }

              val differ = TransactionDiffer(d.blockchainUpdater.lastBlockTimestamp, System.currentTimeMillis(), verify = false)(
                d.blockchainUpdater,
                _: Transaction
              ).resultE.explicitGet()
              val validTransferDiff = differ(validTransfer)
              addUnverified(validTransfer)
              addUnverified(invalidTransfer)
              assertEvents {
                case UtxEvent.TxAdded(`validTransfer`, `validTransferDiff`) +: Nil => // Pass
              }

              utxPool.packUnconfirmed(MultiDimensionalMiningConstraint.unlimited, PackStrategy.Unlimited)
              assertEvents {
                case UtxEvent.TxRemoved(`invalidTransfer`, Some(_)) +: Nil => // Pass
              }

              utxPool.removeAll(Seq(validTransfer))
              assertEvents {
                case UtxEvent.TxRemoved(`validTransfer`, None) +: Nil => // Pass
              }

              addUnverified(validTransfer)
              events.clear()
              time.advance(maxAge + 1000.millis)
              utxPool.packUnconfirmed(MultiDimensionalMiningConstraint.unlimited, PackStrategy.Unlimited)
              assertEvents {
                case UtxEvent.TxRemoved(`validTransfer`, Some(GenericError("Expired"))) +: Nil => // Pass
              }
            }
        }
      }
    }
  }

  private def limitByNumber(n: Int): MultiDimensionalMiningConstraint = MultiDimensionalMiningConstraint(
    OneDimensionalMiningConstraint(n, TxEstimators.one, "one"),
    OneDimensionalMiningConstraint(n, TxEstimators.one, "one")
  )

}<|MERGE_RESOLUTION|>--- conflicted
+++ resolved
@@ -127,11 +127,7 @@
       recipient <- accountGen
       fee       <- chooseNum(extraFee, (maxAmount * 0.1).toLong)
     } yield TransferTransaction
-<<<<<<< HEAD
-      .selfSigned(TxVersion.V2, sender, recipient.toAddress, Waves, amount, Waves, fee, None, time.getTimestamp())
-=======
       .selfSigned(TxVersion.V2, sender, recipient.toAddress, Waves, amount, Waves, fee, ByteStr.empty,  time.getTimestamp())
->>>>>>> ec4583be
       .explicitGet())
       .label("transferTransactionV2")
 
@@ -148,11 +144,7 @@
       amount <- chooseNum(1, (maxAmount * 0.9).toLong)
       fee    <- chooseNum(extraFee, (maxAmount * 0.1).toLong)
     } yield TransferTransaction
-<<<<<<< HEAD
-      .selfSigned(TxVersion.V2, sender, recipient.toAddress, Waves, amount, Waves, fee, None, time.getTimestamp())
-=======
       .selfSigned(TxVersion.V2, sender, recipient.toAddress, Waves, amount, Waves, fee, ByteStr.empty,  time.getTimestamp())
->>>>>>> ec4583be
       .explicitGet())
       .label("transferWithRecipient")
 
@@ -341,19 +333,8 @@
       preconditions = preconditionBlocks(bcu.lastBlockId.get, sender, time)
     } yield {
       // val smartAccountsFs = TestFunctionalitySettings.Enabled.copy(preActivatedFeatures = Map(BlockchainFeatures.SmartAccounts.id -> 0))
-<<<<<<< HEAD
-      preconditions.foreach(b => bcu.processBlock(b).explicitGet())
+      preconditions.foreach(b => bcu.processBlock(b) should beRight)
       val utx = new UtxPoolImpl(time, bcu, ignoreSpendableBalanceChanged, UtxSettings(10, PoolDefaultMaxBytes, 1000, Set.empty, Set.empty, allowTransactionsFromSmartAccounts = scEnabled, allowSkipChecks = false))
-=======
-      preconditions.foreach(b => bcu.processBlock(b) should beRight)
-      val utx = new UtxPoolImpl(
-        time,
-        bcu,
-        ignoreSpendableBalanceChanged,
-        UtxSettings(10, PoolDefaultMaxBytes, 1000, Set.empty, Set.empty, allowTransactionsFromSmartAccounts = scEnabled, allowSkipChecks = false),
-        enablePriorityPool = true
-      )
->>>>>>> ec4583be
 
       (sender, senderBalance, utx, bcu.lastBlockTimestamp.getOrElse(0L))
     }
@@ -486,19 +467,8 @@
         val (_, block, scripted, unscripted) = generateBlock.sample.get
         d.blockchainUpdater.processBlock(block) should beRight
 
-<<<<<<< HEAD
         val utx = new UtxPoolImpl(ntpTime, d.blockchainUpdater, ignoreSpendableBalanceChanged, UtxSettings(9999999, PoolDefaultMaxBytes, 999999, Set.empty, Set.empty, allowTransactionsFromSmartAccounts = true, allowSkipChecks = false))
-        all((scripted ++ unscripted).map(tx => utx.putIfNew(tx).resultE)) shouldBe 'right
-=======
-        val utx = new UtxPoolImpl(
-          ntpTime,
-          d.blockchainUpdater,
-          ignoreSpendableBalanceChanged,
-          UtxSettings(9999999, PoolDefaultMaxBytes, 999999, Set.empty, Set.empty, allowTransactionsFromSmartAccounts = true, allowSkipChecks = false),
-          enablePriorityPool = true
-        )
         (scripted ++ unscripted).foreach(tx => utx.putIfNew(tx).resultE.explicitGet())
->>>>>>> ec4583be
 
         val constraint = MultiDimensionalMiningConstraint(
           NonEmptyList.of(
@@ -765,13 +735,8 @@
         case (tx1, nonScripted, scripted) =>
           val blockchain = createState(scripted.head.sender.toAddress)
           val utx =
-<<<<<<< HEAD
             new UtxPoolImpl(ntpTime, blockchain, ignoreSpendableBalanceChanged, WavesSettings.default().utxSettings)
-          utx.putIfNew(tx1).resultE shouldBe 'right
-=======
-            new UtxPoolImpl(ntpTime, blockchain, ignoreSpendableBalanceChanged, WavesSettings.default().utxSettings, enablePriorityPool = true)
           utx.putIfNew(tx1).resultE should beRight
->>>>>>> ec4583be
           val minedTxs = scripted ++ nonScripted
           utx.addPriorityTxs(minedTxs)
 
@@ -801,13 +766,8 @@
 
           val expectedTxs2 = expectedTxs1 ++ left.sorted(TransactionsOrdering.InUTXPool)
           utx.removeAll(expectedTxs2)
-<<<<<<< HEAD
-          all(left.map(utx.putIfNew(_).resultE)) shouldBe 'right
+          left.foreach(utx.putIfNew(_).resultE should beRight)
           utx.addPriorityTxs(expectedTxs1)
-=======
-          left.foreach(utx.putIfNew(_).resultE should beRight)
-          utx.addAndCleanup(expectedTxs1)
->>>>>>> ec4583be
           utx.all shouldBe expectedTxs2
           assertPortfolios(utx, expectedTxs2)
 
@@ -826,13 +786,8 @@
           val utx =
             new UtxPoolImpl(ntpTime, blockchain, ignoreSpendableBalanceChanged, WavesSettings.default().utxSettings)
 
-<<<<<<< HEAD
           utx.addPriorityTxs(nonScripted)
-          all(nonScripted.map(utx.putIfNew(_).resultE)) shouldBe 'right
-=======
-          utx.addAndCleanup(nonScripted)
           nonScripted.foreach(utx.putIfNew(_).resultE should beRight)
->>>>>>> ec4583be
           utx.invokePrivate(nonPriorityTransactions()) shouldBe empty
           utx.packUnconfirmed(MultiDimensionalMiningConstraint.unlimited, PackStrategy.Unlimited)._1 shouldBe Some(nonScripted)
           utx.invokePrivate(nonPriorityTransactions()) shouldBe empty
@@ -853,15 +808,9 @@
           (blockchain.balance _).when(tx2.sender.toAddress, *).returning(0)                           // Should be overriden in composite blockchain
 
           val utx =
-<<<<<<< HEAD
             new UtxPoolImpl(ntpTime, blockchain, ignoreSpendableBalanceChanged, WavesSettings.default().utxSettings)
           utx.addPriorityTxs(Seq(tx1))
-          utx.invokePrivate(putNewTx(tx2, false)).resultE shouldBe 'right
-=======
-            new UtxPoolImpl(ntpTime, blockchain, ignoreSpendableBalanceChanged, WavesSettings.default().utxSettings, enablePriorityPool = true)
-          utx.addAndCleanup(Seq(tx1))
           utx.invokePrivate(putNewTx(tx2, false)).resultE should beRight
->>>>>>> ec4583be
           utx.invokePrivate(nonPriorityTransactions()) shouldBe Seq(tx2)
           utx.packUnconfirmed(MultiDimensionalMiningConstraint.unlimited, PackStrategy.Unlimited)._1 shouldBe Some(tx1 :: tx2 :: Nil)
       }
@@ -933,15 +882,9 @@
 
             val microBlockAppender = MicroblockAppender(blockchain, utx, scheduler) _
 
-<<<<<<< HEAD
             d.appendBlock(genBlock) shouldBe Nil
             d.appendBlock(block1) shouldBe Nil
-            all(mbs1.map(microBlockAppender(_).runSyncUnsafe())) shouldBe 'right
-=======
-            d.appendBlock(genBlock) shouldBe Some(Nil)
-            d.appendBlock(block1) shouldBe Some(Nil)
             mbs1.foreach(microBlockAppender(_).runSyncUnsafe() should beRight)
->>>>>>> ec4583be
 
             mbs2.head.transactionData.foreach(utx.putIfNew(_).resultE should beRight)
             extAppender(Seq(block2)).runSyncUnsafe() should beRight
@@ -954,16 +897,10 @@
             extAppender(Seq(block3)).runSyncUnsafe() should beRight
             utx.packUnconfirmed(MultiDimensionalMiningConstraint.unlimited, PackStrategy.Unlimited)._1 shouldBe Some(mbs1.last.transactionData)
 
-<<<<<<< HEAD
             // Not supported at the moment
-            //extAppender(Seq(block4)).runSyncUnsafe() shouldBe 'right
+            //extAppender(Seq(block4)).runSyncUnsafe() should beRight
             //val expectedTxs2 = mbs1.flatMap(_.transactionData) ++ mbs2.head.transactionData ++ block3.transactionData
             //utx.packUnconfirmed(MultiDimensionalMiningConstraint.unlimited, PackStrategy.Unlimited)._1 shouldBe Some(expectedTxs2)
-=======
-            extAppender(Seq(block4)).runSyncUnsafe() should beRight
-            val expectedTxs2 = mbs1.flatMap(_.transactionData) ++ mbs2.head.transactionData ++ block3.transactionData
-            utx.packUnconfirmed(MultiDimensionalMiningConstraint.unlimited, PackStrategy.Unlimited)._1 shouldBe Some(expectedTxs2)
->>>>>>> ec4583be
             utx.close()
           }
       }
@@ -1011,13 +948,8 @@
               }
 
               def addUnverified(tx: Transaction): Unit = {
-<<<<<<< HEAD
-                val addTransaction = PrivateMethod[TracedResult[ValidationError, Boolean]]('addTransaction)
+                val addTransaction = PrivateMethod[TracedResult[ValidationError, Boolean]](Symbol("addTransaction"))
                 utxPool invokePrivate addTransaction(tx, false)
-=======
-                val addTransaction = PrivateMethod[TracedResult[ValidationError, Boolean]](Symbol("addTransaction"))
-                utxPool invokePrivate addTransaction(tx, false, false)
->>>>>>> ec4583be
               }
 
               val differ = TransactionDiffer(d.blockchainUpdater.lastBlockTimestamp, System.currentTimeMillis(), verify = false)(
