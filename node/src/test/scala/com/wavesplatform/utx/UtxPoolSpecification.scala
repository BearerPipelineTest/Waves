--- conflicted
+++ resolved
@@ -119,13 +119,8 @@
 
   private def massTransferWithRecipients(sender: KeyPair, recipients: List[PublicKey], maxAmount: Long, time: Time) = {
     val amount    = maxAmount / (recipients.size + 1)
-<<<<<<< HEAD
-    val transfers = recipients.map(r => ParsedTransfer(r.toAddress, amount))
+    val transfers = recipients.map(r => ParsedTransfer(r.toAddress, TxNonNegativeAmount.unsafeFrom(amount)))
     val minFee    = FeeValidation.FeeConstants(TransactionType.Transfer) + FeeValidation.FeeConstants(TransactionType.MassTransfer) * transfers.size
-=======
-    val transfers = recipients.map(r => ParsedTransfer(r.toAddress, TxNonNegativeAmount.unsafeFrom(amount)))
-    val minFee    = FeeValidation.FeeConstants(TransferTransaction.typeId) + FeeValidation.FeeConstants(MassTransferTransaction.typeId) * transfers.size
->>>>>>> 2f13caf8
     val txs =
       for { fee <- chooseNum(minFee, amount) } yield MassTransferTransaction
         .selfSigned(1.toByte, sender, Waves, transfers, fee, time.getTimestamp(), ByteStr.empty)
@@ -849,7 +844,6 @@
           txs  <- Gen.nonEmptyListOf(transfer(acc1, 10000000L, ntpTime).suchThat(_.fee.value < tx1.fee.value))
         } yield (tx1, txs)
 
-<<<<<<< HEAD
         forAll(gen) { case (tx1, rest) =>
           val blockchain = stub[Blockchain]
           (() => blockchain.settings).when().returning(WavesSettings.default().blockchainSettings)
@@ -860,43 +854,15 @@
             new UtxPoolImpl(ntpTime, blockchain, WavesSettings.default().utxSettings)
           (blockchain.balance _).when(*, *).returning(ENOUGH_AMT).repeat((rest.length + 1) * 2)
 
-          (blockchain.balance _)
-            .when(*, *)
-            .onCall { (_: Address, _: Asset) =>
-              utx.removeAll(rest)
-              ENOUGH_AMT
-=======
-        forAll(gen) {
-          case (tx1, rest) =>
-            val blockchain = stub[Blockchain]
-            (() => blockchain.settings).when().returning(WavesSettings.default().blockchainSettings)
-            (() => blockchain.height).when().returning(1)
-            (() => blockchain.activatedFeatures).when().returning(Map.empty)
-
-            val utx =
-              new UtxPoolImpl(ntpTime, blockchain, WavesSettings.default().utxSettings)
-            (blockchain.balance _).when(*, *).returning(ENOUGH_AMT).repeat((rest.length + 1) * 2)
-            (blockchain.balance _).when(*, *).returning(ENOUGH_AMT)
-            (blockchain.leaseBalance _).when(*).returning(LeaseBalance(0, 0))
-            (blockchain.accountScript _).when(*).onCall {
+
+          (blockchain.balance _).when(*, *).returning(ENOUGH_AMT)
+
+          (blockchain.leaseBalance _).when(*).returning(LeaseBalance(0, 0))
+          (blockchain.accountScript _).when(*).onCall {
               _: Address =>
                 utx.removeAll(rest)
                 None
             }
-            val tb = TestBlock.create(Nil)
-            (blockchain.blockHeader _).when(*).returning(Some(SignedBlockHeader(tb.header, tb.signature)))
-
-            utx.putIfNew(tx1).resultE should beRight
-            rest.foreach(utx.putIfNew(_).resultE should beRight)
-            utx.packUnconfirmed(MultiDimensionalMiningConstraint.unlimited, PackStrategy.Unlimited) should matchPattern {
-              case (Some(Seq(`tx1`)), _) => // Success
->>>>>>> 2f13caf8
-            }
-            .once()
-          (blockchain.balance _).when(*, *).returning(ENOUGH_AMT)
-
-          (blockchain.leaseBalance _).when(*).returning(LeaseBalance(0, 0))
-          (blockchain.accountScript _).when(*).returns(None)
           val tb = TestBlock.create(Nil)
           (blockchain.blockHeader _).when(*).returning(Some(SignedBlockHeader(tb.header, tb.signature)))
 
