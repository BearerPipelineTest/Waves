package com.wavesplatform.db

import java.nio.file.Files

<<<<<<< HEAD
import com.typesafe.config.ConfigFactory
import com.wavesplatform.account.Address
import com.wavesplatform.database.{LevelDBWriter, openDB}
import com.wavesplatform.history.Domain
import com.wavesplatform.settings.{FunctionalitySettings, WavesSettings, loadConfig}
import com.wavesplatform.state.{BlockchainUpdated, BlockchainUpdaterImpl}
import com.wavesplatform.transaction.Asset
import com.wavesplatform.utils.Implicits.SubjectOps
=======
import com.wavesplatform.database.{LevelDBWriter, openDB}
import com.wavesplatform.history.Domain
import com.wavesplatform.settings.{BlockchainSettings, FunctionalitySettings, WavesSettings, loadConfig}
import com.wavesplatform.state.BlockchainUpdaterImpl
import com.wavesplatform.state.utils.TestLevelDB
>>>>>>> 6537360e
import com.wavesplatform.{NTPTime, TestHelpers}
import monix.reactive.Observer
import monix.reactive.subjects.Subject
import org.scalatest.Suite

trait WithState extends DBCacheSettings {
<<<<<<< HEAD
  protected val ignoreSpendableBalanceChanged: Subject[(Address, Asset), (Address, Asset)] = Subject.empty
  protected val ignoreBlockchainUpdated: Subject[BlockchainUpdated, BlockchainUpdated]     = Subject.empty
  protected def withLevelDBWriter[A](fs: FunctionalitySettings)(test: LevelDBWriter => A): A = {
=======
  def withLevelDBWriter[A](bs: BlockchainSettings)(test: LevelDBWriter => A): A = {
>>>>>>> 6537360e
    val path = Files.createTempDirectory("leveldb-test")
    val db   = openDB(path.toAbsolutePath.toString)
    try test(new LevelDBWriter(db, Observer.stopped, bs, dbSettings))
    finally {
      db.close()
      TestHelpers.deleteRecursively(path)
    }
  }

  def withLevelDBWriter[A](fs: FunctionalitySettings)(test: LevelDBWriter => A): A =
    withLevelDBWriter(TestLevelDB.createTestBlockchainSettings(fs))(test)
}

trait WithDomain extends WithState with NTPTime { _: Suite =>
<<<<<<< HEAD
  def withDomain[A](settings: WavesSettings = WavesSettings.fromRootConfig(loadConfig(ConfigFactory.load())))(test: Domain => A): A =
    withLevelDBWriter(settings.blockchainSettings.functionalitySettings) { blockchain =>
      val bcu = new BlockchainUpdaterImpl(blockchain, Observer.stopped, settings, ntpTime, ignoreBlockchainUpdated)
      try test(Domain(bcu))
=======
  def withDomain[A](settings: WavesSettings = WavesSettings.fromRootConfig(loadConfig(None)))(test: Domain => A): A =
    withLevelDBWriter(settings.blockchainSettings) { blockchain =>
      val bcu = new BlockchainUpdaterImpl(blockchain, Observer.stopped, settings, ntpTime)
      try test(Domain(bcu, blockchain))
>>>>>>> 6537360e
      finally bcu.shutdown()
    }
}<|MERGE_RESOLUTION|>--- conflicted
+++ resolved
@@ -2,35 +2,23 @@
 
 import java.nio.file.Files
 
-<<<<<<< HEAD
-import com.typesafe.config.ConfigFactory
 import com.wavesplatform.account.Address
 import com.wavesplatform.database.{LevelDBWriter, openDB}
 import com.wavesplatform.history.Domain
-import com.wavesplatform.settings.{FunctionalitySettings, WavesSettings, loadConfig}
+import com.wavesplatform.settings.{BlockchainSettings, FunctionalitySettings, WavesSettings, loadConfig}
 import com.wavesplatform.state.{BlockchainUpdated, BlockchainUpdaterImpl}
+import com.wavesplatform.state.utils.TestLevelDB
 import com.wavesplatform.transaction.Asset
 import com.wavesplatform.utils.Implicits.SubjectOps
-=======
-import com.wavesplatform.database.{LevelDBWriter, openDB}
-import com.wavesplatform.history.Domain
-import com.wavesplatform.settings.{BlockchainSettings, FunctionalitySettings, WavesSettings, loadConfig}
-import com.wavesplatform.state.BlockchainUpdaterImpl
-import com.wavesplatform.state.utils.TestLevelDB
->>>>>>> 6537360e
 import com.wavesplatform.{NTPTime, TestHelpers}
 import monix.reactive.Observer
 import monix.reactive.subjects.Subject
 import org.scalatest.Suite
 
 trait WithState extends DBCacheSettings {
-<<<<<<< HEAD
   protected val ignoreSpendableBalanceChanged: Subject[(Address, Asset), (Address, Asset)] = Subject.empty
   protected val ignoreBlockchainUpdated: Subject[BlockchainUpdated, BlockchainUpdated]     = Subject.empty
-  protected def withLevelDBWriter[A](fs: FunctionalitySettings)(test: LevelDBWriter => A): A = {
-=======
-  def withLevelDBWriter[A](bs: BlockchainSettings)(test: LevelDBWriter => A): A = {
->>>>>>> 6537360e
+  protected def withLevelDBWriter[A](bs: BlockchainSettings)(test: LevelDBWriter => A): A = {
     val path = Files.createTempDirectory("leveldb-test")
     val db   = openDB(path.toAbsolutePath.toString)
     try test(new LevelDBWriter(db, Observer.stopped, bs, dbSettings))
@@ -45,17 +33,10 @@
 }
 
 trait WithDomain extends WithState with NTPTime { _: Suite =>
-<<<<<<< HEAD
-  def withDomain[A](settings: WavesSettings = WavesSettings.fromRootConfig(loadConfig(ConfigFactory.load())))(test: Domain => A): A =
-    withLevelDBWriter(settings.blockchainSettings.functionalitySettings) { blockchain =>
-      val bcu = new BlockchainUpdaterImpl(blockchain, Observer.stopped, settings, ntpTime, ignoreBlockchainUpdated)
-      try test(Domain(bcu))
-=======
   def withDomain[A](settings: WavesSettings = WavesSettings.fromRootConfig(loadConfig(None)))(test: Domain => A): A =
     withLevelDBWriter(settings.blockchainSettings) { blockchain =>
-      val bcu = new BlockchainUpdaterImpl(blockchain, Observer.stopped, settings, ntpTime)
+      val bcu = new BlockchainUpdaterImpl(blockchain, Observer.stopped, settings, ntpTime, ignoreBlockchainUpdated)
       try test(Domain(bcu, blockchain))
->>>>>>> 6537360e
       finally bcu.shutdown()
     }
 }