package com.wavesplatform.history

import com.wavesplatform.account.KeyPair
import com.wavesplatform.block.{Block, MicroBlock}
import com.wavesplatform.common.state.ByteStr
import com.wavesplatform.common.utils.EitherExt2
import com.wavesplatform.state.diffs._
import com.wavesplatform.transaction._
import com.wavesplatform.transaction.transfer._
import com.wavesplatform.{NoShrink, TransactionGen}
import com.wavesplatform.history.Domain.BlockchainUpdaterExt
import org.scalacheck.Gen
import org.scalatest._
import org.scalatestplus.scalacheck.{ScalaCheckPropertyChecks => PropertyChecks}

class BlockchainUpdaterBlockMicroblockSequencesSameTransactionsTest
    extends PropSpec
    with PropertyChecks
    with DomainScenarioDrivenPropertyCheck
    with Matchers
    with TransactionGen
    with NoShrink {

  import BlockchainUpdaterBlockMicroblockSequencesSameTransactionsTest._

  type Setup = (GenesisTransaction, TransferTransaction, TransferTransaction, TransferTransaction)

  property("resulting miner balance should not depend on tx distribution among blocks and microblocks") {
    forAll(g(100, 5)) {
      case (gen, rest) =>
        val finalMinerBalances = rest.map {
          case (a @ (bmb: BlockAndMicroblockSequence, last: Block)) =>
            withDomain(MicroblocksActivatedAt0WavesSettings) { d =>
              d.blockchainUpdater.processBlock(gen).explicitGet()
              bmb.foreach {
                case (b, mbs) =>
                  d.blockchainUpdater.processBlock(b).explicitGet()
                  mbs.foreach(mb => d.blockchainUpdater.processMicroBlock(mb).explicitGet())
              }
              d.blockchainUpdater.processBlock(last)
              d.portfolio(last.header.generator.toAddress).balance
            }
        }
        finalMinerBalances.toSet.size shouldBe 1
    }
  }

  property("Miner fee from microblock [Genesis] <- [Empty] <~ (Micro with tx) <- [Empty]") {
    val preconditionsAndPayments: Gen[(KeyPair, GenesisTransaction, TransferTransaction, Int)] = for {
      master <- accountGen
      miner  <- accountGen
      ts     <- positiveIntGen
      fee    <- smallFeeGen
      amt    <- smallFeeGen
      genesis: GenesisTransaction  = GenesisTransaction.create(master, ENOUGH_AMT, ts).explicitGet()
      payment: TransferTransaction = createWavesTransfer(master, master, amt, fee, ts).explicitGet()
    } yield (miner, genesis, payment, ts)
    scenario(preconditionsAndPayments, MicroblocksActivatedAt0WavesSettings) {
      case (domain, (miner, genesis, payment, ts)) =>
        val genBlock       = buildBlockOfTxs(randomSig, Seq(genesis))
        val (base, micros) = chainBaseAndMicro(genBlock.uniqueId, Seq.empty, Seq(Seq(payment)), miner, 3, ts)
        val emptyBlock     = customBuildBlockOfTxs(micros.last.totalResBlockSig, Seq.empty, miner, 3, ts)
        domain.blockchainUpdater.processBlock(genBlock).explicitGet()
        domain.blockchainUpdater.processBlock(base).explicitGet()
        domain.blockchainUpdater.processMicroBlock(micros.head).explicitGet()
        domain.blockchainUpdater.processBlock(emptyBlock).explicitGet()

        domain.portfolio(miner).balance shouldBe payment.fee
        domain.portfolio(genesis.recipient).balance shouldBe (genesis.amount - payment.fee)
    }
  }

<<<<<<< HEAD
  def randomPayment(accs: Seq[KeyPair], ts: Long): Gen[TransferTransaction] =
=======
  property("Microblock tx sequence") {
    val txCount = 10
    val microBlockCount = 10
    val preconditionsAndPayments: Gen[(KeyPair, GenesisTransaction, Seq[Seq[TransferTransactionV1]], Int)] =
      for {
        master <- accountGen
        miner  <- accountGen
        ts     <- positiveIntGen
        fee    <- smallFeeGen
        amt    <- smallFeeGen
        genesis: GenesisTransaction = GenesisTransaction.create(master, ENOUGH_AMT, ts).explicitGet()
        microBlockTxs =
          (1 to txCount * microBlockCount)
            .map(step => createWavesTransfer(master, master, amt, fee, ts + step).explicitGet())
            .grouped(microBlockCount)
            .toSeq
      } yield (miner, genesis, microBlockTxs, ts)
    scenario(preconditionsAndPayments, MicroblocksActivatedAt0WavesSettings) {
      case (domain, (miner, genesis, microBlockTxs, ts)) =>
        val genBlock       = buildBlockOfTxs(randomSig, Seq(genesis))
        val (base, micros) = chainBaseAndMicro(genBlock.uniqueId, Seq.empty, microBlockTxs, miner, 3, ts)
        val emptyBlock     = customBuildBlockOfTxs(micros.last.totalResBlockSig, Seq.empty, miner, 3, ts)
        domain.blockchainUpdater.processBlock(genBlock).explicitGet()
        domain.blockchainUpdater.processBlock(base).explicitGet()
        micros.foreach(domain.blockchainUpdater.processMicroBlock(_).explicitGet())
        domain.blockchainUpdater.processBlock(emptyBlock).explicitGet()

        domain.levelDBWriter.lastBlock.get.transactionData shouldBe microBlockTxs.flatten
    }
  }

  def randomPayment(accs: Seq[KeyPair], ts: Long): Gen[TransferTransactionV1] =
>>>>>>> 38109b16
    for {
      from <- Gen.oneOf(accs)
      to   <- Gen.oneOf(accs)
      fee  <- smallFeeGen
      amt  <- smallFeeGen
    } yield createWavesTransfer(from, to, amt, fee, ts).explicitGet()

  def randomPayments(accs: Seq[KeyPair], ts: Long, amt: Int): Gen[Seq[TransferTransaction]] =
    if (amt == 0)
      Gen.const(Seq.empty)
    else
      for {
        h <- randomPayment(accs, ts)
        t <- randomPayments(accs, ts + 1, amt - 1)
      } yield h +: t

  val TOTAL_WAVES = ENOUGH_AMT

  def accsAndGenesis(): Gen[(Seq[KeyPair], KeyPair, Block, Int)] =
    for {
      alice   <- accountGen
      bob     <- accountGen
      charlie <- accountGen
      dave    <- accountGen
      miner   <- accountGen
      ts      <- positiveIntGen
      genesis1: GenesisTransaction = GenesisTransaction.create(alice, TOTAL_WAVES / 4, ts).explicitGet()
      genesis2: GenesisTransaction = GenesisTransaction.create(bob, TOTAL_WAVES / 4, ts + 1).explicitGet()
      genesis3: GenesisTransaction = GenesisTransaction.create(charlie, TOTAL_WAVES / 4, ts + 2).explicitGet()
      genesis4: GenesisTransaction = GenesisTransaction.create(dave, TOTAL_WAVES / 4, ts + 4).explicitGet()
    } yield (
      Seq(alice, bob, charlie, dave),
      miner,
      customBuildBlockOfTxs(randomSig, Seq(genesis1, genesis2, genesis3, genesis4), defaultSigner, 1, ts),
      ts
    )

  def g(totalTxs: Int, totalScenarios: Int): Gen[(Block, Seq[(BlockAndMicroblockSequence, Block)])] =
    for {
      aaa @ (accs, miner, genesis, ts)      <- accsAndGenesis()
      payments: Seq[TransferTransaction]    <- randomPayments(accs, ts, totalTxs)
      intSeqs: Seq[BlockAndMicroblockSizes] <- randomSequences(totalTxs, totalScenarios)
    } yield {
      val version = 3: Byte
      val blocksAndMicros = intSeqs.map { intSeq =>
        val blockAndMicroblockSequence = r(payments, intSeq, genesis.uniqueId, miner, version, ts)
        val ref                        = bestRef(blockAndMicroblockSequence.last)
        val lastBlock                  = customBuildBlockOfTxs(ref, Seq.empty, miner, version, ts)
        (blockAndMicroblockSequence, lastBlock)
      }
      (genesis, blocksAndMicros)
    }
}

object BlockchainUpdaterBlockMicroblockSequencesSameTransactionsTest {

  def genSizes(total: Int): Gen[Seq[Int]] =
    for {
      h <- Gen.choose(1, total)
      t <- if (h < total) genSizes(total - h) else Gen.const(Seq.empty)
    } yield h +: t

  def genSplitSizes(total: Int): Gen[(Int, Seq[Int])] = genSizes(total).map { case (h :: tail) => (h, tail) }

  type BlockAndMicroblockSize     = (Int, Seq[Int])
  type BlockAndMicroblockSizes    = Seq[BlockAndMicroblockSize]
  type BlockAndMicroblocks        = (Block, Seq[MicroBlock])
  type BlockAndMicroblockSequence = Seq[BlockAndMicroblocks]

  def randomSizeSequence(total: Int): Gen[BlockAndMicroblockSizes] =
    for {
      totalStep <- Gen.choose(1, Math.min(Math.min(total / 3 + 2, total), 250))
      h         <- genSplitSizes(totalStep)
      t         <- if (totalStep < total) randomSizeSequence(total - totalStep) else Gen.const(Seq.empty)
    } yield h +: t

  def randomSequences(total: Int, sequences: Int): Gen[Seq[BlockAndMicroblockSizes]] =
    if (sequences == 0)
      Gen.const(Seq.empty)
    else
      for {
        h <- randomSizeSequence(total)
        t <- randomSequences(total, sequences - 1)
      } yield h +: t

  def take(txs: Seq[Transaction], sizes: BlockAndMicroblockSize): ((Seq[Transaction], Seq[Seq[Transaction]]), Seq[Transaction]) = {
    val (blockAmt, microsAmts) = sizes
    val (blockTxs, rest)       = txs.splitAt(blockAmt)
    val (reversedMicroblockTxs, res) = microsAmts.foldLeft((Seq.empty[Seq[Transaction]], rest)) {
      case ((acc, pool), amt) =>
        val (step, next) = pool.splitAt(amt)
        (step +: acc, next)
    }
    ((blockTxs, reversedMicroblockTxs.reverse), res)
  }

  def stepR(
      txs: Seq[Transaction],
      sizes: BlockAndMicroblockSize,
      prev: ByteStr,
      signer: KeyPair,
      version: TxVersion,
      timestamp: Long
  ): (BlockAndMicroblocks, Seq[Transaction]) = {
    val ((blockTxs, microblockTxs), rest) = take(txs, sizes)
    (chainBaseAndMicro(prev, blockTxs, microblockTxs, signer, version, timestamp), rest)
  }

  def bestRef(r: BlockAndMicroblocks): ByteStr = r._2.lastOption match {
    case Some(mb) => mb.totalResBlockSig
    case None     => r._1.uniqueId
  }

  def r(
      txs: Seq[Transaction],
      sizes: BlockAndMicroblockSizes,
      initial: ByteStr,
      signer: KeyPair,
      version: TxVersion,
      timestamp: Long
  ): BlockAndMicroblockSequence = {
    sizes
      .foldLeft((Seq.empty[BlockAndMicroblocks], txs)) {
        case ((acc, rest), s) =>
          val prev         = acc.headOption.map(bestRef).getOrElse(initial)
          val (step, next) = stepR(rest, s, prev, signer, version, timestamp)
          (step +: acc, next)
      }
      ._1
      .reverse
  }
}<|MERGE_RESOLUTION|>--- conflicted
+++ resolved
@@ -70,13 +70,10 @@
     }
   }
 
-<<<<<<< HEAD
-  def randomPayment(accs: Seq[KeyPair], ts: Long): Gen[TransferTransaction] =
-=======
   property("Microblock tx sequence") {
     val txCount = 10
     val microBlockCount = 10
-    val preconditionsAndPayments: Gen[(KeyPair, GenesisTransaction, Seq[Seq[TransferTransactionV1]], Int)] =
+    val preconditionsAndPayments: Gen[(KeyPair, GenesisTransaction, Seq[Seq[TransferTransaction]], Int)] =
       for {
         master <- accountGen
         miner  <- accountGen
@@ -104,8 +101,7 @@
     }
   }
 
-  def randomPayment(accs: Seq[KeyPair], ts: Long): Gen[TransferTransactionV1] =
->>>>>>> 38109b16
+  def randomPayment(accs: Seq[KeyPair], ts: Long): Gen[TransferTransaction] =
     for {
       from <- Gen.oneOf(accs)
       to   <- Gen.oneOf(accs)
