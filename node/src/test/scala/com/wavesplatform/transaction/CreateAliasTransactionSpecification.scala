--- conflicted
+++ resolved
@@ -36,7 +36,7 @@
     val kp1 = KeyPair(Longs.toByteArray(Random.nextLong()))
     val kp2 = KeyPair(Longs.toByteArray(Random.nextLong()))
 
-    val cat = CreateAliasTransaction(3.toByte, TxHelpers.signer(1).publicKey, "abc12345", 0.001.waves, System.currentTimeMillis(), Proofs.empty, 'T'.toByte)
+    val cat = CreateAliasTransaction(3.toByte, TxHelpers.signer(1).publicKey, "abc12345", TxPositiveAmount.unsafeFrom(0.001.waves), System.currentTimeMillis(), Proofs.empty, 'T'.toByte)
     val signedCreateAlias = cat.copy(
       proofs = cat.signWith(kp1.privateKey).proofs.proofs ++ cat.signWith(kp2.privateKey).proofs.proofs
     )
@@ -118,56 +118,16 @@
     js shouldEqual tx.json()
   }
 
-<<<<<<< HEAD
   property("Multiple proofs before and after RideV6 activation") {
     val sender = TxHelpers.signer(1)
     withDomain(
       DomainPresets.RideV5.setFeaturesHeight((BlockchainFeatures.RideV6, 4)),
       AddrWithBalance.enoughBalances(sender)
     ) { d =>
-=======
-  property("Multiple proofs") {
-    withDomain(
-      DomainPresets.RideV5.copy(
-        blockchainSettings = DomainPresets.RideV5.blockchainSettings.copy(
-          functionalitySettings = DomainPresets.RideV5.blockchainSettings.functionalitySettings.copy(
-            allowMultipleProofsInCreateAliasUntil = 2
-          )
-        )
-      )
-    ) { d =>
-      val sender = KeyPair(Longs.toByteArray(Random.nextLong()))
-      d.appendBlock(
-        GenesisTransaction.create(sender.toAddress, 100.waves, System.currentTimeMillis()).explicitGet(),
-        SetScriptTransaction
-          .selfSigned(
-            2.toByte,
-            sender,
-            Some(TestCompiler(V5).compileExpression("""{-# STDLIB_VERSION 5 #-}
-            |{-# CONTENT_TYPE EXPRESSION #-}
-            |{-# SCRIPT_TYPE ACCOUNT #-}
-            |
-            |true
-            |""".stripMargin)),
-            0.01.waves,
-            System.currentTimeMillis()
-          )
-          .explicitGet()
-      )
-
->>>>>>> 2f13caf8
       val kp1 = KeyPair(Longs.toByteArray(Random.nextLong()))
       val kp2 = KeyPair(Longs.toByteArray(Random.nextLong()))
 
-      val cat = CreateAliasTransaction(
-        3.toByte,
-        sender.publicKey,
-        "abc12345",
-        TxPositiveAmount.unsafeFrom(0.001.waves),
-        System.currentTimeMillis(),
-        Proofs.empty,
-        'T'.toByte
-      )
+      val cat = CreateAliasTransaction(3.toByte, sender.publicKey, "abc12345", TxPositiveAmount.unsafeFrom(0.001.waves), System.currentTimeMillis(), Proofs.empty, 'T'.toByte)
       val signedCreateAlias = cat.copy(
         proofs = cat.signWith(kp1.privateKey).proofs.proofs ++ cat.signWith(kp2.privateKey).proofs.proofs
       )
@@ -195,21 +155,16 @@
       val kp1 = KeyPair(Longs.toByteArray(Random.nextLong()))
       val kp2 = KeyPair(Longs.toByteArray(Random.nextLong()))
 
-<<<<<<< HEAD
-      val cat = CreateAliasTransaction(3.toByte, sender.publicKey, "abc12345", 0.001.waves, System.currentTimeMillis(), Proofs.empty, 'T'.toByte)
-      val signedCreateAlias = cat.copy(
-=======
-      val cat2 = CreateAliasTransaction(
+      val cat = CreateAliasTransaction(
         3.toByte,
         sender.publicKey,
-        "xyz12345",
+        "abc12345",
         TxPositiveAmount.unsafeFrom(0.001.waves),
         System.currentTimeMillis(),
         Proofs.empty,
         'T'.toByte
       )
-      val signedCreateAlias2 = cat2.copy(
->>>>>>> 2f13caf8
+      val signedCreateAlias = cat.copy(
         proofs = cat.signWith(kp1.privateKey).proofs.proofs ++ cat.signWith(kp2.privateKey).proofs.proofs
       )
 
