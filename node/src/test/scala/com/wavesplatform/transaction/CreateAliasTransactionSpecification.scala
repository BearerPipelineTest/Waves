--- conflicted
+++ resolved
@@ -5,17 +5,13 @@
 import com.wavesplatform.block.Block
 import com.wavesplatform.common.state.ByteStr
 import com.wavesplatform.common.utils.EitherExt2
-<<<<<<< HEAD
-import com.wavesplatform.test.PropSpec
-import com.wavesplatform.transaction.serialization.impl.CreateAliasTxSerializer
-=======
 import com.wavesplatform.db.WithDomain
-import com.wavesplatform.history.Domain._
+import com.wavesplatform.history.Domain.*
 import com.wavesplatform.lang.directives.values.V5
 import com.wavesplatform.lang.v1.compiler.TestCompiler
-import com.wavesplatform.test._
+import com.wavesplatform.test.*
+import com.wavesplatform.transaction.serialization.impl.CreateAliasTxSerializer
 import com.wavesplatform.transaction.smart.SetScriptTransaction
->>>>>>> 4f671073
 import play.api.libs.json.Json
 
 import scala.util.Random
@@ -37,11 +33,10 @@
   }
 
   property("The same aliases from different senders have the same id") {
-    forAll(accountGen, accountGen, aliasGen, timestampGen) {
-      case (a1: KeyPair, a2: KeyPair, a: Alias, t: Long) =>
-        val tx1 = CreateAliasTransaction.selfSigned(1.toByte, a1, a.name, MinIssueFee, t).explicitGet()
-        val tx2 = CreateAliasTransaction.selfSigned(1.toByte, a2, a.name, MinIssueFee, t).explicitGet()
-        tx1.id() shouldBe tx2.id()
+    forAll(accountGen, accountGen, aliasGen, timestampGen) { case (a1: KeyPair, a2: KeyPair, a: Alias, t: Long) =>
+      val tx1 = CreateAliasTransaction.selfSigned(1.toByte, a1, a.name, MinIssueFee, t).explicitGet()
+      val tx2 = CreateAliasTransaction.selfSigned(1.toByte, a2, a.name, MinIssueFee, t).explicitGet()
+      tx1.id() shouldBe tx2.id()
     }
   }
 
@@ -107,23 +102,32 @@
   }
 
   property("Multiple proofs") {
-    withDomain(DomainPresets.RideV5.copy(
-      blockchainSettings = DomainPresets.RideV5.blockchainSettings.copy(
-        functionalitySettings = DomainPresets.RideV5.blockchainSettings.functionalitySettings.copy(
-          allowMultipleProofsInCreateAliasUntil = 2
+    withDomain(
+      DomainPresets.RideV5.copy(
+        blockchainSettings = DomainPresets.RideV5.blockchainSettings.copy(
+          functionalitySettings = DomainPresets.RideV5.blockchainSettings.functionalitySettings.copy(
+            allowMultipleProofsInCreateAliasUntil = 2
+          )
         )
       )
-    )) { d =>
+    ) { d =>
       val sender = KeyPair(Longs.toByteArray(Random.nextLong()))
       d.appendBlock(
         GenesisTransaction.create(sender.toAddress, 100.waves, System.currentTimeMillis()).explicitGet(),
-        SetScriptTransaction.selfSigned(2.toByte, sender, Some(TestCompiler(V5).compileExpression(
-          """{-# STDLIB_VERSION 5 #-}
-            |{-# CONTENT_TYPE EXPRESSION #-}
-            |{-# SCRIPT_TYPE ACCOUNT #-}
-            |
-            |true
-            |""".stripMargin)), 0.01.waves, System.currentTimeMillis()).explicitGet()
+        SetScriptTransaction
+          .selfSigned(
+            2.toByte,
+            sender,
+            Some(TestCompiler(V5).compileExpression("""{-# STDLIB_VERSION 5 #-}
+                                                      |{-# CONTENT_TYPE EXPRESSION #-}
+                                                      |{-# SCRIPT_TYPE ACCOUNT #-}
+                                                      |
+                                                      |true
+                                                      |""".stripMargin)),
+            0.01.waves,
+            System.currentTimeMillis()
+          )
+          .explicitGet()
       )
 
       val kp1 = KeyPair(Longs.toByteArray(Random.nextLong()))
