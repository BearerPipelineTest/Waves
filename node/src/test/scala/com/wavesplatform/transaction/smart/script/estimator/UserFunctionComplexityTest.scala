--- conflicted
+++ resolved
@@ -1,6 +1,5 @@
 package com.wavesplatform.transaction.smart.script.estimator
 
-import cats.Id
 import cats.kernel.Monoid
 import com.wavesplatform.common.state.ByteStr
 import com.wavesplatform.common.utils.EitherExt2
@@ -23,7 +22,7 @@
 import org.scalatestplus.scalacheck.{ScalaCheckPropertyChecks => PropertyChecks}
 
 class UserFunctionComplexityTest(estimator: ScriptEstimator) extends PropSpec with PropertyChecks with Matchers with TypedScriptGen {
-  private val environment = new WavesEnvironment(chainId, Coeval(???), null, EmptyBlockchain, Coeval(null))
+  private val environment = new WavesEnvironment(chainId, Coeval(???), null, EmptyBlockchain, Coeval(null), ???)
 
   private def estimate(expr: EXPR, ctx: CTX[Environment], funcCosts: Map[FunctionHeader, Coeval[Long]]): Either[String, Long] = {
     estimator(ctx.evaluationContext(environment).letDefs.keySet, funcCosts, expr)
@@ -31,19 +30,13 @@
 
   private val ctxV1 = {
     utils.functionCosts(V1)
-    val directives = DirectiveSet(V1, Account, Expression).explicitGet()
     Monoid
       .combineAll(
         Seq(
           PureContext.build(Global, V1).withEnvironment[Environment],
           CryptoContext.build(Global, V1).withEnvironment[Environment],
           WavesContext.build(
-<<<<<<< HEAD
             DirectiveSet(V1, Account, Expression).explicitGet()
-=======
-            directives,
-            new WavesEnvironment('T'.toByte, Coeval(???), Coeval(???), EmptyBlockchain, Coeval(???), directives),
->>>>>>> d9aff144
           )
         ))
   }
@@ -101,19 +94,13 @@
 
   private val ctxV2 = {
     utils.functionCosts(V2)
-    val directives = DirectiveSet(V2, Account, Expression).explicitGet()
     Monoid
       .combineAll(
         Seq(
           PureContext.build(Global, V2).withEnvironment[Environment],
           CryptoContext.build(Global, V2).withEnvironment[Environment],
           WavesContext.build(
-<<<<<<< HEAD
             DirectiveSet(V2, Account, Expression).explicitGet()
-=======
-            directives,
-            new WavesEnvironment('T'.toByte, Coeval(???), Coeval(???), EmptyBlockchain, Coeval(???), directives)
->>>>>>> d9aff144
           )
         ))
   }
@@ -178,12 +165,7 @@
           PureContext.build(Global, V3).withEnvironment[Environment],
           CryptoContext.build(Global, V3).withEnvironment[Environment],
           WavesContext.build(
-<<<<<<< HEAD
             DirectiveSet(V3, Account, Expression).explicitGet()
-=======
-            directives,
-            new WavesEnvironment('T'.toByte, Coeval(???), Coeval(???), EmptyBlockchain, Coeval(???), directives)
->>>>>>> d9aff144
           )
         ))
   }
