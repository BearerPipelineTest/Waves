package com.wavesplatform.transaction

import com.google.common.primitives.Shorts
import com.wavesplatform.account.PublicKey
import com.wavesplatform.api.http.requests.SignedDataRequest
import com.wavesplatform.common.state.ByteStr
import com.wavesplatform.common.utils.{Base58, Base64, EitherExt2}
import com.wavesplatform.crypto
import com.wavesplatform.state.{BinaryDataEntry, BooleanDataEntry, DataEntry, EmptyDataEntry, IntegerDataEntry}
import com.wavesplatform.state.DataEntry._
import com.wavesplatform.test.PropSpec
import com.wavesplatform.transaction.TxValidationError.GenericError
import com.wavesplatform.transaction.serialization.impl.DataTxSerializer
import org.scalacheck.{Arbitrary, Gen}
import org.scalatest._
import play.api.libs.json.Json

class DataTransactionSpecification extends PropSpec {

  private def checkSerialization(tx: DataTransaction): Assertion = {
    val parsed = DataTransaction.parseBytes(tx.bytes()).get

    parsed.sender.toAddress.toString shouldEqual tx.sender.toAddress.toString
    parsed.timestamp shouldEqual tx.timestamp
    parsed.fee shouldEqual tx.fee

    parsed.data.zip(tx.data).foreach {
      case (r, t) =>
        r.key shouldEqual t.key
        r.value shouldEqual t.value
    }

    parsed.bytes() shouldEqual tx.bytes()
  }

  property("serialization roundtrip") {
    forAll(dataTransactionGen)(checkSerialization)
  }

  property("decode pre-encoded bytes") {
    val bytes = Base64.decode(
      "AAwB1SiqvsNcoQDYfHt6EoYy+vGc1EUxgZRXRFEToyoh7yIAAwADaW50AAAAAAAAAAAYAARib29sAQEABGJsb2ICAAVhbGljZQAAAWODBPoKAAAAAAABhqABAAEAQGWOW7SpwumpOCG4fGjUQXv5VRNt1PRVH8+C5J1OyNjxNwJpmm06hc7D143OEcxpzQakHhC5lb09xQ7wtesPa4s="
    )
    val json = Json.parse("""{
        |  "type": 12,
        |  "id": "87SfuGJXH1cki2RGDH7WMTGnTXeunkc5mEjNKmmMdRzM",
        |  "sender": "3N5GRqzDBhjVXnCn44baHcz2GoZy5qLxtTh",
        |  "senderPublicKey": "FM5ojNqW7e9cZ9zhPYGkpSP1Pcd8Z3e3MNKYVS5pGJ8Z",
        |  "fee": 100000,
        |  "feeAssetId": null,
        |  "timestamp": 1526911531530,
        |  "proofs": [
        |    "32mNYSefBTrkVngG5REkmmGAVv69ZvNhpbegmnqDReMTmXNyYqbECPgHgXrX2UwyKGLFS45j7xDFyPXjF8jcfw94"
        |  ],
        |  "version": 1,
        |  "data": [
        |    {
        |      "key": "int",
        |      "type": "integer",
        |      "value": 24
        |    },
        |    {
        |      "key": "bool",
        |      "type": "boolean",
        |      "value": true
        |    },
        |    {
        |      "key": "blob",
        |      "type": "binary",
        |      "value": "base64:YWxpY2U="
        |    }
        |  ]
        |}""".stripMargin)

    val tx = DataTxSerializer.parseBytes(bytes).get
    tx.json() shouldBe json
    assert(crypto.verify(tx.signature, tx.bodyBytes(), tx.sender), "signature should be valid")
  }

  property("serialization from TypedTransaction") {
    forAll(dataTransactionGen) { tx: DataTransaction =>
      val recovered = DataTransaction.parseBytes(tx.bytes()).get
      recovered.bytes() shouldEqual tx.bytes()
    }
  }

  property("unknown type handing") {
    val badTypeIdGen = Gen.choose[Int](DataEntry.Type.maxId + 1, Byte.MaxValue)
    forAll(dataTransactionGen, badTypeIdGen) {
      case (tx, badTypeId) =>
        val bytes      = tx.bytes()
        val entryCount = Shorts.fromByteArray(bytes.drop(35))
        if (entryCount > 0) {
          val key1Length = Shorts.fromByteArray(bytes.drop(37))
          val p          = 39 + key1Length
          bytes(p) = badTypeId.toByte
          val parsed = DataTransaction.parseBytes(bytes)
          parsed.isFailure shouldBe true
          parsed.failed.get.getMessage shouldBe s"Unknown type $badTypeId"
        }
    }
  }

  property("JSON roundtrip") {
    forAll(dataTransactionGen) { tx =>
      val json = tx.json()
      json.toString shouldEqual tx.toString

      val req = json.as[SignedDataRequest]
      req.senderPublicKey shouldEqual Base58.encode(tx.sender.arr)
      req.fee shouldEqual tx.fee.value
      req.timestamp shouldEqual tx.timestamp

      req.data zip tx.data foreach {
        case (re, te) =>
          re match {
            case BinaryDataEntry(k, v) =>
              k shouldEqual te.key
              v shouldEqual te.value
            case _: DataEntry[_] =>
              re shouldEqual te
            case _ => fail()
          }
      }
    }
  }

  property("positive validation cases") {
    import DataTransaction.MaxEntryCount
    import com.wavesplatform.state._
    forAll(dataTransactionGen, dataEntryGen(500)) {
      case (DataTransaction(version, sender, _, fee, timestamp, proofs, chainId), _) =>
        def check(data: List[DataEntry[_]]): Assertion = {
          val txEi = DataTransaction.create(version, sender, data, fee.value, timestamp, proofs)
          txEi shouldBe Right(DataTransaction(version, sender, data, fee, timestamp, proofs, chainId))
          checkSerialization(txEi.explicitGet())
        }

        check(List.empty)                                                               // no data
        check(List.tabulate(MaxEntryCount)(n => IntegerDataEntry(n.toString, n)))       // maximal data
        check(List.tabulate(30)(n => StringDataEntry(n.toString, "a" * 5109)))          // maximal data
        check(List(IntegerDataEntry("a" * MaxKeySize, 0xa)))                            // max key size
        check(List(BinaryDataEntry("bin", ByteStr.empty)))                              // empty binary
        check(List(BinaryDataEntry("bin", ByteStr(Array.fill(MaxValueSize)(1: Byte))))) // max binary value size
        check(List(StringDataEntry("str", "")))                                         // empty string
        check(List(StringDataEntry("str", "A" * MaxValueSize)))                         // max string size
    }
  }

  property("negative validation cases") {
    val gen = Arbitrary.arbBool.arbitrary.flatMap(proto => dataTransactionGen(DataTransaction.MaxEntryCount, withDeleteEntry = proto))
    forAll(gen) {
      case tx @ DataTransaction(version, sender, data, fee, timestamp, proofs, _) =>
<<<<<<< HEAD
=======
        val dataSize     = if (tx.isProtobufVersion) 110 else 100
        val dataTooBig   = List.tabulate(dataSize)(n => StringDataEntry((100 + n).toString, "a" * 1527))
        val dataTooBigEi = DataTransaction.create(version, sender, dataTooBig, fee.value, timestamp, proofs)
        dataTooBigEi shouldBe Left(TxValidationError.TooBigArray)

>>>>>>> 2f13caf8
        val emptyKey   = List(IntegerDataEntry("", 2))
        val emptyKeyEi = DataTransaction.create(version, sender, emptyKey, fee.value, timestamp, proofs)
        emptyKeyEi shouldBe Left(TxValidationError.EmptyDataKey)

        val maxKeySize   = MaxPBKeySize
        val keyTooLong   = data :+ BinaryDataEntry("a" * (maxKeySize + 1), ByteStr(Array(1, 2)))
        val keyTooLongEi = DataTransaction.create(version, sender, keyTooLong, fee.value, timestamp, proofs)
        keyTooLongEi shouldBe Left(TxValidationError.TooBigArray)

        val valueTooLong   = data :+ BinaryDataEntry("key", ByteStr(Array.fill(MaxValueSize + 1)(1: Byte)))
        val valueTooLongEi = DataTransaction.create(version, sender, valueTooLong, fee.value, timestamp, proofs)
        valueTooLongEi shouldBe Left(TxValidationError.TooBigArray)

        val e               = BooleanDataEntry("dupe", value = true)
        val duplicateKeys   = e +: data.drop(3) :+ e
        val duplicateKeysEi = DataTransaction.create(version, sender, duplicateKeys, fee.value, timestamp, proofs)
        duplicateKeysEi shouldBe Left(TxValidationError.DuplicatedDataKeys)

        val noFeeEi = DataTransaction.create(1.toByte, sender, data, 0, timestamp, proofs)
        noFeeEi shouldBe Left(TxValidationError.InsufficientFee)

        val negativeFeeEi = DataTransaction.create(1.toByte, sender, data, -100, timestamp, proofs)
        negativeFeeEi shouldBe Left(TxValidationError.InsufficientFee)
    }
  }

  property("JSON format validation") {
    val js = Json.parse("""{
                          |  "type": 12,
                          |  "id": "87SfuGJXH1cki2RGDH7WMTGnTXeunkc5mEjNKmmMdRzM",
                          |  "sender": "3N5GRqzDBhjVXnCn44baHcz2GoZy5qLxtTh",
                          |  "senderPublicKey": "FM5ojNqW7e9cZ9zhPYGkpSP1Pcd8Z3e3MNKYVS5pGJ8Z",
                          |  "fee": 100000,
                          |  "feeAssetId": null,
                          |  "timestamp": 1526911531530,
                          |  "proofs": [
                          |    "32mNYSefBTrkVngG5REkmmGAVv69ZvNhpbegmnqDReMTmXNyYqbECPgHgXrX2UwyKGLFS45j7xDFyPXjF8jcfw94"
                          |  ],
                          |  "version": 1,
                          |  "data": [
                          |    {
                          |      "key": "int",
                          |      "type": "integer",
                          |      "value": 24
                          |    },
                          |    {
                          |      "key": "bool",
                          |      "type": "boolean",
                          |      "value": true
                          |    },
                          |    {
                          |      "key": "blob",
                          |      "type": "binary",
                          |      "value": "base64:YWxpY2U="
                          |    }
                          |  ]
                          |}""".stripMargin)

    val entry1 = IntegerDataEntry("int", 24)
    val entry2 = BooleanDataEntry("bool", value = true)
    val entry3 = BinaryDataEntry("blob", ByteStr(Base64.decode("YWxpY2U=")))
    val tx = DataTransaction
      .create(
        1.toByte,
        PublicKey.fromBase58String("FM5ojNqW7e9cZ9zhPYGkpSP1Pcd8Z3e3MNKYVS5pGJ8Z").explicitGet(),
        List(entry1, entry2, entry3),
        100000,
        1526911531530L,
        Proofs(Seq(ByteStr.decodeBase58("32mNYSefBTrkVngG5REkmmGAVv69ZvNhpbegmnqDReMTmXNyYqbECPgHgXrX2UwyKGLFS45j7xDFyPXjF8jcfw94").get))
      )
      .explicitGet()

    js shouldEqual tx.json()
  }

  property("handle null keys") {
    val emptyDataEntry = EmptyDataEntry("123")

    forAll(accountGen) { sender =>
      val tx1 = DataTransaction.create(TxVersion.V1, sender.publicKey, Seq(emptyDataEntry), 15000000, System.currentTimeMillis(), Proofs.empty)
      tx1 shouldBe Left(GenericError("Empty data is not allowed in V1"))
      val tx2 = DataTransaction.create(TxVersion.V2, sender.publicKey, Seq(emptyDataEntry), 15000000, System.currentTimeMillis(), Proofs.empty)
      tx2.explicitGet()
    }
  }
}<|MERGE_RESOLUTION|>--- conflicted
+++ resolved
@@ -151,14 +151,6 @@
     val gen = Arbitrary.arbBool.arbitrary.flatMap(proto => dataTransactionGen(DataTransaction.MaxEntryCount, withDeleteEntry = proto))
     forAll(gen) {
       case tx @ DataTransaction(version, sender, data, fee, timestamp, proofs, _) =>
-<<<<<<< HEAD
-=======
-        val dataSize     = if (tx.isProtobufVersion) 110 else 100
-        val dataTooBig   = List.tabulate(dataSize)(n => StringDataEntry((100 + n).toString, "a" * 1527))
-        val dataTooBigEi = DataTransaction.create(version, sender, dataTooBig, fee.value, timestamp, proofs)
-        dataTooBigEi shouldBe Left(TxValidationError.TooBigArray)
-
->>>>>>> 2f13caf8
         val emptyKey   = List(IntegerDataEntry("", 2))
         val emptyKeyEi = DataTransaction.create(version, sender, emptyKey, fee.value, timestamp, proofs)
         emptyKeyEi shouldBe Left(TxValidationError.EmptyDataKey)
