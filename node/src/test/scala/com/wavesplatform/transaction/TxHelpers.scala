--- conflicted
+++ resolved
@@ -95,12 +95,8 @@
   def reissue(asset: IssuedAsset,
               sender: KeyPair = defaultSigner,
               amount: Long = 1000,
-<<<<<<< HEAD
-              fee: Long = TestValues.fee,
-=======
               reissuable: Boolean = true,
               fee: TxAmount = TestValues.fee,
->>>>>>> 1535ab29
               version: TxVersion = TxVersion.V2,
               chainId: Byte = AddressScheme.current.chainId): ReissueTransaction =
     ReissueTransaction
@@ -183,19 +179,11 @@
         matcher.privateKey,
         order1,
         order2,
-<<<<<<< HEAD
         order1.amount.value,
         order1.price.value,
         order1.matcherFee.value,
         order2.matcherFee.value,
-        TestValues.fee,
-=======
-        order1.amount,
-        order1.price,
-        order1.matcherFee,
-        order2.matcherFee,
         fee,
->>>>>>> 1535ab29
         timestamp,
         chainId
       )
@@ -295,11 +283,7 @@
   def sponsor(asset: IssuedAsset,
               minSponsoredAssetFee: Option[Long] = Some(TestValues.fee),
               sender: KeyPair = defaultSigner,
-<<<<<<< HEAD
-              fee: Long = TestValues.fee,
-=======
               fee: TxAmount = 1.waves,
->>>>>>> 1535ab29
               version: TxVersion = TxVersion.V1,
               chainId: Byte = AddressScheme.current.chainId): SponsorFeeTransaction = {
     SponsorFeeTransaction.selfSigned(version, sender, asset, minSponsoredAssetFee, fee, timestamp, chainId).explicitGet()
