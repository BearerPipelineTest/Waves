package com.wavesplatform.transaction

import com.google.common.primitives.Ints
import com.wavesplatform.TestValues
import com.wavesplatform.account.{Address, AddressOrAlias, AddressScheme, KeyPair}
import com.wavesplatform.common.state.ByteStr
<<<<<<< HEAD
import com.wavesplatform.common.utils.*
import com.wavesplatform.lang.directives.values.StdLibVersion
import com.wavesplatform.lang.script.Script
import com.wavesplatform.lang.script.v1.ExprScript
import com.wavesplatform.lang.script.ContractScript.ContractScriptImpl
=======
import com.wavesplatform.common.utils._
import com.wavesplatform.lang.directives.values.StdLibVersion
import com.wavesplatform.lang.script.Script
>>>>>>> e05a253d
import com.wavesplatform.lang.script.v1.ExprScript.ExprScriptImpl
import com.wavesplatform.lang.v1.FunctionHeader
import com.wavesplatform.lang.v1.compiler.Terms.{EXPR, FUNCTION_CALL}
import com.wavesplatform.lang.v1.estimator.v3.ScriptEstimatorV3
<<<<<<< HEAD
import com.wavesplatform.state.{DataEntry, StringDataEntry}
import com.wavesplatform.test.*
=======
import com.wavesplatform.state.diffs.ENOUGH_AMT
import com.wavesplatform.state.diffs.FeeValidation.{FeeConstants, FeeUnit, ScriptExtraFee}
import com.wavesplatform.state.{DataEntry, StringDataEntry}
import com.wavesplatform.test._
>>>>>>> e05a253d
import com.wavesplatform.transaction.Asset.{IssuedAsset, Waves}
import com.wavesplatform.transaction.assets.exchange.{AssetPair, ExchangeTransaction, Order, OrderType}
import com.wavesplatform.transaction.assets._
import com.wavesplatform.transaction.lease.{LeaseCancelTransaction, LeaseTransaction}
<<<<<<< HEAD
import com.wavesplatform.transaction.smart.{InvokeExpressionTransaction, InvokeScriptTransaction, SetScriptTransaction}
import com.wavesplatform.transaction.smart.InvokeScriptTransaction.Payment
import com.wavesplatform.transaction.smart.script.ScriptCompiler
import com.wavesplatform.transaction.transfer.TransferTransaction
import com.wavesplatform.transaction.utils.EthConverters.*
import com.wavesplatform.transaction.utils.Signed
import org.web3j.crypto.ECKeyPair
=======
import com.wavesplatform.transaction.smart.InvokeScriptTransaction.Payment
import com.wavesplatform.transaction.smart.script.ScriptCompiler
import com.wavesplatform.transaction.smart.{InvokeScriptTransaction, SetScriptTransaction}
import com.wavesplatform.transaction.transfer.MassTransferTransaction.ParsedTransfer
import com.wavesplatform.transaction.transfer.{MassTransferTransaction, TransferTransaction}
>>>>>>> e05a253d

object TxHelpers {
  def signer(i: Int): KeyPair  = KeyPair(Ints.toByteArray(i))
  def address(i: Int): Address = signer(i).toAddress

  def defaultSigner: KeyPair  = signer(0)
  def defaultAddress: Address = defaultSigner.toAddress
  def secondSigner: KeyPair   = signer(1)
  def secondAddress: Address  = secondSigner.toAddress
  def voidAddress: Address    = Address(new Array[Byte](20))

  def defaultEthSigner: ECKeyPair = defaultSigner.toEthKeyPair

  val matcher: KeyPair = defaultSigner

  private[this] var lastTimestamp = System.currentTimeMillis()
  def timestamp: Long = {
    lastTimestamp += 1
    lastTimestamp
  }

<<<<<<< HEAD
  @throws[IllegalArgumentException]
  def signature(sig: String): Proofs =
    Proofs(ByteStr.decodeBase58(sig).get)

  def genesis(address: Address, amount: Long = 100000000.waves): GenesisTransaction =
=======
  def genesis(address: Address, amount: Long = ENOUGH_AMT, timestamp: TxTimestamp = timestamp): GenesisTransaction =
>>>>>>> e05a253d
    GenesisTransaction.create(address, amount, timestamp).explicitGet()

  def payment(from: KeyPair = defaultSigner,
              to: Address = secondAddress,
              amount: Long = 1.waves): PaymentTransaction =
    PaymentTransaction.create(from, to, amount, TestValues.fee, timestamp).explicitGet()

  def transfer(from: KeyPair = defaultSigner,
               to: AddressOrAlias = secondAddress,
               amount: Long = 1.waves,
               asset: Asset = Waves,
               fee: Long = TestValues.fee,
               feeAsset: Asset = Waves,
               attachment: ByteStr = ByteStr.empty,
               timestamp: TxTimestamp = timestamp,
               version: Byte = TxVersion.V2): TransferTransaction =
    TransferTransaction.selfSigned(version, from, to, asset, amount, feeAsset, fee, attachment, timestamp).explicitGet()

  def transferUnsigned(from: KeyPair = defaultSigner,
                       to: AddressOrAlias = secondAddress,
                       amount: Long = 1.waves,
                       asset: Asset = Waves,
                       fee: Long = TestValues.fee,
                       feeAsset: Asset = Waves,
                       version: Byte = TxVersion.V2): TransferTransaction =
    TransferTransaction(version, from.publicKey, to, asset, amount, feeAsset, fee, ByteStr.empty, timestamp, Proofs.empty, to.chainId)

  def massTransfer(from: KeyPair = defaultSigner,
                   to: Seq[ParsedTransfer] = Seq(ParsedTransfer(secondAddress, 1.waves)),
                   asset: Asset = Waves,
                   fee: Long = TestValues.fee,
                   timestamp: TxTimestamp = timestamp,
                   version: Byte = TxVersion.V2,
                   chainId: Byte = AddressScheme.current.chainId): MassTransferTransaction =
    MassTransferTransaction.selfSigned(version, from, asset, to, fee, timestamp, ByteStr.empty, chainId).explicitGet()

  def issue(issuer: KeyPair = defaultSigner,
            amount: Long = Long.MaxValue / 100,
            decimals: Byte = 0,
            name: String = "test",
            description: String = "description",
            fee: Long = 1.waves,
            script: Option[Script] = None,
            reissuable: Boolean = true,
            timestamp: TxTimestamp = timestamp,
            version: TxVersion = TxVersion.V2,
            chainId: Byte = AddressScheme.current.chainId): IssueTransaction =
    IssueTransaction
      .selfSigned(version, issuer, name, description, amount, decimals, reissuable, script, fee, timestamp, chainId)
      .explicitGet()

  def reissue(asset: IssuedAsset,
              sender: KeyPair = defaultSigner,
              amount: Long = 1000,
              reissuable: Boolean = true,
              fee: TxAmount = TestValues.fee,
              version: TxVersion = TxVersion.V2,
              chainId: Byte = AddressScheme.current.chainId): ReissueTransaction =
    ReissueTransaction
      .selfSigned(version, sender, asset, amount, reissuable = reissuable, fee, timestamp, chainId)
      .explicitGet()

<<<<<<< HEAD
  def dataEntry(account: KeyPair, value: DataEntry[?]): DataTransaction =
    DataTransaction.selfSigned(TxVersion.V1, account, Seq(value), TestValues.fee * 3, timestamp).explicitGet()

  def data(account: KeyPair = defaultSigner, key: String = "test", value: String = "test"): DataTransaction =
    dataWithMultipleEntries(account, Seq(StringDataEntry(key, value)))

  def dataWithMultipleEntries(account: KeyPair, entries: Seq[DataEntry[?]]): DataTransaction =
    DataTransaction.selfSigned(TxVersion.V1, account, entries, TestValues.fee * 3, timestamp).explicitGet()
=======
  def burn(asset: IssuedAsset,
           amount: Long = 1,
           sender: KeyPair = defaultSigner,
           fee: TxAmount = TestValues.fee,
           version: TxVersion = TxVersion.V3,
           chainId: Byte = AddressScheme.current.chainId): BurnTransaction =
    BurnTransaction.selfSigned(version, sender, asset, amount, fee, timestamp, chainId).explicitGet()

  def updateAssetInfo(assetId: ByteStr,
                      name: String = "updated_name",
                      desc: String = "updated_desc",
                      sender: KeyPair = defaultSigner,
                      version: TxVersion = TxVersion.V1,
                      chainId: Byte = AddressScheme.current.chainId): UpdateAssetInfoTransaction =
    UpdateAssetInfoTransaction.selfSigned(version, sender, assetId, name, desc, timestamp, TestValues.fee, Waves, chainId).explicitGet()

  def dataEntry(account: KeyPair, value: DataEntry[_]): DataTransaction =
    DataTransaction.selfSigned(TxVersion.V1, account, Seq(value), TestValues.fee * 3, timestamp).explicitGet()

  def dataSingle(account: KeyPair = defaultSigner, key: String = "test", value: String = "test"): DataTransaction =
    data(account, Seq(StringDataEntry(key, value)))

  def data(account: KeyPair, entries: Seq[DataEntry[_]], fee: TxAmount = TestValues.fee * 3, version: TxVersion = TxVersion.V1): DataTransaction =
    DataTransaction.selfSigned(version, account, entries, fee, timestamp).explicitGet()

  def dataV2(account: KeyPair, entries: Seq[DataEntry[_]], fee: Long = TestValues.fee * 3, chainId: Byte = AddressScheme.current.chainId): DataTransaction =
    DataTransaction.selfSigned(TxVersion.V2, account, entries, fee, timestamp, chainId).explicitGet()
>>>>>>> e05a253d

  def orderV3(orderType: OrderType, asset: Asset, feeAsset: Asset): Order = {
    order(orderType, asset, Waves, feeAsset)
  }

  def orderV3(orderType: OrderType, asset: Asset): Order =
    orderV3(orderType, asset, Waves)

  def order(
      orderType: OrderType,
      amountAsset: Asset,
      priceAsset: Asset,
      feeAsset: Asset = Waves,
      amount: TxAmount = 1L,
      price: TxAmount = 1L,
      fee: TxAmount = 1L,
      sender: KeyPair = defaultSigner,
      matcher: KeyPair = defaultSigner,
      timestamp: TxTimestamp = timestamp,
      expiration: TxTimestamp = timestamp + 100000,
      version: TxVersion = Order.V3
  ): Order = {
    Order.selfSigned(
      version,
      sender,
      matcher.publicKey,
      AssetPair(amountAsset, priceAsset),
      orderType,
      amount,
      price,
      timestamp,
      expiration,
      fee,
      feeAsset
    )
  }

<<<<<<< HEAD
  def exchange(
      order1: Order,
      order2: Order,
      version: TxVersion = TxVersion.V2,
      timestamp: TxTimestamp = this.timestamp,
      matcher: KeyPair = defaultSigner
  ): ExchangeTransaction = {
=======
  def exchangeFromOrders(order1: Order,
                         order2: Order,
                         matcher: KeyPair = defaultSigner,
                         fee: TxAmount = TestValues.fee,
                         version: TxVersion = TxVersion.V2,
                         chainId: Byte = AddressScheme.current.chainId): ExchangeTransaction =
>>>>>>> e05a253d
    ExchangeTransaction
      .signed(
        version,
        matcher.privateKey,
        order1,
        order2,
        order1.amount,
        order1.price,
        order1.matcherFee,
        order2.matcherFee,
        fee,
        timestamp,
        chainId
      )
      .explicitGet()

  def exchange(order1: Order,
               order2: Order,
               matcher: KeyPair = defaultSigner,
               amount: Long = 1L,
               price: Long = 1L,
               buyMatcherFee: Long = 1L,
               sellMatcherFee: Long = 1L,
               fee: Long = TestValues.fee,
               timestamp: Long = timestamp,
               version: TxVersion = TxVersion.V2,
               chainId: Byte = AddressScheme.current.chainId): ExchangeTransaction =
    ExchangeTransaction.signed(
      version,
      matcher = matcher.privateKey,
      order1 = order1,
      order2 = order2,
      amount = amount,
      price = price,
      buyMatcherFee = buyMatcherFee,
      sellMatcherFee = sellMatcherFee,
      fee = fee,
      timestamp = timestamp,
      chainId = chainId
    ).explicitGet()

  def script(scriptText: String): Script = {
    val (script, _) = ScriptCompiler.compile(scriptText, ScriptEstimatorV3(fixOverflow = true, overhead = true)).explicitGet()
    script
  }

  def exprScript(version: StdLibVersion)(scriptText: String): ExprScriptImpl =
    script(s"""
              |{-# STDLIB_VERSION ${version.id} #-}
              |{-# CONTENT_TYPE EXPRESSION #-}
              |
              |$scriptText
              |""".stripMargin) match {
      case es: ExprScriptImpl => es
      case other              => throw new IllegalStateException(s"Not an expression: $other")
    }

<<<<<<< HEAD
  def scriptV5(scriptText: String): ContractScriptImpl =
    script(s"""
              |{-# STDLIB_VERSION 5 #-}
              |{-# CONTENT_TYPE DAPP #-}
              |
              |$scriptText
              |""".stripMargin) match {
      case cs: ContractScriptImpl => cs
      case other                  => throw new IllegalStateException(s"Not a contract: $other")
    }

  def scriptV6(scriptText: String): ContractScriptImpl =
    script(s"""
              |{-# STDLIB_VERSION 6 #-}
              |{-# CONTENT_TYPE DAPP #-}
              |
              |$scriptText
              |""".stripMargin) match {
      case cs: ContractScriptImpl => cs
      case other                  => throw new IllegalStateException(s"Not a contract: $other")
    }

  def setScript(acc: KeyPair, script: Script): SetScriptTransaction = {
    SetScriptTransaction.selfSigned(TxVersion.V1, acc, Some(script), TestValues.fee, timestamp).explicitGet()
=======
  def setScript(acc: KeyPair, script: Script, fee: Long = TestValues.fee, version: TxVersion = TxVersion.V1, chainId: Byte = AddressScheme.current.chainId): SetScriptTransaction = {
    SetScriptTransaction.selfSigned(version, acc, Some(script), fee, timestamp, chainId).explicitGet()
  }

  def setAssetScript(acc: KeyPair,
                     asset: IssuedAsset,
                     script: Script,
                     fee: TxAmount = TestValues.fee,
                     timestamp: TxTimestamp = timestamp,
                     version: TxVersion = TxVersion.V1,
                     chainId: Byte = AddressScheme.current.chainId): SetAssetScriptTransaction = {
    SetAssetScriptTransaction.selfSigned(version, acc, asset, Some(script), fee, timestamp, chainId).explicitGet()
>>>>>>> e05a253d
  }

  def invoke(
      dApp: AddressOrAlias,
      func: Option[String] = None,
      args: Seq[EXPR] = Nil,
      payments: Seq[Payment] = Nil,
      invoker: KeyPair = defaultSigner,
      fee: Long = FeeConstants(InvokeScriptTransaction.typeId) * FeeUnit,
      feeAssetId: Asset = Waves,
      version: TxVersion = TxVersion.V2
  ): InvokeScriptTransaction = {
<<<<<<< HEAD
    val fc = functionCall(func, args*)
    Signed.invokeScript(TxVersion.V1, defaultSigner, dApp, Some(fc), payments, fee, feeAssetId, timestamp)
=======
    val fc = func.map(name => functionCall(name, args: _*))
    InvokeScriptTransaction.selfSigned(version, invoker, dApp, fc, payments, fee, feeAssetId, timestamp).explicitGet()
>>>>>>> e05a253d
  }

  def invokeExpression(
      expression: ExprScript,
      fee: Long = TestValues.fee,
      feeAssetId: Asset = Waves
  ): InvokeExpressionTransaction =
    InvokeExpressionTransaction.selfSigned(TxVersion.V1, defaultSigner, expression, fee, feeAssetId, timestamp).explicitGet()

  def functionCall(func: String, args: EXPR*): FUNCTION_CALL = {
    FUNCTION_CALL(FunctionHeader.User(func), args.toList)
  }

  def lease(sender: KeyPair = defaultSigner,
            recipient: AddressOrAlias = secondAddress,
            amount: TxAmount = 10.waves,
            fee: Long = TestValues.fee,
            timestamp: TxTimestamp = timestamp,
            version: TxVersion = TxVersion.V2): LeaseTransaction = {
    LeaseTransaction.selfSigned(version, sender, recipient, amount, fee, timestamp).explicitGet()
  }

  def leaseCancel(leaseId: ByteStr,
                  sender: KeyPair = defaultSigner,
                  fee: Long = TestValues.fee,
                  timestamp: TxTimestamp = timestamp,
                  version: TxVersion = TxVersion.V2,
                  chainId: Byte = AddressScheme.current.chainId): LeaseCancelTransaction = {
    LeaseCancelTransaction.selfSigned(version, sender, leaseId, fee, timestamp, chainId).explicitGet()
  }

  def sponsor(asset: IssuedAsset,
              minSponsoredAssetFee: Option[TxAmount] = Some(TestValues.fee),
              sender: KeyPair = defaultSigner,
              fee: TxAmount = 1.waves,
              version: TxVersion = TxVersion.V1,
              chainId: Byte = AddressScheme.current.chainId): SponsorFeeTransaction = {
    SponsorFeeTransaction.selfSigned(version, sender, asset, minSponsoredAssetFee, fee, timestamp, chainId).explicitGet()
  }

  def createAlias(name: String,
                  sender: KeyPair = defaultSigner,
                  fee: Long = TestValues.fee,
                  version: TxVersion = TxVersion.V2,
                  chainId: Byte = AddressScheme.current.chainId): CreateAliasTransaction = {
    CreateAliasTransaction.selfSigned(version, sender, name, fee, timestamp, chainId).explicitGet()
  }

  def ciFee(sc: Int = 0, nonNftIssue: Int = 0): Long =
    FeeUnit * FeeConstants(InvokeScriptTransaction.typeId) + (sc + 1) * ScriptExtraFee - 1 + nonNftIssue * FeeConstants(IssueTransaction.typeId) * FeeUnit

}<|MERGE_RESOLUTION|>--- conflicted
+++ resolved
@@ -4,49 +4,31 @@
 import com.wavesplatform.TestValues
 import com.wavesplatform.account.{Address, AddressOrAlias, AddressScheme, KeyPair}
 import com.wavesplatform.common.state.ByteStr
-<<<<<<< HEAD
 import com.wavesplatform.common.utils.*
 import com.wavesplatform.lang.directives.values.StdLibVersion
 import com.wavesplatform.lang.script.Script
 import com.wavesplatform.lang.script.v1.ExprScript
 import com.wavesplatform.lang.script.ContractScript.ContractScriptImpl
-=======
-import com.wavesplatform.common.utils._
-import com.wavesplatform.lang.directives.values.StdLibVersion
-import com.wavesplatform.lang.script.Script
->>>>>>> e05a253d
 import com.wavesplatform.lang.script.v1.ExprScript.ExprScriptImpl
 import com.wavesplatform.lang.v1.FunctionHeader
 import com.wavesplatform.lang.v1.compiler.Terms.{EXPR, FUNCTION_CALL}
 import com.wavesplatform.lang.v1.estimator.v3.ScriptEstimatorV3
-<<<<<<< HEAD
 import com.wavesplatform.state.{DataEntry, StringDataEntry}
-import com.wavesplatform.test.*
-=======
 import com.wavesplatform.state.diffs.ENOUGH_AMT
 import com.wavesplatform.state.diffs.FeeValidation.{FeeConstants, FeeUnit, ScriptExtraFee}
-import com.wavesplatform.state.{DataEntry, StringDataEntry}
-import com.wavesplatform.test._
->>>>>>> e05a253d
+import com.wavesplatform.test.*
 import com.wavesplatform.transaction.Asset.{IssuedAsset, Waves}
-import com.wavesplatform.transaction.assets.exchange.{AssetPair, ExchangeTransaction, Order, OrderType}
-import com.wavesplatform.transaction.assets._
+import com.wavesplatform.transaction.assets.exchange.{AssetPair, ExchangeTransaction, Order, OrderPriceMode, OrderType}
+import com.wavesplatform.transaction.assets.*
 import com.wavesplatform.transaction.lease.{LeaseCancelTransaction, LeaseTransaction}
-<<<<<<< HEAD
 import com.wavesplatform.transaction.smart.{InvokeExpressionTransaction, InvokeScriptTransaction, SetScriptTransaction}
 import com.wavesplatform.transaction.smart.InvokeScriptTransaction.Payment
 import com.wavesplatform.transaction.smart.script.ScriptCompiler
-import com.wavesplatform.transaction.transfer.TransferTransaction
+import com.wavesplatform.transaction.transfer.{MassTransferTransaction, TransferTransaction}
+import com.wavesplatform.transaction.transfer.MassTransferTransaction.ParsedTransfer
 import com.wavesplatform.transaction.utils.EthConverters.*
 import com.wavesplatform.transaction.utils.Signed
 import org.web3j.crypto.ECKeyPair
-=======
-import com.wavesplatform.transaction.smart.InvokeScriptTransaction.Payment
-import com.wavesplatform.transaction.smart.script.ScriptCompiler
-import com.wavesplatform.transaction.smart.{InvokeScriptTransaction, SetScriptTransaction}
-import com.wavesplatform.transaction.transfer.MassTransferTransaction.ParsedTransfer
-import com.wavesplatform.transaction.transfer.{MassTransferTransaction, TransferTransaction}
->>>>>>> e05a253d
 
 object TxHelpers {
   def signer(i: Int): KeyPair  = KeyPair(Ints.toByteArray(i))
@@ -56,7 +38,6 @@
   def defaultAddress: Address = defaultSigner.toAddress
   def secondSigner: KeyPair   = signer(1)
   def secondAddress: Address  = secondSigner.toAddress
-  def voidAddress: Address    = Address(new Array[Byte](20))
 
   def defaultEthSigner: ECKeyPair = defaultSigner.toEthKeyPair
 
@@ -68,15 +49,11 @@
     lastTimestamp
   }
 
-<<<<<<< HEAD
   @throws[IllegalArgumentException]
   def signature(sig: String): Proofs =
     Proofs(ByteStr.decodeBase58(sig).get)
 
-  def genesis(address: Address, amount: Long = 100000000.waves): GenesisTransaction =
-=======
   def genesis(address: Address, amount: Long = ENOUGH_AMT, timestamp: TxTimestamp = timestamp): GenesisTransaction =
->>>>>>> e05a253d
     GenesisTransaction.create(address, amount, timestamp).explicitGet()
 
   def payment(from: KeyPair = defaultSigner,
@@ -92,8 +69,9 @@
                feeAsset: Asset = Waves,
                attachment: ByteStr = ByteStr.empty,
                timestamp: TxTimestamp = timestamp,
-               version: Byte = TxVersion.V2): TransferTransaction =
-    TransferTransaction.selfSigned(version, from, to, asset, amount, feeAsset, fee, attachment, timestamp).explicitGet()
+               version: Byte = TxVersion.V2,
+               chainId: Byte = AddressScheme.current.chainId): TransferTransaction =
+    TransferTransaction.selfSigned(version, from, to, asset, amount, feeAsset, fee, attachment, timestamp, chainId).explicitGet()
 
   def transferUnsigned(from: KeyPair = defaultSigner,
                        to: AddressOrAlias = secondAddress,
@@ -139,16 +117,21 @@
       .selfSigned(version, sender, asset, amount, reissuable = reissuable, fee, timestamp, chainId)
       .explicitGet()
 
-<<<<<<< HEAD
   def dataEntry(account: KeyPair, value: DataEntry[?]): DataTransaction =
     DataTransaction.selfSigned(TxVersion.V1, account, Seq(value), TestValues.fee * 3, timestamp).explicitGet()
 
-  def data(account: KeyPair = defaultSigner, key: String = "test", value: String = "test"): DataTransaction =
-    dataWithMultipleEntries(account, Seq(StringDataEntry(key, value)))
+  def dataSingle(account: KeyPair = defaultSigner, key: String = "test", value: String = "test"): DataTransaction =
+    data(account, Seq(StringDataEntry(key, value)))
+
+  def data(account: KeyPair, entries: Seq[DataEntry[?]], fee: TxAmount = TestValues.fee * 3, version: TxVersion = TxVersion.V1): DataTransaction =
+    DataTransaction.selfSigned(version, account, entries, fee, timestamp).explicitGet()
+
+  def dataV2(account: KeyPair, entries: Seq[DataEntry[?]], fee: Long = TestValues.fee * 3, chainId: Byte = AddressScheme.current.chainId): DataTransaction =
+    DataTransaction.selfSigned(TxVersion.V2, account, entries, fee, timestamp, chainId).explicitGet()
 
   def dataWithMultipleEntries(account: KeyPair, entries: Seq[DataEntry[?]]): DataTransaction =
     DataTransaction.selfSigned(TxVersion.V1, account, entries, TestValues.fee * 3, timestamp).explicitGet()
-=======
+
   def burn(asset: IssuedAsset,
            amount: Long = 1,
            sender: KeyPair = defaultSigner,
@@ -165,19 +148,6 @@
                       chainId: Byte = AddressScheme.current.chainId): UpdateAssetInfoTransaction =
     UpdateAssetInfoTransaction.selfSigned(version, sender, assetId, name, desc, timestamp, TestValues.fee, Waves, chainId).explicitGet()
 
-  def dataEntry(account: KeyPair, value: DataEntry[_]): DataTransaction =
-    DataTransaction.selfSigned(TxVersion.V1, account, Seq(value), TestValues.fee * 3, timestamp).explicitGet()
-
-  def dataSingle(account: KeyPair = defaultSigner, key: String = "test", value: String = "test"): DataTransaction =
-    data(account, Seq(StringDataEntry(key, value)))
-
-  def data(account: KeyPair, entries: Seq[DataEntry[_]], fee: TxAmount = TestValues.fee * 3, version: TxVersion = TxVersion.V1): DataTransaction =
-    DataTransaction.selfSigned(version, account, entries, fee, timestamp).explicitGet()
-
-  def dataV2(account: KeyPair, entries: Seq[DataEntry[_]], fee: Long = TestValues.fee * 3, chainId: Byte = AddressScheme.current.chainId): DataTransaction =
-    DataTransaction.selfSigned(TxVersion.V2, account, entries, fee, timestamp, chainId).explicitGet()
->>>>>>> e05a253d
-
   def orderV3(orderType: OrderType, asset: Asset, feeAsset: Asset): Order = {
     order(orderType, asset, Waves, feeAsset)
   }
@@ -192,6 +162,7 @@
       feeAsset: Asset = Waves,
       amount: TxAmount = 1L,
       price: TxAmount = 1L,
+      priceMode: OrderPriceMode = OrderPriceMode.Default,
       fee: TxAmount = 1L,
       sender: KeyPair = defaultSigner,
       matcher: KeyPair = defaultSigner,
@@ -210,26 +181,17 @@
       timestamp,
       expiration,
       fee,
-      feeAsset
+      feeAsset,
+      priceMode
     )
   }
 
-<<<<<<< HEAD
-  def exchange(
-      order1: Order,
-      order2: Order,
-      version: TxVersion = TxVersion.V2,
-      timestamp: TxTimestamp = this.timestamp,
-      matcher: KeyPair = defaultSigner
-  ): ExchangeTransaction = {
-=======
   def exchangeFromOrders(order1: Order,
                          order2: Order,
                          matcher: KeyPair = defaultSigner,
                          fee: TxAmount = TestValues.fee,
                          version: TxVersion = TxVersion.V2,
                          chainId: Byte = AddressScheme.current.chainId): ExchangeTransaction =
->>>>>>> e05a253d
     ExchangeTransaction
       .signed(
         version,
@@ -287,7 +249,6 @@
       case other              => throw new IllegalStateException(s"Not an expression: $other")
     }
 
-<<<<<<< HEAD
   def scriptV5(scriptText: String): ContractScriptImpl =
     script(s"""
               |{-# STDLIB_VERSION 5 #-}
@@ -310,9 +271,6 @@
       case other                  => throw new IllegalStateException(s"Not a contract: $other")
     }
 
-  def setScript(acc: KeyPair, script: Script): SetScriptTransaction = {
-    SetScriptTransaction.selfSigned(TxVersion.V1, acc, Some(script), TestValues.fee, timestamp).explicitGet()
-=======
   def setScript(acc: KeyPair, script: Script, fee: Long = TestValues.fee, version: TxVersion = TxVersion.V1, chainId: Byte = AddressScheme.current.chainId): SetScriptTransaction = {
     SetScriptTransaction.selfSigned(version, acc, Some(script), fee, timestamp, chainId).explicitGet()
   }
@@ -325,7 +283,6 @@
                      version: TxVersion = TxVersion.V1,
                      chainId: Byte = AddressScheme.current.chainId): SetAssetScriptTransaction = {
     SetAssetScriptTransaction.selfSigned(version, acc, asset, Some(script), fee, timestamp, chainId).explicitGet()
->>>>>>> e05a253d
   }
 
   def invoke(
@@ -334,25 +291,21 @@
       args: Seq[EXPR] = Nil,
       payments: Seq[Payment] = Nil,
       invoker: KeyPair = defaultSigner,
-      fee: Long = FeeConstants(InvokeScriptTransaction.typeId) * FeeUnit,
+      fee: Long = FeeConstants(TransactionType.InvokeScript) * FeeUnit,
       feeAssetId: Asset = Waves,
       version: TxVersion = TxVersion.V2
   ): InvokeScriptTransaction = {
-<<<<<<< HEAD
-    val fc = functionCall(func, args*)
-    Signed.invokeScript(TxVersion.V1, defaultSigner, dApp, Some(fc), payments, fee, feeAssetId, timestamp)
-=======
-    val fc = func.map(name => functionCall(name, args: _*))
-    InvokeScriptTransaction.selfSigned(version, invoker, dApp, fc, payments, fee, feeAssetId, timestamp).explicitGet()
->>>>>>> e05a253d
+    val fc = func.map(name => functionCall(name, args*))
+    Signed.invokeScript(version, invoker, dApp, fc, payments, fee, feeAssetId, timestamp)
   }
 
   def invokeExpression(
       expression: ExprScript,
+      sender: KeyPair = defaultSigner,
       fee: Long = TestValues.fee,
       feeAssetId: Asset = Waves
   ): InvokeExpressionTransaction =
-    InvokeExpressionTransaction.selfSigned(TxVersion.V1, defaultSigner, expression, fee, feeAssetId, timestamp).explicitGet()
+    InvokeExpressionTransaction.selfSigned(TxVersion.V1, sender, expression, fee, feeAssetId, timestamp).explicitGet()
 
   def functionCall(func: String, args: EXPR*): FUNCTION_CALL = {
     FUNCTION_CALL(FunctionHeader.User(func), args.toList)
@@ -393,7 +346,12 @@
     CreateAliasTransaction.selfSigned(version, sender, name, fee, timestamp, chainId).explicitGet()
   }
 
-  def ciFee(sc: Int = 0, nonNftIssue: Int = 0): Long =
-    FeeUnit * FeeConstants(InvokeScriptTransaction.typeId) + (sc + 1) * ScriptExtraFee - 1 + nonNftIssue * FeeConstants(IssueTransaction.typeId) * FeeUnit
-
+  def ciFee(sc: Int = 0, nonNftIssue: Int = 0, freeCall: Boolean = false): Long =
+    invokeFee(freeCall) + (sc + 1) * ScriptExtraFee - 1 + nonNftIssue * FeeConstants(TransactionType.Issue) * FeeUnit
+
+  private def invokeFee(freeCall: Boolean) =
+    if (freeCall)
+      FeeUnit * FeeConstants(TransactionType.InvokeExpression)
+    else
+      FeeUnit * FeeConstants(TransactionType.InvokeScript)
 }