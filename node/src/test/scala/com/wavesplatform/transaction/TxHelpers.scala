package com.wavesplatform.transaction

import com.google.common.primitives.Ints
import com.wavesplatform.TestValues
import com.wavesplatform.account.{Address, AddressOrAlias, KeyPair}
import com.wavesplatform.common.state.ByteStr
import com.wavesplatform.common.utils._
import com.wavesplatform.lang.script.Script
import com.wavesplatform.lang.script.v1.ExprScript
import com.wavesplatform.lang.v1.FunctionHeader
import com.wavesplatform.lang.v1.compiler.Terms.{EXPR, FUNCTION_CALL}
import com.wavesplatform.lang.v1.estimator.v3.ScriptEstimatorV3
import com.wavesplatform.state.StringDataEntry
import com.wavesplatform.test._
import com.wavesplatform.transaction.Asset.{IssuedAsset, Waves}
import com.wavesplatform.transaction.assets.{IssueTransaction, ReissueTransaction}
import com.wavesplatform.transaction.assets.exchange.{AssetPair, ExchangeTransaction, Order, OrderType}
import com.wavesplatform.transaction.lease.{LeaseCancelTransaction, LeaseTransaction}
import com.wavesplatform.transaction.smart.InvokeScriptTransaction.Payment
import com.wavesplatform.transaction.smart.script.ScriptCompiler
import com.wavesplatform.transaction.smart.{InvokeExpressionTransaction, InvokeScriptTransaction, SetScriptTransaction}
import com.wavesplatform.transaction.transfer.TransferTransaction
import com.wavesplatform.transaction.utils.Signed

object TxHelpers {
  def signer(i: Int): KeyPair  = KeyPair(Ints.toByteArray(i))
  def address(i: Int): Address = signer(i).toAddress

<<<<<<< HEAD
  val defaultSigner: KeyPair  = signer(0)
  def defaultAddress: Address = defaultSigner.toAddress
  val secondSigner: KeyPair   = signer(1)
  def secondAddress: Address  = secondSigner.toAddress

  val matcher: KeyPair = defaultSigner
=======
  def defaultSigner: KeyPair  = signer(0)
  def defaultAddress: Address = defaultSigner.toAddress
  def secondSigner: KeyPair   = signer(1)
  def secondAddress: Address  = secondSigner.toAddress
>>>>>>> 253255a3

  private[this] var lastTimestamp = System.currentTimeMillis()
  def timestamp: Long = {
    lastTimestamp += 1
    lastTimestamp
  }

  def genesis(address: Address, amount: Long = 100000000.waves): GenesisTransaction =
    GenesisTransaction.create(address, amount, timestamp).explicitGet()

  def transfer(
      from: KeyPair = defaultSigner,
      to: AddressOrAlias = secondAddress,
      amount: Long = 1.waves,
      asset: Asset = Waves,
      fee: Long = TestValues.fee,
      version: Byte = TxVersion.V1
  ): TransferTransaction =
    TransferTransaction.selfSigned(version, from, to, asset, amount, Waves, fee, ByteStr.empty, timestamp).explicitGet()

  def issue(amount: Long = 1000, script: Script = null): IssueTransaction =
    IssueTransaction
      .selfSigned(TxVersion.V2, defaultSigner, "test", "", amount, 0, reissuable = true, Option(script), 1.waves, timestamp)
      .explicitGet()

  def reissue(asset: IssuedAsset, amount: Long = 1000): ReissueTransaction =
    ReissueTransaction
      .selfSigned(TxVersion.V2, defaultSigner, asset, amount, reissuable = true, TestValues.fee, timestamp)
      .explicitGet()

  def data(account: KeyPair = defaultSigner, key: String = "test", value: String = "test"): DataTransaction =
    DataTransaction.selfSigned(TxVersion.V1, account, Seq(StringDataEntry(key, value)), TestValues.fee * 3, timestamp).explicitGet()

  def orderV3(orderType: OrderType, asset: Asset, feeAsset: Asset): Order = {
    orderV3(orderType, asset, Waves, feeAsset)
  }

  def order(orderType: OrderType, asset: Asset): Order =
    orderV3(orderType, asset, Waves)

  def orderV3(orderType: OrderType, amountAsset: Asset, priceAsset: Asset, feeAsset: Asset): Order = {
    Order.selfSigned(
      TxVersion.V3,
      defaultSigner,
      defaultSigner.publicKey,
      AssetPair(amountAsset, priceAsset),
      orderType,
      1L,
      1L,
      timestamp,
      timestamp + 100000,
      1L,
      feeAsset
    )
  }

  def exchange(order1: Order, order2: Order, version: TxVersion = TxVersion.V2, timestamp: TxTimestamp = this.timestamp): ExchangeTransaction = {
    ExchangeTransaction
      .signed(
        version,
        matcher.privateKey,
        order1,
        order2,
        order1.amount,
        order1.price,
        order1.matcherFee,
        order2.matcherFee,
        TestValues.fee,
        timestamp
      )
      .explicitGet()
  }

  def script(scriptText: String): Script = {
    val (script, _) = ScriptCompiler.compile(scriptText, ScriptEstimatorV3).explicitGet()
    script
  }

  def scriptV5(scriptText: String): Script = script(s"""
       |{-# STDLIB_VERSION 5 #-}
       |{-# CONTENT_TYPE DAPP #-}
       |
       |$scriptText
       |""".stripMargin)

  def setScript(acc: KeyPair, script: Script): SetScriptTransaction = {
    SetScriptTransaction.selfSigned(TxVersion.V1, acc, Some(script), TestValues.fee, timestamp).explicitGet()
  }

  def invoke(
      dApp: AddressOrAlias,
      func: String,
      args: Seq[EXPR] = Nil,
      payments: Seq[Payment] = Nil,
      fee: Long = TestValues.fee,
      feeAssetId: Asset = Waves
  ): InvokeScriptTransaction = {
    val fc = FUNCTION_CALL(FunctionHeader.User(func), args.toList)
    Signed.invokeScript(TxVersion.V1, defaultSigner, dApp, Some(fc), payments, fee, feeAssetId, timestamp)
  }

  def invokeExpression(
      expression: ExprScript,
      fee: Long = TestValues.fee,
      feeAssetId: Asset = Waves
  ): InvokeExpressionTransaction =
    InvokeExpressionTransaction.selfSigned(TxVersion.V1, defaultSigner, expression, fee, feeAssetId, timestamp).explicitGet()

  def lease(recipient: AddressOrAlias = secondAddress, amount: TxAmount = 10.waves): LeaseTransaction = {
    LeaseTransaction.selfSigned(TxVersion.V2, defaultSigner, recipient, amount, TestValues.fee, timestamp).explicitGet()
  }

  def leaseCancel(leaseId: ByteStr): LeaseCancelTransaction = {
    LeaseCancelTransaction.selfSigned(TxVersion.V2, defaultSigner, leaseId, TestValues.fee, timestamp).explicitGet()
  }
}<|MERGE_RESOLUTION|>--- conflicted
+++ resolved
@@ -26,19 +26,12 @@
   def signer(i: Int): KeyPair  = KeyPair(Ints.toByteArray(i))
   def address(i: Int): Address = signer(i).toAddress
 
-<<<<<<< HEAD
-  val defaultSigner: KeyPair  = signer(0)
-  def defaultAddress: Address = defaultSigner.toAddress
-  val secondSigner: KeyPair   = signer(1)
-  def secondAddress: Address  = secondSigner.toAddress
-
-  val matcher: KeyPair = defaultSigner
-=======
   def defaultSigner: KeyPair  = signer(0)
   def defaultAddress: Address = defaultSigner.toAddress
   def secondSigner: KeyPair   = signer(1)
   def secondAddress: Address  = secondSigner.toAddress
->>>>>>> 253255a3
+
+  val matcher: KeyPair = defaultSigner
 
   private[this] var lastTimestamp = System.currentTimeMillis()
   def timestamp: Long = {
