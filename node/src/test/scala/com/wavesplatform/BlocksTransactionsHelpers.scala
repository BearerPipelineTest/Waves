--- conflicted
+++ resolved
@@ -1,11 +1,6 @@
 package com.wavesplatform
-<<<<<<< HEAD
-import com.wavesplatform.account.{AddressOrAlias, KeyPair}
+import com.wavesplatform.account.{Address, AddressOrAlias, KeyPair}
 import com.wavesplatform.block.{Block, BlockHeader, MicroBlock}
-=======
-import com.wavesplatform.account.{Address, AddressOrAlias, KeyPair}
-import com.wavesplatform.block.{Block, MicroBlock, SignerData}
->>>>>>> 08d83b63
 import com.wavesplatform.common.state.ByteStr
 import com.wavesplatform.common.utils._
 import com.wavesplatform.history.DefaultBaseTarget
@@ -15,12 +10,8 @@
 import com.wavesplatform.transaction.Asset.{IssuedAsset, Waves}
 import com.wavesplatform.transaction.assets.{IssueTransaction, IssueTransactionV1}
 import com.wavesplatform.transaction.lease.{LeaseCancelTransactionV1, LeaseTransactionV1}
-<<<<<<< HEAD
+import com.wavesplatform.transaction.smart.{InvokeScriptTransaction, SetScriptTransaction}
 import com.wavesplatform.transaction.transfer.TransferTransaction
-=======
-import com.wavesplatform.transaction.smart.{InvokeScriptTransaction, SetScriptTransaction}
-import com.wavesplatform.transaction.transfer.{TransferTransactionV1, TransferTransactionV2}
->>>>>>> 08d83b63
 import com.wavesplatform.transaction.{DataTransaction, Transaction}
 import org.scalacheck.Gen
 
@@ -48,8 +39,6 @@
         timestamp <- timestamp
       } yield TransferTransaction.selfSigned(2.toByte, Waves, from, to, amount, timestamp, Waves, FeeAmount, Array.empty).explicitGet()
 
-<<<<<<< HEAD
-=======
     def transferAsset(
         asset: IssuedAsset,
         from: KeyPair,
@@ -59,9 +48,8 @@
     ): Gen[Transaction] =
       for {
         timestamp <- timestamp
-      } yield TransferTransactionV1.selfSigned(asset, from, to, amount, timestamp, Waves, FeeAmount, Array.empty).explicitGet()
+      } yield TransferTransaction.selfSigned(1.toByte, asset, from, to, amount, timestamp, Waves, FeeAmount, Array.empty).explicitGet()
 
->>>>>>> 08d83b63
     def lease(
         from: KeyPair,
         to: AddressOrAlias = accountGen.sample.get,
@@ -140,19 +128,11 @@
         timestamp: Long,
         bTarget: Long = DefaultBaseTarget
     ): Block = {
-<<<<<<< HEAD
       val unsigned: Block = Block(
         header = BlockHeader(
           version = version,
           timestamp = timestamp,
           reference = reference,
-=======
-      val unsigned = Block(
-        version = version,
-        timestamp = timestamp,
-        reference = reference,
-        consensusData = NxtLikeConsensusBlockData(
->>>>>>> 08d83b63
           baseTarget = bTarget,
           generationSignature = com.wavesplatform.history.generationSignature,
           generator = signer,
