--- conflicted
+++ resolved
@@ -181,17 +181,10 @@
       (response \ "address").as[String] shouldBe allAddresses(3)
       // [WAIT] (response \ "script").as[String] shouldBe "base64:AAIDAAAAAAAAAAAAAAAAAAAAAAAAAAEAAAABdAEAAAAGdmVyaWZ5AAAAAAbVXg8N"
       (response \ "script").as[String] shouldBe "base64:AAIDAAAAAAAAAAAAAAAAAAAAAAAAAAEAAAABdAEAAAAGdmVyaWZ5AAAAAAbVXg8N"
-<<<<<<< HEAD
       (response \ "scriptText").as[String] shouldBe "DApp(List(),List(),Some(VerifierFunction(VerifierAnnotation(t),FUNC(verify,List(),TRUE))))"
-// [WAIT]                                           Decompiler(
-//      testContract,
-//      Monoid.combineAll(Seq(PureContext.build(com.wavesplatform.lang.directives.values.StdLibVersion.V3), CryptoContext.build(Global))).decompilerContext)
-=======
-      (response \ "scriptText").as[String] shouldBe "DApp(List(),List(),None,Some(VerifierFunction(VerifierAnnotation(t),FUNC(verify,List(),TRUE))))"
       // [WAIT]                                           Decompiler(
       //      testContract,
       //      Monoid.combineAll(Seq(PureContext.build(com.wavesplatform.lang.directives.values.StdLibVersion.V3), CryptoContext.build(Global))).decompilerContext)
->>>>>>> 358f0458
       (response \ "complexity").as[Long] shouldBe 11
       (response \ "extraFee").as[Long] shouldBe CommonValidation.ScriptExtraFee
     }
