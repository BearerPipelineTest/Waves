package com.wavesplatform.http

import com.wavesplatform.api.http.{ApiMarshallers, TransactionsApiRoute}
import com.wavesplatform.common.state.ByteStr
import com.wavesplatform.common.utils.EitherExt2
import com.wavesplatform.db.WithDomain
import com.wavesplatform.db.WithState.AddrWithBalance
import com.wavesplatform.features.BlockchainFeatures
import com.wavesplatform.history.Domain
import com.wavesplatform.lang.directives.values.V5
import com.wavesplatform.lang.v1.compiler.TestCompiler
import com.wavesplatform.transaction.Asset.Waves
import com.wavesplatform.transaction.assets.IssueTransaction
import com.wavesplatform.transaction.smart.{InvokeScriptTransaction, SetScriptTransaction}
import com.wavesplatform.transaction.transfer.TransferTransaction
import com.wavesplatform.transaction.utils.Signed
import com.wavesplatform.transaction.Asset
import com.wavesplatform.{BlockGen, TestWallet}
import org.scalamock.scalatest.MockFactory
import org.scalatest.OptionValues
import play.api.libs.json.JsObject

class SpentComplexitySpec
    extends RouteSpec("/transactions")
    with RestAPISettingsHelper
    with MockFactory
    with BlockGen
    with OptionValues
    with TestWallet
    with WithDomain
    with ApiMarshallers {
  private val contract = TestCompiler(V5)
    .compileContract("""{-# STDLIB_VERSION 5 #-}
      |{-# CONTENT_TYPE DAPP #-}
      |{-# SCRIPT_TYPE ACCOUNT #-}
      |
      |@Verifier(tx)
      |func verify() = {
      |  let i1 = if (sigVerify(tx.bodyBytes, tx.proofs[1], tx.senderPublicKey)) then 1 else 0
      |  let i2 = if (sigVerify(tx.bodyBytes, tx.proofs[2], tx.senderPublicKey)) then 1 else 0
      |  let i3 = if (sigVerify(tx.bodyBytes, tx.proofs[3], tx.senderPublicKey)) then 1 else 0
      |  i1 + i2 + i3 < 10
      |}
      |
      |@Callable(i)
      |func default() = {
      |  [StringEntry("a", "b")]
      |}
      |""".stripMargin)

  private val assetScript = TestCompiler(V5)
    .compileAsset("""{-# STDLIB_VERSION 5 #-}
      |{-# CONTENT_TYPE EXPRESSION #-}
      |{-# SCRIPT_TYPE ASSET #-}
      |
      |let i1 = if (sigVerify(tx.bodyBytes, tx.bodyBytes, tx.senderPublicKey)) then 1 else 0
      |let i2 = if (sigVerify(tx.bodyBytes, tx.bodyBytes, tx.senderPublicKey)) then 1 else 0
      |
      |i1 + i2 < 10
      |""".stripMargin)

  private val settings =
    domainSettingsWithPreactivatedFeatures(
      BlockchainFeatures.SmartAccounts,
      BlockchainFeatures.SmartAssets,
      BlockchainFeatures.Ride4DApps,
      BlockchainFeatures.BlockV5,
      BlockchainFeatures.SynchronousCalls
    )

  private val sender = testWallet.generateNewAccount().get

  private def route(d: Domain) =
    seal(
      TransactionsApiRoute(restAPISettings, d.transactionsApi, testWallet, d.blockchain, () => 0, DummyTransactionPublisher.accepting, ntpTime).route
    )

  "Invocation" - {
    "does not count verifier complexity when InvokeScript is sent from smart account" in
      withDomain(settings, Seq(AddrWithBalance(sender.toAddress, 10_000_00000000L))) { d =>
        val invokeTx = Signed
          .invokeScript(2.toByte, sender, sender.toAddress, None, Seq.empty, 90_0000L, Asset.Waves, ntpTime.getTimestamp())

        d.appendBlock(
          SetScriptTransaction.selfSigned(2.toByte, sender, Some(contract), 100_0000L, ntpTime.getTimestamp()).explicitGet(),
          invokeTx
        )

        Get(s"/transactions/info/${invokeTx.id()}") ~> route(d) ~> check {
          (responseAs[JsObject] \ "spentComplexity").as[Long] shouldBe 2
        }
      }

    "counts asset script complexity when smart asset payment is attached" in {
      val recipient = testWallet.generateNewAccount().get

      withDomain(settings, Seq(AddrWithBalance(sender.toAddress, 10_000_00000000L), AddrWithBalance(recipient.toAddress, 10_00000000L))) { d =>
        val issue = IssueTransaction
          .selfSigned(2.toByte, sender, "TEST", "", 1000_00L, 2.toByte, false, Some(assetScript), 1_00000000L, ntpTime.getTimestamp())
          .explicitGet()

        val transferAsset = TransferTransaction
          .selfSigned(2.toByte, sender, recipient.toAddress, issue.asset, 50_00L, Waves, 40_0000L, ByteStr.empty, ntpTime.getTimestamp())
          .explicitGet()

<<<<<<< HEAD
        val invokeTx = Signed
          .invokeScript(2.toByte, recipient, sender.toAddress, None, Seq(InvokeScriptTransaction.Payment(50_00L, issue.asset)), 90_0000L, Asset.Waves, ntpTime.getTimestamp())
=======
        val invokeTx = InvokeScriptTransaction
          .selfSigned(
            2.toByte,
            recipient,
            sender.toAddress,
            None,
            Seq(InvokeScriptTransaction.Payment(50_00L, issue.asset)),
            90_0000L,
            Asset.Waves,
            ntpTime.getTimestamp()
          )
          .explicitGet()
>>>>>>> 2f13caf8

        d.appendBlock(
          issue,
          transferAsset,
          SetScriptTransaction.selfSigned(2.toByte, sender, Some(contract), 100_0000L, ntpTime.getTimestamp()).explicitGet(),
          invokeTx
        )

        Get(s"/transactions/info/${invokeTx.id()}") ~> route(d) ~> check {
          (responseAs[JsObject] \ "spentComplexity").as[Long] shouldBe 2
        }
      }
    }
  }

  "Does not count smart asset complexity for transfer" in {
    val recipient = testWallet.generateNewAccount().get

    withDomain(settings, Seq(AddrWithBalance(sender.toAddress, 10_000_00000000L), AddrWithBalance(recipient.toAddress, 10_00000000L))) { d =>
      val issue = IssueTransaction
        .selfSigned(2.toByte, sender, "TEST", "", 1000_00L, 2.toByte, false, Some(assetScript), 1_00000000L, ntpTime.getTimestamp())
        .explicitGet()

      val transferAsset = TransferTransaction
        .selfSigned(2.toByte, sender, recipient.toAddress, issue.asset, 50_00L, Waves, 40_0000L, ByteStr.empty, ntpTime.getTimestamp())
        .explicitGet()

      val returnFrom = TransferTransaction
        .selfSigned(2.toByte, recipient, sender.toAddress, issue.asset, 49_00L, Waves, 40_0000L, ByteStr.empty, ntpTime.getTimestamp())
        .explicitGet()

      d.appendBlock(
        issue,
        transferAsset,
        returnFrom
      )

      val currentRoute = route(d)

      Get(routePath(s"/info/${transferAsset.id()}")) ~> currentRoute ~> check {
        (responseAs[JsObject] \ "spentComplexity").as[Long] shouldBe 0
      }
    }
  }
}<|MERGE_RESOLUTION|>--- conflicted
+++ resolved
@@ -103,12 +103,8 @@
           .selfSigned(2.toByte, sender, recipient.toAddress, issue.asset, 50_00L, Waves, 40_0000L, ByteStr.empty, ntpTime.getTimestamp())
           .explicitGet()
 
-<<<<<<< HEAD
         val invokeTx = Signed
-          .invokeScript(2.toByte, recipient, sender.toAddress, None, Seq(InvokeScriptTransaction.Payment(50_00L, issue.asset)), 90_0000L, Asset.Waves, ntpTime.getTimestamp())
-=======
-        val invokeTx = InvokeScriptTransaction
-          .selfSigned(
+          .invokeScript(
             2.toByte,
             recipient,
             sender.toAddress,
@@ -118,8 +114,6 @@
             Asset.Waves,
             ntpTime.getTimestamp()
           )
-          .explicitGet()
->>>>>>> 2f13caf8
 
         d.appendBlock(
           issue,
