package com.wavesplatform.http

import akka.http.scaladsl.model.StatusCodes
import akka.http.scaladsl.server.Route
import com.google.protobuf.ByteString
import com.wavesplatform.account.KeyPair
import com.wavesplatform.api.http.assets.AssetsApiRoute
import com.wavesplatform.api.http.requests.{TransferV1Request, TransferV2Request}
import com.wavesplatform.common.state.ByteStr
import com.wavesplatform.common.utils.EitherExt2
import com.wavesplatform.db.WithDomain
import com.wavesplatform.features.BlockchainFeatures
import com.wavesplatform.history.{Domain, defaultSigner}
import com.wavesplatform.lang.directives.values.V6
import com.wavesplatform.lang.script.Script
import com.wavesplatform.lang.script.v1.ExprScript
import com.wavesplatform.lang.v1.compiler.Terms.CONST_BOOLEAN
import com.wavesplatform.lang.v1.compiler.TestCompiler
import com.wavesplatform.lang.v1.estimator.ScriptEstimatorV1
import com.wavesplatform.state.{AssetDescription, AssetScriptInfo, BinaryDataEntry, Height}
import com.wavesplatform.test.*
import com.wavesplatform.transaction.{GenesisTransaction, Transaction, TxHelpers, TxVersion}
import com.wavesplatform.transaction.assets.IssueTransaction
<<<<<<< HEAD
import com.wavesplatform.transaction.smart.SetScriptTransaction
import com.wavesplatform.transaction.transfer.*
import com.wavesplatform.transaction.utils.EthTxGenerator
import com.wavesplatform.transaction.utils.EthTxGenerator.Arg
import com.wavesplatform.TestWallet
import com.wavesplatform.settings.WavesSettings
import org.scalatest.concurrent.Eventually
=======
import com.wavesplatform.transaction.transfer._
import com.wavesplatform.transaction.{GenesisTransaction, TxHelpers, TxNonNegativeAmount}
import com.wavesplatform.{TestTime, TestWallet}
import play.api.libs.json.Json.JsValueWrapper
>>>>>>> 2f13caf8
import play.api.libs.json.{JsObject, JsValue, Json, Writes}
import play.api.libs.json.Json.JsValueWrapper

class AssetsRouteSpec
    extends RouteSpec("/assets")
    with Eventually
    with RestAPISettingsHelper
    with WithDomain
    with TestWallet {

  private val MaxDistributionDepth = 1

  def routeTest[A](settings: WavesSettings = DomainPresets.RideV4.addFeatures(BlockchainFeatures.ReduceNFTFee))
                  (f: (Domain, Route) => A): A = withDomain(settings) { d =>
    f(
      d,
      seal(
        AssetsApiRoute(
          restAPISettings,
          testWallet,
          DummyTransactionPublisher.accepting,
          d.blockchain,
          TestTime(),
          d.accountsApi,
          d.assetsApi,
          MaxDistributionDepth
        ).route
      )
    )
  }

  private def setScriptTransaction(sender: KeyPair) =
    SetScriptTransaction
      .selfSigned(
        TxVersion.V2,
        sender,
        Some(TestCompiler(V6).compileContract("""
                                                |{-# STDLIB_VERSION 6 #-}
                                                |{-# CONTENT_TYPE DAPP #-}
                                                |{-# SCRIPT_TYPE ACCOUNT #-}
                                                |
                                                |@Callable(inv)
                                                |func issue(name: String, description: String, amount: Int, decimals: Int, isReissuable: Boolean) = {
                                                |  let t = Issue(name, description, amount, decimals, isReissuable)
                                                |  [
                                                |    t,
                                                |    BinaryEntry("assetId", calculateAssetId(t))
                                                |  ]
                                                |}
                                                |""".stripMargin)),
        0.01.waves,
        ntpTime.getTimestamp()
      )
      .explicitGet()

  private def issueTransaction(name: Option[String] = None, script: Option[Script] = None, quantity: Option[Long] = None): IssueTransaction =
    IssueTransaction
      .selfSigned(
        version = TxVersion.V2,
        sender = defaultSigner,
        name = name.getOrElse(assetDesc.name.toStringUtf8),
        description = assetDesc.description.toStringUtf8,
        quantity = quantity.getOrElse(assetDesc.totalVolume.toLong),
        decimals = assetDesc.decimals.toByte,
        reissuable = assetDesc.reissuable,
        script = script,
        fee = 1.waves,
        timestamp = TxHelpers.timestamp)
      .explicitGet()

  private val assetDesc = AssetDescription(
    ByteStr.empty,
    issuer = TxHelpers.defaultSigner.publicKey,
    name = ByteString.copyFromUtf8("test"),
    description = ByteString.copyFromUtf8("description"),
    decimals = 0,
    reissuable = true,
    totalVolume = 100,
    lastUpdatedAt = Height(1),
    script = None,
    sponsorship = 0,
    nft = false
  )

  "/balance/{address}" - {
    "multiple ids" in routeTest() { (d, route) =>
      val issuer = testWallet.generateNewAccount().get

      d.appendBlock(TxHelpers.genesis(issuer.toAddress, 100.waves))
      val issueTransactions = Seq.tabulate(4) { i =>
        TxHelpers.issue(issuer, 1000 * (i + 1), 2, name = s"ISSUE_$i")
      } :+ TxHelpers.issue(issuer, 1, reissuable = false)
      d.appendBlock(issueTransactions*)

      route.anyParamTest(routePath(s"/balance/${issuer.toAddress}"), "id")(issueTransactions.reverseIterator.map(_.id().toString).toSeq*) {
        status shouldBe StatusCodes.OK
        (responseAs[JsObject] \ "balances")
          .as[Seq[JsObject]]
          .zip(issueTransactions.reverse)
          .foreach {
            case (jso, tx) =>
              (jso \ "balance").as[Long] shouldEqual tx.quantity.value
              (jso \ "assetId").as[ByteStr] shouldEqual tx.id()
              (jso \ "reissuable").as[Boolean] shouldBe tx.reissuable
              (jso \ "minSponsoredAssetFee").asOpt[Long] shouldEqual None
              (jso \ "sponsorBalance").asOpt[Long] shouldEqual None
              (jso \ "quantity").as[Long] shouldEqual tx.quantity.value
              (jso \ "issueTransaction").as[JsObject] shouldEqual tx.json()
          }

      }

      route.anyParamTest(routePath(s"/balance/${issuer.toAddress}"), "id")("____", "----") {
        status shouldBe StatusCodes.BadRequest
        responseAs[JsValue] should matchJson("""{
                                               |    "error": 116,
                                               |    "message": "Request contains invalid IDs. ____, ----",
                                               |    "ids": [
                                               |        "____",
                                               |        "----"
                                               |    ]
                                               |}""".stripMargin)
      }

      withClue("over limit")(route.anyParamTest(routePath(s"/balance/${issuer.toAddress}"), "id")(Seq.fill(101)("aaa")*) {
        status shouldBe StatusCodes.BadRequest
        responseAs[JsValue] should matchJson("""{
                                               |  "error" : 10,
                                               |  "message" : "Too big sequence requested: max limit is 100 entries"
                                               |}""".stripMargin)
      })

      withClue("old GET portfolio does not include NFT")(Get(routePath(s"/balance/${issuer.toAddress}")) ~> route ~> check { // portfolio
        status shouldBe StatusCodes.OK
        val allBalances = (responseAs[JsValue] \ "balances")
          .as[Seq[JsObject]]
          .map { jso =>
            (jso \ "assetId").as[ByteStr] -> (jso \ "balance").as[Long]
          }
          .toMap

        val balancesAfterIssue = issueTransactions.init.map { it =>
          it.id() -> it.quantity.value
        }.toMap

        allBalances shouldEqual balancesAfterIssue
      })
    }
  }

  "/transfer" - {
    def posting[A: Writes](route: Route, v: A): RouteTestResult = Post(routePath("/transfer"), v).addHeader(ApiKeyHeader) ~> route

    "accepts TransferRequest" in routeTest() { (_, route) =>
      val sender    = testWallet.generateNewAccount().get
      val recipient = testWallet.generateNewAccount().get
      val req = TransferV1Request(
        assetId = None,
        feeAssetId = None,
        amount = 1.waves,
        fee = 0.3.waves,
        sender = sender.toAddress.toString,
        attachment = Some("attachment"),
        recipient = recipient.toAddress.toString,
        timestamp = Some(System.currentTimeMillis())
      )


      posting(route, req) ~> check {
        status shouldBe StatusCodes.OK
        responseAs[TransferTransaction]
      }
    }

    "accepts VersionedTransferRequest" in routeTest() { (_, route) =>
      val sender = testWallet.generateNewAccount().get
      val recipient = testWallet.generateNewAccount().get
      val req = TransferV2Request(
        assetId = None,
        amount = 1.waves,
        feeAssetId = None,
        fee = 0.3.waves,
        sender = sender.toAddress.toString,
        attachment = None,
        recipient = recipient.toAddress.toString,
        timestamp = Some(System.currentTimeMillis())
      )

      posting(route, req) ~> check {
        status shouldBe StatusCodes.OK
        responseAs[TransferV2Request]
      }
    }

    "returns a error if it is not a transfer request" in routeTest() { (_, route) =>
      posting(route, Json.obj("key" -> "value")) ~> check {
        status shouldBe StatusCodes.BadRequest
      }
    }
  }

  routePath(s"/details/{id} - issued by invoke expression") in routeTest(DomainPresets.ContinuationTransaction) { (d, route) =>
    val tx = TxHelpers.invokeExpression(
      expression = TestCompiler(V6).compileFreeCall(
        s"""
           |let t = Issue("${assetDesc.name.toStringUtf8}", "${assetDesc.description.toStringUtf8}", ${assetDesc.totalVolume}, ${assetDesc.decimals}, ${assetDesc.reissuable})
           |[
           |  t,
           |  BinaryEntry("assetId", calculateAssetId(t))
           |]""".stripMargin
      ),
      fee = 1.01.waves
    )

    d.appendBlock(TxHelpers.genesis(tx.sender.toAddress))
    d.appendBlock(tx)

    val assetId = d.blockchain
      .accountData(tx.sender.toAddress, "assetId")
      .collect {
        case i: BinaryDataEntry => i.value
      }.get

    checkDetails(d, route, tx, assetId.toString, assetDesc)
  }

  routePath(s"/details/{id} - issued by Ethereum transaction") in routeTest(DomainPresets.RideV6) { (d, route) =>
    val tx = EthTxGenerator.generateEthInvoke(
      keyPair = TxHelpers.defaultEthSigner,
      address = defaultSigner.toAddress,
      funcName = "issue",
      args = Seq(
        Arg.Str(assetDesc.name.toStringUtf8),
        Arg.Str(assetDesc.description.toStringUtf8),
        Arg.Integer(assetDesc.totalVolume.toInt),
        Arg.Integer(assetDesc.decimals),
        Arg.Bool(assetDesc.reissuable)
      ),
      payments = Seq.empty,
      fee = 1.01.waves
    )

    d.appendBlock(TxHelpers.genesis(tx.sender.toAddress), TxHelpers.genesis(defaultSigner.toAddress))
    d.appendBlock(setScriptTransaction(defaultSigner), tx)

    val assetId = d.blockchain
      .accountData(defaultSigner.toAddress, "assetId")
      .collect {
        case i: BinaryDataEntry => i.value
      }.get

    checkDetails(d, route, tx, assetId.toString, assetDesc)
  }

  routePath(s"/details/{id} - smart asset") in routeTest() { (d, route) =>
    val issuer = TxHelpers.signer(1)
    val script = ExprScript(CONST_BOOLEAN(true)).explicitGet()
    val assetDescr = assetDesc.copy(
      script = Some(AssetScriptInfo(script, Script.estimate(script, ScriptEstimatorV1, fixEstimateOfVerifier = true, useContractVerifierLimit = false).explicitGet())),
      issuer = issuer.publicKey
    )

    val genesis = TxHelpers.genesis(issuer.toAddress)
    val issue = TxHelpers.issue(issuer, 100, script = Some(script))

    d.appendBlock(genesis)
    d.appendBlock(issue)

    checkDetails(d, route, issue, issue.id().toString, assetDescr)
  }

  routePath(s"/details/{id} - non-smart asset") in routeTest() { (d, route) =>
    val tx = issueTransaction()

    d.appendBlock(TxHelpers.genesis(tx.sender.toAddress))
    d.appendBlock(tx)

    checkDetails(d, route, tx, tx.id().toString, assetDesc)
  }

  routePath("/{assetId}/distribution/{height}/limit/{limit}") in routeTest() { (d, route) =>
    val issuer           = testWallet.generateNewAccount().get
    val issueTransaction = TxHelpers.issue(issuer, 100_0000, 4, "PA_01")
    d.appendBlock(TxHelpers.genesis(issuer.toAddress, 10.waves))
    val recipients = testWallet.generateNewAccounts(5)
    val transfers = recipients.zipWithIndex.map {
      case (kp, i) => MassTransferTransaction.ParsedTransfer(kp.toAddress, TxNonNegativeAmount.unsafeFrom((i + 1) * 10000))
    }
    d.appendBlock(
      issueTransaction,
      MassTransferTransaction
        .selfSigned(
          2.toByte,
          issuer,
          issueTransaction.asset,
          transfers,
          0.01.waves,
          ntpTime.getTimestamp(),
          ByteStr.empty
        )
        .explicitGet()
    )

    d.appendBlock()
    Get(routePath(s"/${issueTransaction.id()}/distribution/2/limit/$MaxAddressesPerRequest")) ~> route ~> check {
      val response = responseAs[JsObject]
      (response \ "items").as[JsObject] shouldBe Json.obj(
<<<<<<< HEAD
        (transfers.map(pt => pt.address.toString -> (pt.amount: JsValueWrapper)) :+
          issuer.toAddress.toString -> (issueTransaction.quantity - transfers.map(_.amount).sum: JsValueWrapper))*
=======
        transfers.map(pt => pt.address.toString -> (pt.amount.value: JsValueWrapper)) :+
          (issuer.toAddress.toString -> (issueTransaction.quantity.value - transfers.map(_.amount.value).sum: JsValueWrapper)): _*
>>>>>>> 2f13caf8
      )
    }

    Get(routePath(s"/${issueTransaction.id()}/distribution/2/limit/${MaxAddressesPerRequest + 1}")) ~> route ~> check {
      responseAs[JsObject] shouldBe Json.obj("error" -> 199, "message" -> s"Limit should be less than or equal to $MaxAddressesPerRequest")
    }

    Get(routePath(s"/${issueTransaction.id()}/distribution/1/limit/1")) ~> route ~> check {
      responseAs[JsObject] shouldBe Json.obj(
        "error"   -> 199,
        "message" -> s"Unable to get distribution past height ${d.blockchain.height - MaxDistributionDepth}"
      )
    }
  }

  private val nonNftTestData = Table(
    ("version", "reissuable", "script"),
    (1.toByte, false, None),
    (1.toByte, true, None),
    (2.toByte, false, None),
    (2.toByte, true, None),
    (2.toByte, false, Some(ExprScript(CONST_BOOLEAN(false)).explicitGet())),
    (2.toByte, true, Some(ExprScript(CONST_BOOLEAN(false)).explicitGet())),
    (3.toByte, false, None),
    (3.toByte, true, None),
    (3.toByte, false, Some(ExprScript(CONST_BOOLEAN(false)).explicitGet())),
    (3.toByte, true, Some(ExprScript(CONST_BOOLEAN(false)).explicitGet()))
  )

  routePath(s"/details/{id}") in routeTest() { (d, route) =>
    val sender = testWallet.generateNewAccount().get

    d.appendBlock(GenesisTransaction.create(sender.toAddress, 100.waves, System.currentTimeMillis()).explicitGet())

    forAll(nonNftTestData) {
      case (version, reissuable, script) =>
        val name        = s"IA_$version"
        val description = s"v${version}_${if (reissuable) "" else "non-"}reissuable"
        val issueTransaction =
          TxHelpers.issue(sender, 500000, 4, name, reissuable = reissuable, description = description, version = version, script = script)

        d.appendBlock(issueTransaction)

        route.anyParamTest(routePath("/details"), "id")(issueTransaction.id().toString) {
          status shouldBe StatusCodes.OK
          checkResponse(
            issueTransaction,
            AssetDescription(
              issueTransaction.id(),
              sender.publicKey,
              issueTransaction.name,
              issueTransaction.description,
              issueTransaction.decimals.value,
              reissuable,
              issueTransaction.quantity.value,
              Height(d.blockchain.height),
              script.map(s => AssetScriptInfo(s, 1L)),
              0L,
              nft = false
            ),
            issueTransaction.id().toString,
            responseAs[Seq[JsObject]].head
          )
        }
    }
  }

  routePath("/nft/list") in routeTest() { (d, route) =>
    val issuer = testWallet.generateNewAccount().get
    val nfts = Seq.tabulate(5) { i =>
      TxHelpers.issue(issuer, 1, name = s"NFT_0$i", reissuable = false, fee = 0.001.waves)
    }
    d.appendBlock(TxHelpers.genesis(issuer.toAddress, 100.waves))
    val nonNFT = TxHelpers.issue(issuer, 100, 2.toByte)
    d.appendBlock((nfts :+ nonNFT)*)

    Get(routePath(s"/balance/${issuer.toAddress}/${nonNFT.id()}")) ~> route ~> check {
      val balance = responseAs[JsObject]
      (balance \ "address").as[String] shouldEqual issuer.toAddress.toString
      (balance \ "balance").as[Long] shouldEqual nonNFT.quantity.value
      (balance \ "assetId").as[String] shouldEqual nonNFT.id().toString
    }

    Get(routePath(s"/nft/${issuer.toAddress}/limit/6")) ~> route ~> check {
      status shouldBe StatusCodes.OK
      val nftList = responseAs[Seq[JsObject]]
      nftList.size shouldEqual nfts.size
      nftList.foreach { jso =>
        val nftId = (jso \ "assetId").as[ByteStr]
        val nft   = nfts.find(_.id() == nftId).get

        nft.name.toStringUtf8 shouldEqual (jso \ "name").as[String]
        nft.timestamp shouldEqual (jso \ "issueTimestamp").as[Long]
        nft.id() shouldEqual (jso \ "originTransactionId").as[ByteStr]
      }
    }
  }

  private def checkDetails(domain: Domain, route: Route, tx: Transaction, assetId: String, assetDesc: AssetDescription): Unit = {
    domain.liquidAndSolidAssert { () =>
      Get(routePath(s"/details/$assetId")) ~> route ~> check {
        val response = responseAs[JsObject]
        checkResponse(tx, assetDesc, assetId, response)
      }
      Get(routePath(s"/details?id=$assetId")) ~> route ~> check {
        val responses = responseAs[List[JsObject]]
        responses.foreach(response => checkResponse(tx, assetDesc, assetId, response))
      }
      Post(routePath("/details"), Json.obj("ids" -> List(s"$assetId"))) ~> route ~> check {
        val responses = responseAs[List[JsObject]]
        responses.foreach(response => checkResponse(tx, assetDesc, assetId, response))
      }
    }
  }

  private def checkResponse(tx: Transaction, desc: AssetDescription, assetId: String, response: JsObject): Unit = {
    (response \ "assetId").as[String] shouldBe assetId
    (response \ "issueTimestamp").as[Long] shouldBe tx.timestamp
<<<<<<< HEAD
    (response \ "issuer").as[String] shouldBe desc.issuer.toAddress.toString
    (response \ "name").as[String] shouldBe desc.name.toStringUtf8
    (response \ "description").as[String] shouldBe desc.description.toStringUtf8
    (response \ "decimals").as[Int] shouldBe desc.decimals
    (response \ "reissuable").as[Boolean] shouldBe desc.reissuable
=======
    (response \ "issuer").as[String] shouldBe tx.sender.toAddress.toString
    (response \ "name").as[String] shouldBe tx.name.toStringUtf8
    (response \ "description").as[String] shouldBe tx.description.toStringUtf8
    (response \ "decimals").as[Int] shouldBe tx.decimals.value
    (response \ "reissuable").as[Boolean] shouldBe tx.reissuable
>>>>>>> 2f13caf8
    (response \ "quantity").as[BigDecimal] shouldBe desc.totalVolume
    (response \ "minSponsoredAssetFee").asOpt[Long] shouldBe empty
    (response \ "originTransactionId").as[String] shouldBe tx.id().toString
  }
}<|MERGE_RESOLUTION|>--- conflicted
+++ resolved
@@ -3,6 +3,7 @@
 import akka.http.scaladsl.model.StatusCodes
 import akka.http.scaladsl.server.Route
 import com.google.protobuf.ByteString
+import com.wavesplatform.TestWallet
 import com.wavesplatform.account.KeyPair
 import com.wavesplatform.api.http.assets.AssetsApiRoute
 import com.wavesplatform.api.http.requests.{TransferV1Request, TransferV2Request}
@@ -17,54 +18,41 @@
 import com.wavesplatform.lang.v1.compiler.Terms.CONST_BOOLEAN
 import com.wavesplatform.lang.v1.compiler.TestCompiler
 import com.wavesplatform.lang.v1.estimator.ScriptEstimatorV1
+import com.wavesplatform.settings.WavesSettings
 import com.wavesplatform.state.{AssetDescription, AssetScriptInfo, BinaryDataEntry, Height}
 import com.wavesplatform.test.*
-import com.wavesplatform.transaction.{GenesisTransaction, Transaction, TxHelpers, TxVersion}
 import com.wavesplatform.transaction.assets.IssueTransaction
-<<<<<<< HEAD
 import com.wavesplatform.transaction.smart.SetScriptTransaction
 import com.wavesplatform.transaction.transfer.*
 import com.wavesplatform.transaction.utils.EthTxGenerator
 import com.wavesplatform.transaction.utils.EthTxGenerator.Arg
-import com.wavesplatform.TestWallet
-import com.wavesplatform.settings.WavesSettings
+import com.wavesplatform.transaction.{GenesisTransaction, Transaction, TxHelpers, TxNonNegativeAmount, TxVersion}
 import org.scalatest.concurrent.Eventually
-=======
-import com.wavesplatform.transaction.transfer._
-import com.wavesplatform.transaction.{GenesisTransaction, TxHelpers, TxNonNegativeAmount}
-import com.wavesplatform.{TestTime, TestWallet}
 import play.api.libs.json.Json.JsValueWrapper
->>>>>>> 2f13caf8
 import play.api.libs.json.{JsObject, JsValue, Json, Writes}
-import play.api.libs.json.Json.JsValueWrapper
-
-class AssetsRouteSpec
-    extends RouteSpec("/assets")
-    with Eventually
-    with RestAPISettingsHelper
-    with WithDomain
-    with TestWallet {
+
+class AssetsRouteSpec extends RouteSpec("/assets") with Eventually with RestAPISettingsHelper with WithDomain with TestWallet {
 
   private val MaxDistributionDepth = 1
 
-  def routeTest[A](settings: WavesSettings = DomainPresets.RideV4.addFeatures(BlockchainFeatures.ReduceNFTFee))
-                  (f: (Domain, Route) => A): A = withDomain(settings) { d =>
-    f(
-      d,
-      seal(
-        AssetsApiRoute(
-          restAPISettings,
-          testWallet,
-          DummyTransactionPublisher.accepting,
-          d.blockchain,
-          TestTime(),
-          d.accountsApi,
-          d.assetsApi,
-          MaxDistributionDepth
-        ).route
-      )
-    )
-  }
+  def routeTest[A](settings: WavesSettings = DomainPresets.RideV4.addFeatures(BlockchainFeatures.ReduceNFTFee))(f: (Domain, Route) => A): A =
+    withDomain(settings) { d =>
+      f(
+        d,
+        seal(
+          AssetsApiRoute(
+            restAPISettings,
+            testWallet,
+            DummyTransactionPublisher.accepting,
+            d.blockchain,
+            TestTime(),
+            d.accountsApi,
+            d.assetsApi,
+            MaxDistributionDepth
+          ).route
+        )
+      )
+    }
 
   private def setScriptTransaction(sender: KeyPair) =
     SetScriptTransaction
@@ -102,7 +90,8 @@
         reissuable = assetDesc.reissuable,
         script = script,
         fee = 1.waves,
-        timestamp = TxHelpers.timestamp)
+        timestamp = TxHelpers.timestamp
+      )
       .explicitGet()
 
   private val assetDesc = AssetDescription(
@@ -134,15 +123,14 @@
         (responseAs[JsObject] \ "balances")
           .as[Seq[JsObject]]
           .zip(issueTransactions.reverse)
-          .foreach {
-            case (jso, tx) =>
-              (jso \ "balance").as[Long] shouldEqual tx.quantity.value
-              (jso \ "assetId").as[ByteStr] shouldEqual tx.id()
-              (jso \ "reissuable").as[Boolean] shouldBe tx.reissuable
-              (jso \ "minSponsoredAssetFee").asOpt[Long] shouldEqual None
-              (jso \ "sponsorBalance").asOpt[Long] shouldEqual None
-              (jso \ "quantity").as[Long] shouldEqual tx.quantity.value
-              (jso \ "issueTransaction").as[JsObject] shouldEqual tx.json()
+          .foreach { case (jso, tx) =>
+            (jso \ "balance").as[Long] shouldEqual tx.quantity.value
+            (jso \ "assetId").as[ByteStr] shouldEqual tx.id()
+            (jso \ "reissuable").as[Boolean] shouldBe tx.reissuable
+            (jso \ "minSponsoredAssetFee").asOpt[Long] shouldEqual None
+            (jso \ "sponsorBalance").asOpt[Long] shouldEqual None
+            (jso \ "quantity").as[Long] shouldEqual tx.quantity.value
+            (jso \ "issueTransaction").as[JsObject] shouldEqual tx.json()
           }
 
       }
@@ -202,7 +190,6 @@
         timestamp = Some(System.currentTimeMillis())
       )
 
-
       posting(route, req) ~> check {
         status shouldBe StatusCodes.OK
         responseAs[TransferTransaction]
@@ -210,7 +197,7 @@
     }
 
     "accepts VersionedTransferRequest" in routeTest() { (_, route) =>
-      val sender = testWallet.generateNewAccount().get
+      val sender    = testWallet.generateNewAccount().get
       val recipient = testWallet.generateNewAccount().get
       val req = TransferV2Request(
         assetId = None,
@@ -254,9 +241,10 @@
 
     val assetId = d.blockchain
       .accountData(tx.sender.toAddress, "assetId")
-      .collect {
-        case i: BinaryDataEntry => i.value
-      }.get
+      .collect { case i: BinaryDataEntry =>
+        i.value
+      }
+      .get
 
     checkDetails(d, route, tx, assetId.toString, assetDesc)
   }
@@ -282,9 +270,10 @@
 
     val assetId = d.blockchain
       .accountData(defaultSigner.toAddress, "assetId")
-      .collect {
-        case i: BinaryDataEntry => i.value
-      }.get
+      .collect { case i: BinaryDataEntry =>
+        i.value
+      }
+      .get
 
     checkDetails(d, route, tx, assetId.toString, assetDesc)
   }
@@ -293,12 +282,17 @@
     val issuer = TxHelpers.signer(1)
     val script = ExprScript(CONST_BOOLEAN(true)).explicitGet()
     val assetDescr = assetDesc.copy(
-      script = Some(AssetScriptInfo(script, Script.estimate(script, ScriptEstimatorV1, fixEstimateOfVerifier = true, useContractVerifierLimit = false).explicitGet())),
+      script = Some(
+        AssetScriptInfo(
+          script,
+          Script.estimate(script, ScriptEstimatorV1, fixEstimateOfVerifier = true, useContractVerifierLimit = false).explicitGet()
+        )
+      ),
       issuer = issuer.publicKey
     )
 
     val genesis = TxHelpers.genesis(issuer.toAddress)
-    val issue = TxHelpers.issue(issuer, 100, script = Some(script))
+    val issue   = TxHelpers.issue(issuer, 100, script = Some(script))
 
     d.appendBlock(genesis)
     d.appendBlock(issue)
@@ -320,8 +314,8 @@
     val issueTransaction = TxHelpers.issue(issuer, 100_0000, 4, "PA_01")
     d.appendBlock(TxHelpers.genesis(issuer.toAddress, 10.waves))
     val recipients = testWallet.generateNewAccounts(5)
-    val transfers = recipients.zipWithIndex.map {
-      case (kp, i) => MassTransferTransaction.ParsedTransfer(kp.toAddress, TxNonNegativeAmount.unsafeFrom((i + 1) * 10000))
+    val transfers = recipients.zipWithIndex.map { case (kp, i) =>
+      MassTransferTransaction.ParsedTransfer(kp.toAddress, TxNonNegativeAmount.unsafeFrom((i + 1) * 10000))
     }
     d.appendBlock(
       issueTransaction,
@@ -342,13 +336,8 @@
     Get(routePath(s"/${issueTransaction.id()}/distribution/2/limit/$MaxAddressesPerRequest")) ~> route ~> check {
       val response = responseAs[JsObject]
       (response \ "items").as[JsObject] shouldBe Json.obj(
-<<<<<<< HEAD
-        (transfers.map(pt => pt.address.toString -> (pt.amount: JsValueWrapper)) :+
-          issuer.toAddress.toString -> (issueTransaction.quantity - transfers.map(_.amount).sum: JsValueWrapper))*
-=======
-        transfers.map(pt => pt.address.toString -> (pt.amount.value: JsValueWrapper)) :+
-          (issuer.toAddress.toString -> (issueTransaction.quantity.value - transfers.map(_.amount.value).sum: JsValueWrapper)): _*
->>>>>>> 2f13caf8
+        (transfers.map(pt => pt.address.toString -> (pt.amount.value: JsValueWrapper)) :+
+          issuer.toAddress.toString -> (issueTransaction.quantity.value - transfers.map(_.amount.value).sum: JsValueWrapper))*
       )
     }
 
@@ -383,36 +372,35 @@
 
     d.appendBlock(GenesisTransaction.create(sender.toAddress, 100.waves, System.currentTimeMillis()).explicitGet())
 
-    forAll(nonNftTestData) {
-      case (version, reissuable, script) =>
-        val name        = s"IA_$version"
-        val description = s"v${version}_${if (reissuable) "" else "non-"}reissuable"
-        val issueTransaction =
-          TxHelpers.issue(sender, 500000, 4, name, reissuable = reissuable, description = description, version = version, script = script)
-
-        d.appendBlock(issueTransaction)
-
-        route.anyParamTest(routePath("/details"), "id")(issueTransaction.id().toString) {
-          status shouldBe StatusCodes.OK
-          checkResponse(
-            issueTransaction,
-            AssetDescription(
-              issueTransaction.id(),
-              sender.publicKey,
-              issueTransaction.name,
-              issueTransaction.description,
-              issueTransaction.decimals.value,
-              reissuable,
-              issueTransaction.quantity.value,
-              Height(d.blockchain.height),
-              script.map(s => AssetScriptInfo(s, 1L)),
-              0L,
-              nft = false
-            ),
-            issueTransaction.id().toString,
-            responseAs[Seq[JsObject]].head
-          )
-        }
+    forAll(nonNftTestData) { case (version, reissuable, script) =>
+      val name        = s"IA_$version"
+      val description = s"v${version}_${if (reissuable) "" else "non-"}reissuable"
+      val issueTransaction =
+        TxHelpers.issue(sender, 500000, 4, name, reissuable = reissuable, description = description, version = version, script = script)
+
+      d.appendBlock(issueTransaction)
+
+      route.anyParamTest(routePath("/details"), "id")(issueTransaction.id().toString) {
+        status shouldBe StatusCodes.OK
+        checkResponse(
+          issueTransaction,
+          AssetDescription(
+            issueTransaction.id(),
+            sender.publicKey,
+            issueTransaction.name,
+            issueTransaction.description,
+            issueTransaction.decimals.value,
+            reissuable,
+            issueTransaction.quantity.value,
+            Height(d.blockchain.height),
+            script.map(s => AssetScriptInfo(s, 1L)),
+            0L,
+            nft = false
+          ),
+          issueTransaction.id().toString,
+          responseAs[Seq[JsObject]].head
+        )
+      }
     }
   }
 
@@ -467,19 +455,11 @@
   private def checkResponse(tx: Transaction, desc: AssetDescription, assetId: String, response: JsObject): Unit = {
     (response \ "assetId").as[String] shouldBe assetId
     (response \ "issueTimestamp").as[Long] shouldBe tx.timestamp
-<<<<<<< HEAD
     (response \ "issuer").as[String] shouldBe desc.issuer.toAddress.toString
     (response \ "name").as[String] shouldBe desc.name.toStringUtf8
     (response \ "description").as[String] shouldBe desc.description.toStringUtf8
     (response \ "decimals").as[Int] shouldBe desc.decimals
     (response \ "reissuable").as[Boolean] shouldBe desc.reissuable
-=======
-    (response \ "issuer").as[String] shouldBe tx.sender.toAddress.toString
-    (response \ "name").as[String] shouldBe tx.name.toStringUtf8
-    (response \ "description").as[String] shouldBe tx.description.toStringUtf8
-    (response \ "decimals").as[Int] shouldBe tx.decimals.value
-    (response \ "reissuable").as[Boolean] shouldBe tx.reissuable
->>>>>>> 2f13caf8
     (response \ "quantity").as[BigDecimal] shouldBe desc.totalVolume
     (response \ "minSponsoredAssetFee").asOpt[Long] shouldBe empty
     (response \ "originTransactionId").as[String] shouldBe tx.id().toString
