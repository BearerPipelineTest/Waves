package com.wavesplatform.http

import scala.util.Random

import akka.http.scaladsl.model._
import com.wavesplatform.{BlockchainStubHelpers, BlockGen, TestValues, TestWallet}
import com.wavesplatform.account.PublicKey
import com.wavesplatform.api.common.{CommonTransactionsApi, TransactionMeta}
import com.wavesplatform.api.http.ApiError._
import com.wavesplatform.api.http.ApiMarshallers._
import com.wavesplatform.api.http.TransactionsApiRoute
import com.wavesplatform.block.Block
import com.wavesplatform.block.Block.TransactionProof
import com.wavesplatform.common.state.ByteStr
import com.wavesplatform.common.utils.{Base58, _}
import com.wavesplatform.features.BlockchainFeatures
import com.wavesplatform.lang.directives.values.V6
import com.wavesplatform.lang.script.v1.ExprScript
import com.wavesplatform.lang.v1.FunctionHeader
import com.wavesplatform.lang.v1.compiler.Terms.{CONST_BOOLEAN, CONST_LONG, FUNCTION_CALL, TRUE}
import com.wavesplatform.lang.v1.compiler.TestCompiler
import com.wavesplatform.lang.v1.traits.domain.LeaseCancel
import com.wavesplatform.network.TransactionPublisher
import com.wavesplatform.settings.{TestFunctionalitySettings, WavesSettings}
import com.wavesplatform.state.{AccountScriptInfo, Blockchain, Height, InvokeScriptResult}
import com.wavesplatform.state.diffs.{ENOUGH_AMT, FeeValidation}
import com.wavesplatform.state.diffs.FeeValidation.FeeDetails
import com.wavesplatform.state.reader.LeaseDetails
<<<<<<< HEAD
import com.wavesplatform.test.TestTime
import com.wavesplatform.transaction.{Asset, Transaction, TxHelpers}
import com.wavesplatform.transaction.Asset.{IssuedAsset, Waves}
import com.wavesplatform.transaction.serialization.impl.InvokeScriptTxSerializer
=======
import com.wavesplatform.state.{AccountScriptInfo, Blockchain, Height, InvokeScriptResult, TxMeta}
import com.wavesplatform.transaction.Asset.IssuedAsset
import com.wavesplatform.transaction.TxValidationError.GenericError
>>>>>>> 253255a3
import com.wavesplatform.transaction.smart.InvokeScriptTransaction
import com.wavesplatform.transaction.smart.InvokeScriptTransaction.Payment
import com.wavesplatform.transaction.transfer.{MassTransferTransaction, TransferTransaction}
import com.wavesplatform.transaction.utils.EthTxGenerator
import com.wavesplatform.utils.{EthEncoding, EthHelpers}
import monix.reactive.Observable
import org.scalacheck.{Arbitrary, Gen}
import org.scalacheck.Gen._
import org.scalamock.scalatest.MockFactory
import org.scalatest.OptionValues
import play.api.libs.json._
import play.api.libs.json.Json.JsValueWrapper

class TransactionsRouteSpec
    extends RouteSpec("/transactions")
    with RestAPISettingsHelper
    with MockFactory
    with BlockGen
    with OptionValues
    with TestWallet
    with BlockchainStubHelpers
    with EthHelpers {

  private val blockchain          = mock[Blockchain]
  private val utxPoolSynchronizer = mock[TransactionPublisher]
  private val addressTransactions = mock[CommonTransactionsApi]
  private val utxPoolSize         = mockFunction[Int]
  private val testTime            = new TestTime

  private val transactionsApiRoute = new TransactionsApiRoute(
    restAPISettings,
    addressTransactions,
    testWallet,
    blockchain,
    utxPoolSize,
    utxPoolSynchronizer,
    testTime
  )

  private val route = seal(transactionsApiRoute.route)

  private val invalidBase58Gen = alphaNumStr.map(_ + "0")

  routePath("/calculateFee") - {
    "transfer with Waves fee" - {
      val transferTxScenario =
        for {
          sender    <- accountGen
          recipient <- accountGen
          version   <- Gen.oneOf(TransferTransaction.supportedVersions.toSeq)
          tx = Json.obj(
            "type"            -> 4,
            "version"         -> version,
            "amount"          -> 1000000,
            "senderPublicKey" -> sender.publicKey.toString,
            "recipient"       -> recipient.toAddress
          )
        } yield (sender.publicKey, tx)
      "TransferTransaction" in forAll(transferTxScenario) {
        case (_, transferTx) =>
          (addressTransactions.calculateFee _).expects(*).returning(Right((Asset.Waves, 100000L, 0L))).once()

          Post(routePath("/calculateFee"), transferTx) ~> route ~> check {
            status shouldEqual StatusCodes.OK
            (responseAs[JsObject] \ "feeAssetId").asOpt[String] shouldBe empty
            (responseAs[JsObject] \ "feeAmount").as[Long] shouldEqual 100000
          }
      }

      val massTransferTxScenario =
        for {
          sender     <- accountGen
          recipient1 <- accountGen
          recipient2 <- accountGen
          version    <- Gen.oneOf(MassTransferTransaction.supportedVersions.toSeq)
          tx = Json.obj(
            "type"            -> 11,
            "version"         -> version,
            "senderPublicKey" -> Base58.encode(sender.publicKey.arr),
            "transfers" -> Json.arr(
              Json.obj(
                "recipient" -> recipient1.toAddress,
                "amount"    -> 1000000
              ),
              Json.obj(
                "recipient" -> recipient2.toAddress,
                "amount"    -> 2000000
              )
            )
          )
        } yield (sender.publicKey, tx)
      "MassTransferTransaction" in forAll(massTransferTxScenario) {
        case (_, transferTx) =>
          (addressTransactions.calculateFee _).expects(*).returning(Right((Asset.Waves, 200000L, 0L))).once()

          Post(routePath("/calculateFee"), transferTx) ~> route ~> check {
            status shouldEqual StatusCodes.OK
            (responseAs[JsObject] \ "feeAssetId").asOpt[String] shouldBe empty
            (responseAs[JsObject] \ "feeAmount").as[Long] shouldEqual 200000
          }
      }
    }

    "transfer with Asset fee" - {
      val transferTxWithAssetFeeScenario =
        for {
          assetId   <- issueGen.map(_.assetId)
          sender    <- accountGen
          recipient <- accountGen
          version   <- Gen.oneOf(TransferTransaction.supportedVersions.toSeq)
          tx = Json.obj(
            "type"            -> 4,
            "version"         -> version,
            "amount"          -> 1000000,
            "feeAssetId"      -> assetId.toString,
            "senderPublicKey" -> Base58.encode(sender.publicKey.arr),
            "recipient"       -> recipient.toAddress
          )
        } yield (sender.publicKey, tx, IssuedAsset(assetId))
      "without sponsorship" in forAll(transferTxWithAssetFeeScenario) {
        case (_, transferTx, _) =>
          (addressTransactions.calculateFee _).expects(*).returning(Right((Asset.Waves, 100000L, 0L))).once()

          Post(routePath("/calculateFee"), transferTx) ~> route ~> check {
            status shouldEqual StatusCodes.OK
            (responseAs[JsObject] \ "feeAssetId").asOpt[String] shouldBe empty
            (responseAs[JsObject] \ "feeAmount").as[Long] shouldEqual 100000
          }
      }

      "with sponsorship" in {
        val assetId: IssuedAsset = IssuedAsset(issueGen.sample.get.assetId)
        val sender: PublicKey    = accountGen.sample.get.publicKey
        val transferTx = Json.obj(
          "type"            -> 4,
          "version"         -> 2,
          "amount"          -> 1000000,
          "feeAssetId"      -> assetId.id.toString,
          "senderPublicKey" -> Base58.encode(sender.arr),
          "recipient"       -> accountGen.sample.get.toAddress
        )

        (addressTransactions.calculateFee _).expects(*).returning(Right((assetId, 5L, 0L))).once()

        Post(routePath("/calculateFee"), transferTx) ~> route ~> check {
          status shouldEqual StatusCodes.OK
          (responseAs[JsObject] \ "feeAssetId").as[String] shouldBe assetId.id.toString
          (responseAs[JsObject] \ "feeAmount").as[Long] shouldEqual 5
        }
      }

      "with sponsorship, smart token and smart account" in {
        val assetId: IssuedAsset = IssuedAsset(issueGen.sample.get.assetId)
        val sender: PublicKey    = accountGen.sample.get.publicKey
        val transferTx = Json.obj(
          "type"            -> 4,
          "version"         -> 2,
          "amount"          -> 1000000,
          "feeAssetId"      -> assetId.id.toString,
          "senderPublicKey" -> Base58.encode(sender.arr),
          "recipient"       -> accountGen.sample.get.toAddress
        )

        (addressTransactions.calculateFee _).expects(*).returning(Right((assetId, 45L, 0L))).once()

        Post(routePath("/calculateFee"), transferTx) ~> route ~> check {
          status shouldEqual StatusCodes.OK
          (responseAs[JsObject] \ "feeAssetId").as[String] shouldBe assetId.id.toString
          (responseAs[JsObject] \ "feeAmount").as[Long] shouldEqual 45
        }
      }

      s"after ${BlockchainFeatures.SynchronousCalls}" in {
        val blockchain = createBlockchainStub { blockchain =>
          val settings = TestFunctionalitySettings.Enabled.copy(
            preActivatedFeatures = Map(
              BlockchainFeatures.SmartAccounts.id    -> 0,
              BlockchainFeatures.SmartAssets.id      -> 0,
              BlockchainFeatures.Ride4DApps.id       -> 0,
              BlockchainFeatures.FeeSponsorship.id   -> 0,
              BlockchainFeatures.DataTransaction.id  -> 0,
              BlockchainFeatures.BlockReward.id      -> 0,
              BlockchainFeatures.BlockV5.id          -> 0,
              BlockchainFeatures.SynchronousCalls.id -> 0
            ),
            featureCheckBlocksPeriod = 1,
            blocksForFeatureActivation = 1
          )
          (() => blockchain.settings).when().returns(WavesSettings.default().blockchainSettings.copy(functionalitySettings = settings))
          (() => blockchain.activatedFeatures).when().returns(settings.preActivatedFeatures)
          (blockchain.balance _).when(*, *).returns(ENOUGH_AMT)

          val script                = ExprScript(TRUE).explicitGet()
          def info(complexity: Int) = Some(AccountScriptInfo(TxHelpers.secondSigner.publicKey, script, complexity))

          (blockchain.accountScript _).when(TxHelpers.defaultSigner.toAddress).returns(info(199))
          (blockchain.accountScript _).when(TxHelpers.secondSigner.toAddress).returns(info(201))
          (blockchain.accountScript _).when(TxHelpers.signer(3).toAddress).returns(None)
        }
        val route = seal(transactionsApiRoute.copy(blockchain = blockchain).route)

        (addressTransactions.calculateFee _)
          .expects(*)
          .onCall(
            (tx: Transaction) =>
              FeeValidation
                .getMinFee(blockchain, tx)
                .map {
                  case FeeDetails(asset, _, feeInAsset, feeInWaves) =>
                    (asset, feeInAsset, feeInWaves)
                }
          )
          .anyNumberOfTimes()

        val tx1 = Json.obj(
          "type"            -> 4,
          "version"         -> 2,
          "amount"          -> 1,
          "senderPublicKey" -> Base58.encode(TxHelpers.defaultSigner.publicKey.arr),
          "recipient"       -> accountGen.sample.get.toAddress
        )
        Post(routePath("/calculateFee"), tx1) ~> route ~> check {
          status shouldEqual StatusCodes.OK
          (responseAs[JsObject] \ "feeAmount").as[Long] shouldEqual 100000
        }

        val tx2 = Json.obj(
          "type"            -> 4,
          "version"         -> 2,
          "amount"          -> 1,
          "senderPublicKey" -> Base58.encode(TxHelpers.secondSigner.publicKey.arr),
          "recipient"       -> accountGen.sample.get.toAddress
        )
        Post(routePath("/calculateFee"), tx2) ~> route ~> check {
          status shouldEqual StatusCodes.OK
          (responseAs[JsObject] \ "feeAmount").as[Long] shouldEqual 500000
        }

        val tx3 = Json.obj(
          "type"            -> 4,
          "version"         -> 2,
          "amount"          -> 1,
          "senderPublicKey" -> Base58.encode(TxHelpers.signer(3).publicKey.arr),
          "recipient"       -> accountGen.sample.get.toAddress
        )
        Post(routePath("/calculateFee"), tx3) ~> route ~> check {
          status shouldEqual StatusCodes.OK
          (responseAs[JsObject] \ "feeAmount").as[Long] shouldEqual 100000
        }
      }
    }

    "invoke with issued assets" in {
      val dAppSigner  = TxHelpers.signer(1)
      val dAppAddress = TxHelpers.signer(1).toAddress
      val setScript = TxHelpers.setScript(
        dAppSigner,
        TxHelpers.script("""
                           |{-# STDLIB_VERSION 5 #-}
                           |{-# SCRIPT_TYPE ACCOUNT #-}
                           |{-# CONTENT_TYPE DAPP #-}
                           |
                           |@Callable(i)
                           |func issue() = {
                           |  [
                           |    Issue("name", "description", 1000, 4, true, unit, 0),
                           |    Issue("name", "description", 1000, 4, true, unit, 1)
                           |  ]
                           |}
                           |""".stripMargin)
      )

      val invokeScript = TxHelpers.invoke(dAppAddress, "issue")

      val blockchain = createBlockchainStub { blockchain =>
        (blockchain.transactionInfo _).when(setScript.id()).returns(Some(TxMeta(Height(1), true, 0L) -> setScript))
        (blockchain.hasAccountScript _).when(dAppAddress).returns(true)
        (blockchain.accountScript _)
          .when(dAppAddress)
          .returns(Some(AccountScriptInfo(dAppSigner.publicKey, setScript.script.get, 1000, Map(3 -> Map("issue" -> 1000)))))
        (blockchain.balance _).when(TxHelpers.defaultAddress, *).returns(Long.MaxValue)
      }
      val transactionsApi = CommonTransactionsApi(None, null, blockchain, null, null, _ => null, _ => null)
      val route           = transactionsApiRoute.copy(blockchain = blockchain, commonApi = transactionsApi).route

      Post(routePath("/calculateFee"), invokeScript.json()) ~> route ~> check {
        responseAs[JsObject] should matchJson(
          Json.obj(
            "feeAssetId" -> JsNull,
            "feeAmount"  -> 200500000
          )
        )
      }
    }

    "InvokeExpression" in {
      val blockchain = createBlockchainStub(_ => ())
      val api        = CommonTransactionsApi(None, null, blockchain, null, null, _ => null, _ => null)
      val route      = transactionsApiRoute.copy(blockchain = blockchain, commonApi = api).route

      val expression       = TestCompiler(V6).compileFreeCall("[]")
      val invokeExpression = TxHelpers.invokeExpression(expression)
      Post(routePath("/calculateFee"), invokeExpression.json()) ~> route ~> check {
        responseAs[JsObject] should matchJson(
          Json.obj(
            "feeAssetId" -> JsNull,
            "feeAmount"  -> 1000000
          )
        )
      }

      val issuingExpression       = TestCompiler(V6).compileFreeCall("""[ Issue("name", "description", 1000, 4, true, unit, 0) ]""")
      val issuingInvokeExpression = TxHelpers.invokeExpression(issuingExpression)
      Post(routePath("/calculateFee"), issuingInvokeExpression.json()) ~> route ~> check {
        responseAs[JsObject] should matchJson(
          Json.obj(
            "feeAssetId" -> JsNull,
            "feeAmount"  -> 101000000
          )
        )
      }
    }
  }

  routePath("/address/{address}/limit/{limit}") - {
    val bytes32StrGen = bytes32gen.map(Base58.encode)
    val addressGen    = accountGen.map(_.toAddress.toString)

    "returns lease tx for lease cancel tx" in {
      val lease       = TxHelpers.lease()
      val leaseCancel = TxHelpers.leaseCancel(lease.id())

      val blockchain = createBlockchainStub { blockchain =>
        (blockchain.transactionInfo _).when(lease.id()).returns(Some(TxMeta(Height(1), true, 0L)       -> lease))
        (blockchain.transactionInfo _).when(leaseCancel.id()).returns(Some(TxMeta(Height(1), true, 0L) -> leaseCancel))
      }

      val transactionsApi = stub[CommonTransactionsApi]
      (transactionsApi.transactionById _).when(lease.id()).returns(Some(TransactionMeta.Default(Height(1), lease, succeeded = true, 0L)))
      (transactionsApi.transactionById _).when(leaseCancel.id()).returns(Some(TransactionMeta.Default(Height(1), leaseCancel, succeeded = true, 0L)))
      (transactionsApi.transactionsByAddress _)
        .when(TxHelpers.secondAddress, None, *, None)
        .returns(Observable(TransactionMeta.Default(Height(1), leaseCancel, succeeded = true, 0L)))
      (transactionsApi.aliasesOfAddress _).when(*).returns(Observable.empty)
      (blockchain.transactionMeta _).when(lease.id()).returns(Some(TxMeta(Height(1), true, 0L)))
      (blockchain.leaseDetails _)
        .when(lease.id())
        .returns(
          Some(LeaseDetails(lease.sender, lease.recipient, lease.amount, LeaseDetails.Status.Cancelled(2, Some(leaseCancel.id())), lease.id(), 1))
        )

      val route = transactionsApiRoute.copy(blockchain = blockchain, commonApi = transactionsApi).route
      Get(routePath(s"/address/${TxHelpers.secondAddress}/limit/10")) ~> route ~> check {
        val json = (responseAs[JsArray] \ 0 \ 0).as[JsObject]
        json shouldBe Json.parse(s"""{
<<<<<<< HEAD
                                    |  "type" : 9,
                                    |  "id" : "${leaseCancel.id()}",
                                    |  "sender" : "3MtGzgmNa5fMjGCcPi5nqMTdtZkfojyWHL9",
                                    |  "senderPublicKey" : "9BUoYQYq7K38mkk61q8aMH9kD9fKSVL1Fib7FbH6nUkQ",
                                    |  "fee" : 1000000,
                                    |  "feeAssetId" : null,
                                    |  "timestamp" : ${leaseCancel.timestamp},
                                    |  "proofs" : [ "${leaseCancel.signature}" ],
                                    |  "version" : 2,
                                    |  "leaseId" : "${lease.id()}",
                                    |  "chainId" : 84,
                                    |  "height" : 1,
                                    |  "applicationStatus" : "succeeded",
                                    |  "lease" : {
                                    |    "id" : "${lease.id()}",
                                    |    "originTransactionId" : "${lease.id()}",
                                    |    "sender" : "3MtGzgmNa5fMjGCcPi5nqMTdtZkfojyWHL9",
                                    |    "recipient" : "3MuVqVJGmFsHeuFni5RbjRmALuGCkEwzZtC",
                                    |    "amount" : 1000000000,
                                    |    "height" : 1,
                                    |    "status" : "canceled",
                                    |    "cancelHeight" : 2,
                                    |    "cancelTransactionId" : "${leaseCancel.id()}"
                                    |  }
                                    |}""".stripMargin)
=======
                                   |  "type" : 9,
                                   |  "id" : "${leaseCancel.id()}",
                                   |  "sender" : "3MtGzgmNa5fMjGCcPi5nqMTdtZkfojyWHL9",
                                   |  "senderPublicKey" : "9BUoYQYq7K38mkk61q8aMH9kD9fKSVL1Fib7FbH6nUkQ",
                                   |  "fee" : 1000000,
                                   |  "feeAssetId" : null,
                                   |  "timestamp" : ${leaseCancel.timestamp},
                                   |  "proofs" : [ "${leaseCancel.signature}" ],
                                   |  "version" : 2,
                                   |  "leaseId" : "${lease.id()}",
                                   |  "chainId" : 84,
                                   |  "height" : 1,
                                   |  "applicationStatus" : "succeeded",
                                   |  "spentComplexity": 0,
                                   |  "lease" : {
                                   |    "id" : "${lease.id()}",
                                   |    "originTransactionId" : "${lease.id()}",
                                   |    "sender" : "3MtGzgmNa5fMjGCcPi5nqMTdtZkfojyWHL9",
                                   |    "recipient" : "3MuVqVJGmFsHeuFni5RbjRmALuGCkEwzZtC",
                                   |    "amount" : 1000000000,
                                   |    "height" : 1,
                                   |    "status" : "canceled",
                                   |    "cancelHeight" : 2,
                                   |    "cancelTransactionId" : "${leaseCancel.id()}"
                                   |  }
                                   |}""".stripMargin)
>>>>>>> 253255a3
      }
    }

    "handles parameter errors with corresponding responses" - {
      "invalid address" in {
        forAll(bytes32StrGen) { badAddress =>
          Get(routePath(s"/address/$badAddress/limit/1")) ~> route should produce(InvalidAddress)
        }
      }

      "invalid limit" - {
        "limit is too big" in {
          forAll(addressGen, choose(MaxTransactionsPerRequest + 1, Int.MaxValue).label("limitExceeded")) {
            case (address, limit) =>
              Get(routePath(s"/address/$address/limit/$limit")) ~> route should produce(TooBigArrayAllocation)
          }
        }
      }

      "invalid after" in {
        forAll(addressGen, choose(1, MaxTransactionsPerRequest).label("limitCorrect"), invalidBase58Gen) {
          case (address, limit, invalidBase58) =>
            Get(routePath(s"/address/$address/limit/$limit?after=$invalidBase58")) ~> route ~> check {
              status shouldEqual StatusCodes.BadRequest
              (responseAs[JsObject] \ "message").as[String] shouldEqual s"Unable to decode transaction id $invalidBase58"
            }
        }
      }
    }

    "returns 200 if correct params provided" - {
      "address and limit" in {
        forAll(addressGen, choose(1, MaxTransactionsPerRequest).label("limitCorrect")) {
          case (address, limit) =>
            (addressTransactions.aliasesOfAddress _).expects(*).returning(Observable.empty).once()
            (addressTransactions.transactionsByAddress _).expects(*, *, *, None).returning(Observable.empty).once()
            Get(routePath(s"/address/$address/limit/$limit")) ~> route ~> check {
              status shouldEqual StatusCodes.OK
            }
        }
      }

      "address, limit and after" in {
        forAll(addressGen, choose(1, MaxTransactionsPerRequest).label("limitCorrect"), bytes32StrGen) {
          case (address, limit, txId) =>
            (addressTransactions.aliasesOfAddress _).expects(*).returning(Observable.empty).once()
            (addressTransactions.transactionsByAddress _).expects(*, *, *, *).returning(Observable.empty).once()
            Get(routePath(s"/address/$address/limit/$limit?after=$txId")) ~> route ~> check {
              status shouldEqual StatusCodes.OK
            }
        }
      }
    }

    "provides stateChanges" in forAll(accountGen) { account =>
      val transaction = TxHelpers.invoke(account.toAddress, "test")

      (() => blockchain.activatedFeatures).expects().returns(Map.empty).anyNumberOfTimes()
      (addressTransactions.aliasesOfAddress _).expects(*).returning(Observable.empty).once()
      (addressTransactions.transactionsByAddress _)
        .expects(account.toAddress, *, *, None)
        .returning(Observable(TransactionMeta.Invoke(Height(1), transaction, succeeded = true, 0L, Some(InvokeScriptResult()))))
        .once()

      Get(routePath(s"/address/${account.toAddress}/limit/1")) ~> route ~> check {
        status shouldEqual StatusCodes.OK
        (responseAs[JsArray] \ 0 \ 0 \ "stateChanges").as[JsObject] shouldBe Json.toJsObject(InvokeScriptResult())
      }
    }

    "provides lease and lease cancel actions stateChanges" in {
      val invokeAddress    = accountGen.sample.get.toAddress
      val leaseId1         = ByteStr(bytes32gen.sample.get)
      val leaseId2         = ByteStr(bytes32gen.sample.get)
      val leaseCancelId    = ByteStr(bytes32gen.sample.get)
      val recipientAddress = accountGen.sample.get.toAddress
      val recipientAlias   = aliasGen.sample.get
      val invoke           = TxHelpers.invoke(invokeAddress, "test")
      val scriptResult = InvokeScriptResult(
        leases = Seq(InvokeScriptResult.Lease(recipientAddress, 100, 1, leaseId1), InvokeScriptResult.Lease(recipientAlias, 200, 3, leaseId2)),
        leaseCancels = Seq(LeaseCancel(leaseCancelId))
      )

      (blockchain.leaseDetails _)
        .expects(leaseId1)
        .returning(Some(LeaseDetails(TestValues.keyPair.publicKey, TestValues.address, 123, LeaseDetails.Status.Active, leaseId1, 1)))
        .anyNumberOfTimes()
      (blockchain.leaseDetails _)
        .expects(leaseId2)
        .returning(Some(LeaseDetails(TestValues.keyPair.publicKey, TestValues.address, 123, LeaseDetails.Status.Active, leaseId2, 1)))
        .anyNumberOfTimes()
      (blockchain.leaseDetails _)
        .expects(leaseCancelId)
        .returning(
          Some(
            LeaseDetails(
              TestValues.keyPair.publicKey,
              TestValues.address,
              123,
              LeaseDetails.Status.Cancelled(2, Some(leaseCancelId)),
              leaseCancelId,
              1
            )
          )
        )
        .anyNumberOfTimes()
      (blockchain.transactionMeta _).expects(leaseId1).returning(Some(TxMeta(Height(1), true, 0L))).anyNumberOfTimes()
      (blockchain.transactionMeta _).expects(leaseId2).returning(Some(TxMeta(Height(1), true, 0L))).anyNumberOfTimes()
      (blockchain.transactionMeta _).expects(leaseCancelId).returning(Some(TxMeta(Height(1), true, 0L))).anyNumberOfTimes()

      (() => blockchain.activatedFeatures).expects().returning(Map.empty).anyNumberOfTimes()
      (addressTransactions.aliasesOfAddress _).expects(*).returning(Observable.empty).once()
      (addressTransactions.transactionsByAddress _)
        .expects(invokeAddress, *, *, None)
        .returning(Observable(TransactionMeta.Invoke(Height(1), invoke, succeeded = true, 0L, Some(scriptResult))))
        .once()

      Get(routePath(s"/address/${invokeAddress}/limit/1")) ~> route ~> check {
        status shouldEqual StatusCodes.OK
        val json = (responseAs[JsArray] \ 0 \ 0 \ "stateChanges").as[JsObject]
        json should matchJson(s"""{
                                 |  "data": [],
                                 |  "transfers": [],
                                 |  "issues": [],
                                 |  "reissues": [],
                                 |  "burns": [],
                                 |  "sponsorFees": [],
                                 |  "leases": [
                                 |    {
                                 |      "id": "$leaseId1",
                                 |      "originTransactionId": "$leaseId1",
                                 |      "sender": "3MtGzgmNa5fMjGCcPi5nqMTdtZkfojyWHL9",
                                 |      "recipient": "3MtGzgmNa5fMjGCcPi5nqMTdtZkfojyWHL9",
                                 |      "amount": 123,
                                 |      "height": 1,
                                 |      "status":"active",
                                 |      "cancelHeight" : null,
                                 |      "cancelTransactionId" : null
                                 |    },
                                 |    {
                                 |      "id": "$leaseId2",
                                 |      "originTransactionId": "$leaseId2",
                                 |      "sender": "3MtGzgmNa5fMjGCcPi5nqMTdtZkfojyWHL9",
                                 |      "recipient": "3MtGzgmNa5fMjGCcPi5nqMTdtZkfojyWHL9",
                                 |      "amount": 123,
                                 |      "height": 1,
                                 |      "status":"active",
                                 |      "cancelHeight" : null,
                                 |      "cancelTransactionId" : null
                                 |    }
                                 |  ],
                                 |  "leaseCancels": [
                                 |    {
                                 |      "id": "$leaseCancelId",
                                 |      "originTransactionId": "$leaseCancelId",
                                 |      "sender": "3MtGzgmNa5fMjGCcPi5nqMTdtZkfojyWHL9",
                                 |      "recipient": "3MtGzgmNa5fMjGCcPi5nqMTdtZkfojyWHL9",
                                 |      "amount": 123,
                                 |      "height": 1,
                                 |      "status":"canceled",
                                 |      "cancelHeight" : 2,
                                 |      "cancelTransactionId" : "$leaseCancelId"
                                 |    }
                                 |  ],
                                 |  "invokes": []
                                 |}""".stripMargin)
      }
    }
  }

  routePath("/info/{id}") - {
    "returns meta for eth transfer" in {
      val blockchain = createBlockchainStub { blockchain =>
        blockchain.stub.creditBalance(TxHelpers.defaultEthAddress, Waves)
        blockchain.stub.activateAllFeatures()
      }

      val differ          = blockchain.stub.transactionDiffer().andThen(_.resultE.explicitGet())
      val transaction     = EthTxGenerator.generateEthTransfer(TxHelpers.defaultEthSigner, TxHelpers.secondAddress, 10, Waves)
      val diff            = differ(transaction)
      val transactionsApi = stub[CommonTransactionsApi]
      (transactionsApi.transactionById _)
        .when(transaction.id())
        .returning(
          Some(
            TransactionMeta.Ethereum(
              Height(1),
              transaction,
              succeeded = true,
              diff.ethereumTransactionMeta.values.headOption,
              diff.scriptResults.values.headOption
            )
          )
        )

      val route = seal(transactionsApiRoute.copy(blockchain = blockchain, commonApi = transactionsApi).route)
      Get(routePath(s"/info/${transaction.id()}")) ~> route ~> check {
        responseAs[JsObject] should matchJson(s"""{
                                                 |  "type" : 19,
                                                 |  "id" : "${transaction.id()}",
                                                 |  "fee" : 100000,
                                                 |  "feeAssetId" : null,
                                                 |  "timestamp" : ${transaction.timestamp},
                                                 |  "version" : 1,
                                                 |  "chainId" : 84,
                                                 |  "bytes" : "${EthEncoding.toHexString(transaction.bytes())}",
                                                 |  "sender" : "3NByUD1YE9SQPzmf2KqVqrjGMutNSfc4oBC",
                                                 |  "senderPublicKey" : "5vwTDMooR7Hp57MekN7qHz7fHNVrkn2Nx4CiWdq4cyBR4LNnZWYAr7UfBbzhmSvtNkv6e45aJ4Q4aKCSinyHVw33",
                                                 |  "height" : 1,
                                                 |  "applicationStatus" : "succeeded",
                                                 |  "payload" : {
                                                 |    "type" : "transfer",
                                                 |    "recipient" : "3MuVqVJGmFsHeuFni5RbjRmALuGCkEwzZtC",
                                                 |    "asset" : null,
                                                 |    "amount" : 10
                                                 |  }
                                                 |}""".stripMargin)
      }
    }

    "returns meta and state changes for eth invoke" in {
      val blockchain = createBlockchainStub { blockchain =>
        blockchain.stub.creditBalance(TxHelpers.defaultEthAddress, Waves)
        blockchain.stub.setScript(TxHelpers.secondAddress, TxHelpers.scriptV5("""@Callable(i)
            |func test() = []
            |""".stripMargin))
        blockchain.stub.activateAllFeatures()
      }

      val differ          = blockchain.stub.transactionDiffer().andThen(_.resultE.explicitGet())
      val transaction     = EthTxGenerator.generateEthInvoke(TxHelpers.defaultEthSigner, TxHelpers.secondAddress, "test", Nil, Nil)
      val diff            = differ(transaction)
      val transactionsApi = stub[CommonTransactionsApi]
      (transactionsApi.transactionById _)
        .when(transaction.id())
        .returning(
          Some(
            TransactionMeta.Ethereum(
              Height(1),
              transaction,
              succeeded = true,
              diff.ethereumTransactionMeta.values.headOption,
              diff.scriptResults.values.headOption
            )
          )
        )

      val route = seal(transactionsApiRoute.copy(blockchain = blockchain, commonApi = transactionsApi).route)
      Get(routePath(s"/info/${transaction.id()}")) ~> route ~> check {
        responseAs[JsObject] should matchJson(s"""{
                                                 |  "type" : 19,
                                                 |  "id" : "${transaction.id()}",
                                                 |  "fee" : 500000,
                                                 |  "feeAssetId" : null,
                                                 |  "timestamp" : ${transaction.timestamp},
                                                 |  "version" : 1,
                                                 |  "chainId" : 84,
                                                 |  "bytes" : "${EthEncoding.toHexString(transaction.bytes())}",
                                                 |  "sender" : "3NByUD1YE9SQPzmf2KqVqrjGMutNSfc4oBC",
                                                 |  "senderPublicKey" : "5vwTDMooR7Hp57MekN7qHz7fHNVrkn2Nx4CiWdq4cyBR4LNnZWYAr7UfBbzhmSvtNkv6e45aJ4Q4aKCSinyHVw33",
                                                 |  "height" : 1,
                                                 |  "applicationStatus" : "succeeded",
                                                 |  "payload" : {
                                                 |    "type" : "invocation",
                                                 |    "dApp" : "3MuVqVJGmFsHeuFni5RbjRmALuGCkEwzZtC",
                                                 |    "call" : {
                                                 |      "function" : "test",
                                                 |      "args" : [ ]
                                                 |    },
                                                 |    "payment" : [ ],
                                                 |    "stateChanges" : {
                                                 |      "data" : [ ],
                                                 |      "transfers" : [ ],
                                                 |      "issues" : [ ],
                                                 |      "reissues" : [ ],
                                                 |      "burns" : [ ],
                                                 |      "sponsorFees" : [ ],
                                                 |      "leases" : [ ],
                                                 |      "leaseCancels" : [ ],
                                                 |      "invokes" : [ ]
                                                 |    }
                                                 |  }
                                                 |}""".stripMargin)
      }
    }

    "returns lease tx for lease cancel tx" in {
      val lease       = TxHelpers.lease()
      val leaseCancel = TxHelpers.leaseCancel(lease.id())

      val blockchain = createBlockchainStub { blockchain =>
        (blockchain.transactionInfo _).when(lease.id()).returns(Some(TxMeta(Height(1), true, 0L)        -> lease))
        (blockchain.transactionInfo _).when(leaseCancel.id()).returns(Some((TxMeta(Height(1), true, 0L) -> leaseCancel)))
      }

      val transactionsApi = stub[CommonTransactionsApi]
      (transactionsApi.transactionById _).when(lease.id()).returns(Some(TransactionMeta.Default(Height(1), lease, succeeded = true, 0L)))
      (transactionsApi.transactionById _).when(leaseCancel.id()).returns(Some(TransactionMeta.Default(Height(1), leaseCancel, succeeded = true, 0L)))
      (blockchain.transactionMeta _).when(lease.id()).returns(Some(TxMeta(Height(1), true, 0L)))
      (blockchain.leaseDetails _)
        .when(lease.id())
        .returns(
          Some(LeaseDetails(lease.sender, lease.recipient, lease.amount, LeaseDetails.Status.Cancelled(2, Some(leaseCancel.id())), lease.id(), 1))
        )

      val route = transactionsApiRoute.copy(blockchain = blockchain, commonApi = transactionsApi).route
      Get(routePath(s"/info/${leaseCancel.id()}")) ~> route ~> check {
        val json = responseAs[JsObject]
        json shouldBe Json.parse(s"""{
<<<<<<< HEAD
                                    |  "type" : 9,
                                    |  "id" : "${leaseCancel.id()}",
                                    |  "sender" : "3MtGzgmNa5fMjGCcPi5nqMTdtZkfojyWHL9",
                                    |  "senderPublicKey" : "9BUoYQYq7K38mkk61q8aMH9kD9fKSVL1Fib7FbH6nUkQ",
                                    |  "fee" : 1000000,
                                    |  "feeAssetId" : null,
                                    |  "timestamp" : ${leaseCancel.timestamp},
                                    |  "proofs" : [ "${leaseCancel.signature}" ],
                                    |  "version" : 2,
                                    |  "leaseId" : "${lease.id()}",
                                    |  "chainId" : 84,
                                    |  "height" : 1,
                                    |  "applicationStatus" : "succeeded",
                                    |  "lease" : {
                                    |    "id" : "${lease.id()}",
                                    |    "originTransactionId" : "${lease.id()}",
                                    |    "sender" : "3MtGzgmNa5fMjGCcPi5nqMTdtZkfojyWHL9",
                                    |    "recipient" : "3MuVqVJGmFsHeuFni5RbjRmALuGCkEwzZtC",
                                    |    "amount" : 1000000000,
                                    |    "height" : 1,
                                    |    "status" : "canceled",
                                    |    "cancelHeight" : 2,
                                    |    "cancelTransactionId" : "${leaseCancel.id()}"
                                    |  }
                                    |}""".stripMargin)
=======
                                   |  "type" : 9,
                                   |  "id" : "${leaseCancel.id()}",
                                   |  "sender" : "3MtGzgmNa5fMjGCcPi5nqMTdtZkfojyWHL9",
                                   |  "senderPublicKey" : "9BUoYQYq7K38mkk61q8aMH9kD9fKSVL1Fib7FbH6nUkQ",
                                   |  "fee" : 1000000,
                                   |  "feeAssetId" : null,
                                   |  "timestamp" : ${leaseCancel.timestamp},
                                   |  "proofs" : [ "${leaseCancel.signature}" ],
                                   |  "version" : 2,
                                   |  "leaseId" : "${lease.id()}",
                                   |  "chainId" : 84,
                                   |  "height" : 1,
                                   |  "applicationStatus" : "succeeded",
                                   |  "spentComplexity": 0,
                                   |  "lease" : {
                                   |    "id" : "${lease.id()}",
                                   |    "originTransactionId" : "${lease.id()}",
                                   |    "sender" : "3MtGzgmNa5fMjGCcPi5nqMTdtZkfojyWHL9",
                                   |    "recipient" : "3MuVqVJGmFsHeuFni5RbjRmALuGCkEwzZtC",
                                   |    "amount" : 1000000000,
                                   |    "height" : 1,
                                   |    "status" : "canceled",
                                   |    "cancelHeight" : 2,
                                   |    "cancelTransactionId" : "${leaseCancel.id()}"
                                   |  }
                                   |}""".stripMargin)
>>>>>>> 253255a3
      }
    }

    "handles invalid signature" in {
      forAll(invalidBase58Gen) { invalidBase58 =>
        Get(routePath(s"/info/$invalidBase58")) ~> route should produce(InvalidTransactionId("Wrong char"), matchMsg = true)
      }

      Get(routePath(s"/info/")) ~> route should produce(InvalidTransactionId("Transaction ID was not specified"))
      Get(routePath(s"/info")) ~> route should produce(InvalidTransactionId("Transaction ID was not specified"))
    }

    "working properly otherwise" in {
      val txAvailability = for {
        tx                           <- randomTransactionGen
        height                       <- posNum[Int]
        acceptFailedActivationHeight <- posNum[Int]
        succeed                      <- if (height >= acceptFailedActivationHeight) Arbitrary.arbBool.arbitrary else Gen.const(true)
      } yield (tx, succeed, height, acceptFailedActivationHeight)

      forAll(txAvailability) {
        case (tx, succeed, height, acceptFailedActivationHeight) =>
          (addressTransactions.transactionById _).expects(tx.id()).returning(Some(TransactionMeta.Default(Height(height), tx, succeed, 0L))).once()
          (() => blockchain.activatedFeatures)
            .expects()
            .returning(Map(BlockchainFeatures.BlockV5.id -> acceptFailedActivationHeight))
            .anyNumberOfTimes()

          def validateResponse(): Unit = {
            status shouldEqual StatusCodes.OK

            val extraFields =
              if (blockchain.isFeatureActivated(BlockchainFeatures.BlockV5, height))
                Json.obj(
                  "height"            -> height,
                  "spentComplexity"   -> 0,
                  "applicationStatus" -> JsString(if (succeed) "succeeded" else "script_execution_failed")
                )
              else Json.obj("height" -> height)
            responseAs[JsValue] shouldEqual (tx.json() ++ extraFields)
          }

          Get(routePath(s"/info/${tx.id().toString}")) ~> route ~> check(validateResponse())
      }
    }

    "provides stateChanges" in forAll(accountGen) { account =>
      val transaction = TxHelpers.invoke(account.toAddress, "test")

      (() => blockchain.activatedFeatures).expects().returns(Map.empty).anyNumberOfTimes()
      (addressTransactions.transactionById _)
        .expects(transaction.id())
        .returning(Some(TransactionMeta.Invoke(Height(1), transaction, succeeded = true, 0L, Some(InvokeScriptResult()))))
        .once()

      Get(routePath(s"/info/${transaction.id()}")) ~> route ~> check {
        status shouldEqual StatusCodes.OK
        (responseAs[JsObject] \ "stateChanges").as[JsObject] shouldBe Json.toJsObject(InvokeScriptResult())
      }
    }

    "provides lease and lease cancel action stateChanges" in {
      val invokeAddress    = accountGen.sample.get.toAddress
      val recipientAddress = accountGen.sample.get.toAddress
      val recipientAlias   = aliasGen.sample.get

      val leaseId1      = ByteStr(bytes32gen.sample.get)
      val leaseId2      = ByteStr(bytes32gen.sample.get)
      val leaseCancelId = ByteStr(bytes32gen.sample.get)

      val nestedInvokeAddress = accountGen.sample.get.toAddress
      val nestedLeaseId       = ByteStr(bytes32gen.sample.get)
      val nestedLeaseCancelId = ByteStr(bytes32gen.sample.get)

      val invoke = TxHelpers.invoke(invokeAddress, "test")
      val scriptResult = InvokeScriptResult(
        leases = Seq(InvokeScriptResult.Lease(recipientAddress, 100, 1, leaseId1), InvokeScriptResult.Lease(recipientAlias, 200, 3, leaseId2)),
        leaseCancels = Seq(LeaseCancel(leaseCancelId)),
        invokes = Seq(
          InvokeScriptResult.Invocation(
            nestedInvokeAddress,
            InvokeScriptResult.Call("nested", Nil),
            Nil,
            InvokeScriptResult(
              leases = Seq(InvokeScriptResult.Lease(recipientAddress, 100, 1, nestedLeaseId)),
              leaseCancels = Seq(LeaseCancel(nestedLeaseCancelId))
            )
          )
        )
      )

      (blockchain.leaseDetails _)
        .expects(leaseId1)
        .returning(Some(LeaseDetails(TestValues.keyPair.publicKey, TestValues.address, 123, LeaseDetails.Status.Active, leaseId1, 1)))
        .anyNumberOfTimes()
      (blockchain.leaseDetails _)
        .expects(leaseId2)
        .returning(Some(LeaseDetails(TestValues.keyPair.publicKey, TestValues.address, 123, LeaseDetails.Status.Active, leaseId2, 1)))
        .anyNumberOfTimes()
      (blockchain.leaseDetails _)
        .expects(leaseCancelId)
        .returning(
          Some(
            LeaseDetails(
              TestValues.keyPair.publicKey,
              TestValues.address,
              123,
              LeaseDetails.Status.Cancelled(2, Some(leaseCancelId)),
              leaseCancelId,
              1
            )
          )
        )
        .anyNumberOfTimes()
      (blockchain.leaseDetails _)
        .expects(nestedLeaseId)
        .returning(Some(LeaseDetails(TestValues.keyPair.publicKey, TestValues.address, 123, LeaseDetails.Status.Active, nestedLeaseId, 1)))
        .anyNumberOfTimes()
      (blockchain.leaseDetails _)
        .expects(nestedLeaseCancelId)
        .returning(
          Some(
            LeaseDetails(
              TestValues.keyPair.publicKey,
              TestValues.address,
              123,
              LeaseDetails.Status.Cancelled(2, Some(nestedLeaseCancelId)),
              nestedLeaseCancelId,
              1
            )
          )
        )
        .anyNumberOfTimes()

      (blockchain.transactionMeta _).expects(leaseId1).returning(Some(TxMeta(Height(1), true, 0L))).anyNumberOfTimes()
      (blockchain.transactionMeta _).expects(leaseId2).returning(Some(TxMeta(Height(1), true, 0L))).anyNumberOfTimes()
      (blockchain.transactionMeta _).expects(leaseCancelId).returning(Some(TxMeta(Height(1), true, 0L))).anyNumberOfTimes()
      (blockchain.transactionMeta _).expects(nestedLeaseId).returning(Some(TxMeta(Height(1), true, 0L))).anyNumberOfTimes()
      (blockchain.transactionMeta _).expects(nestedLeaseCancelId).returning(Some(TxMeta(Height(1), true, 0L))).anyNumberOfTimes()

      (() => blockchain.activatedFeatures).expects().returns(Map.empty).anyNumberOfTimes()
      (addressTransactions.transactionById _)
        .expects(invoke.id())
        .returning(Some(TransactionMeta.Invoke(Height(1), invoke, succeeded = true, 0L, Some(scriptResult))))
        .once()

      Get(routePath(s"/info/${invoke.id()}")) ~> route ~> check {
        status shouldEqual StatusCodes.OK
        val json = (responseAs[JsObject] \ "stateChanges").as[JsObject]
        json should matchJson(s"""{
                                 |  "data" : [ ],
                                 |  "transfers" : [ ],
                                 |  "issues" : [ ],
                                 |  "reissues" : [ ],
                                 |  "burns" : [ ],
                                 |  "sponsorFees" : [ ],
                                 |  "leases" : [ {
                                 |    "id" : "$leaseId1",
                                 |    "originTransactionId" : "$leaseId1",
                                 |    "sender" : "3MtGzgmNa5fMjGCcPi5nqMTdtZkfojyWHL9",
                                 |    "recipient" : "3MtGzgmNa5fMjGCcPi5nqMTdtZkfojyWHL9",
                                 |    "amount" : 123,
                                 |    "height" : 1,
                                 |    "status":"active",
                                 |    "cancelHeight" : null,
                                 |    "cancelTransactionId" : null
                                 |  }, {
                                 |    "id" : "$leaseId2",
                                 |    "originTransactionId" : "$leaseId2",
                                 |    "sender" : "3MtGzgmNa5fMjGCcPi5nqMTdtZkfojyWHL9",
                                 |    "recipient" : "3MtGzgmNa5fMjGCcPi5nqMTdtZkfojyWHL9",
                                 |    "amount" : 123,
                                 |    "height" : 1,
                                 |    "status":"active",
                                 |    "cancelHeight" : null,
                                 |    "cancelTransactionId" : null
                                 |  } ],
                                 |  "leaseCancels" : [ {
                                 |    "id" : "$leaseCancelId",
                                 |    "originTransactionId" : "$leaseCancelId",
                                 |    "sender" : "3MtGzgmNa5fMjGCcPi5nqMTdtZkfojyWHL9",
                                 |    "recipient" : "3MtGzgmNa5fMjGCcPi5nqMTdtZkfojyWHL9",
                                 |    "amount" : 123,
                                 |    "height" : 1,
                                 |    "status" : "canceled",
                                 |    "cancelHeight" : 2,
                                 |    "cancelTransactionId" : "$leaseCancelId"
                                 |  } ],
                                 |  "invokes" : [ {
                                 |    "dApp" : "$nestedInvokeAddress",
                                 |    "call" : {
                                 |      "function" : "nested",
                                 |      "args" : [ ]
                                 |    },
                                 |    "payment" : [ ],
                                 |    "stateChanges" : {
                                 |      "data" : [ ],
                                 |      "transfers" : [ ],
                                 |      "issues" : [ ],
                                 |      "reissues" : [ ],
                                 |      "burns" : [ ],
                                 |      "sponsorFees" : [ ],
                                 |      "leases" : [ {
                                 |        "id" : "$nestedLeaseId",
                                 |        "originTransactionId" : "$nestedLeaseId",
                                 |        "sender" : "3MtGzgmNa5fMjGCcPi5nqMTdtZkfojyWHL9",
                                 |        "recipient" : "3MtGzgmNa5fMjGCcPi5nqMTdtZkfojyWHL9",
                                 |        "amount" : 123,
                                 |        "height" : 1,
                                 |        "status":"active",
                                 |        "cancelHeight" : null,
                                 |        "cancelTransactionId" : null
                                 |      } ],
                                 |      "leaseCancels" : [ {
                                 |        "id" : "$nestedLeaseCancelId",
                                 |        "originTransactionId" : "$nestedLeaseCancelId",
                                 |        "sender" : "3MtGzgmNa5fMjGCcPi5nqMTdtZkfojyWHL9",
                                 |        "recipient" : "3MtGzgmNa5fMjGCcPi5nqMTdtZkfojyWHL9",
                                 |        "amount" : 123,
                                 |        "height" : 1,
                                 |        "status" : "canceled",
                                 |        "cancelHeight" : 2,
                                 |        "cancelTransactionId" : "$nestedLeaseCancelId"
                                 |      } ],
                                 |      "invokes" : [ ]
                                 |    }
                                 |  } ]
                                 |}
                                 |""".stripMargin)
      }
    }

    "handles multiple ids" in {
      val txCount = 5
      val txs     = (1 to txCount).map(_ => TxHelpers.invoke(TxHelpers.defaultSigner.toAddress, "test"))
      txs.foreach(
        tx =>
          (addressTransactions.transactionById _)
            .expects(tx.id())
            .returns(Some(TransactionMeta.Invoke(Height(1), tx, succeeded = true, 85L, Some(InvokeScriptResult()))))
            .repeat(3)
      )

      (() => blockchain.activatedFeatures).expects().returns(Map(BlockchainFeatures.BlockV5.id -> 1)).anyNumberOfTimes()

      def checkResponse(): Unit = txs.zip(responseAs[JsArray].value) foreach {
        case (tx, json) =>
          val extraFields =
            Json.obj("height" -> 1, "spentComplexity" -> 85, "applicationStatus" -> "succeeded", "stateChanges" -> InvokeScriptResult())
          json shouldBe (tx.json() ++ extraFields)
      }

      Get(routePath(s"/info?${txs.map("id=" + _.id()).mkString("&")}")) ~> route ~> check(checkResponse())
      Post(routePath("/info"), FormData(txs.map("id" -> _.id().toString): _*)) ~> route ~> check(checkResponse())
      Post(
        routePath("/info"),
        HttpEntity(ContentTypes.`application/json`, Json.obj("ids" -> Json.arr(txs.map(_.id().toString: JsValueWrapper): _*)).toString())
      ) ~> route ~> check(
        checkResponse()
      )
    }
  }

  routePath("/status/{signature}") - {
    "handles invalid signature" in {
      forAll(invalidBase58Gen) { invalidBase58 =>
        Get(routePath(s"/status?id=$invalidBase58")) ~> route should produce(InvalidIds(Seq(invalidBase58)))
      }
    }

    "handles empty request" in {
      Get(routePath(s"/status?")) ~> route should produce(CustomValidationError("Empty request"))
    }

    "working properly otherwise" in {
      val txAvailability = for {
        tx                           <- randomTransactionGen
        height                       <- Gen.chooseNum(1, 1000)
        acceptFailedActivationHeight <- Gen.chooseNum(1, 1000)
        succeed                      <- if (height >= acceptFailedActivationHeight) Arbitrary.arbBool.arbitrary else Gen.const(true)
      } yield (tx, height, acceptFailedActivationHeight, succeed)

      forAll(txAvailability) {
        case (tx, height, acceptFailedActivationHeight, succeed) =>
          (blockchain.transactionInfo _).expects(tx.id()).returning(Some(TxMeta(Height(height), succeed, 93L) -> tx)).anyNumberOfTimes()
          (() => blockchain.height).expects().returning(1000).anyNumberOfTimes()
          (() => blockchain.activatedFeatures)
            .expects()
            .returning(Map(BlockchainFeatures.BlockV5.id -> acceptFailedActivationHeight))
            .anyNumberOfTimes()

          Get(routePath(s"/status?id=${tx.id().toString}&id=${tx.id().toString}")) ~> route ~> check {
            status shouldEqual StatusCodes.OK
            val obj = {
              val common = Json.obj(
                "id"              -> tx.id().toString,
                "status"          -> "confirmed",
                "height"          -> JsNumber(height),
                "confirmations"   -> JsNumber(1000 - height),
                "spentComplexity" -> 93
              )
              val applicationStatus =
                if (blockchain.isFeatureActivated(BlockchainFeatures.BlockV5, height))
                  Json.obj("applicationStatus" -> JsString(if (succeed) "succeeded" else "script_execution_failed"))
                else Json.obj()
              common ++ applicationStatus
            }
            responseAs[JsValue] shouldEqual Json.arr(obj, obj)
          }
          Post(routePath("/status"), Json.obj("ids" -> Seq(tx.id().toString, tx.id().toString))) ~> route ~> check {
            status shouldEqual StatusCodes.OK
          }
      }
    }
  }

  routePath("/unconfirmed") - {
    "returns lease tx for lease cancel tx" in {
      val lease       = TxHelpers.lease()
      val leaseCancel = TxHelpers.leaseCancel(lease.id())

      val blockchain = createBlockchainStub { blockchain =>
        (blockchain.transactionInfo _).when(lease.id()).returns(Some(TxMeta(Height(1), true, 0L)       -> lease))
        (blockchain.transactionInfo _).when(leaseCancel.id()).returns(Some(TxMeta(Height(1), true, 0L) -> leaseCancel))
        (blockchain.transactionMeta _).when(lease.id()).returns(Some(TxMeta(Height(1), true, 0L)))
        (blockchain.leaseDetails _)
          .when(lease.id())
          .returns(Some(LeaseDetails(lease.sender, lease.recipient, lease.amount, LeaseDetails.Status.Active, lease.id(), 1)))
      }

      val transactionsApi = stub[CommonTransactionsApi]
      (transactionsApi.transactionById _).when(lease.id()).returns(Some(TransactionMeta.Default(Height(1), lease, succeeded = true, 0L)))
      (transactionsApi.transactionById _).when(leaseCancel.id()).returns(Some(TransactionMeta.Default(Height(1), leaseCancel, succeeded = true, 0L)))
      (() => transactionsApi.unconfirmedTransactions).when().returns(Seq(leaseCancel))
      (transactionsApi.unconfirmedTransactionById _).when(leaseCancel.id()).returns(Some(leaseCancel))
      (transactionsApi.aliasesOfAddress _).when(*).returns(Observable.empty)

      val route = transactionsApiRoute.copy(blockchain = blockchain, commonApi = transactionsApi).route

      val leaseDetailsJson = Json.obj(
        "id"                  -> lease.id(),
        "originTransactionId" -> lease.id(),
        "sender"              -> lease.sender.toAddress,
        "recipient"           -> lease.recipient,
        "amount"              -> lease.amount,
        "height"              -> 1,
        "status"              -> LeaseDetails.Status.Active.toString.toLowerCase,
        "cancelHeight"        -> null,
        "cancelTransactionId" -> null
      )

      Get(routePath(s"/unconfirmed")) ~> route ~> check {
        val json = (responseAs[JsArray] \ 0).as[JsObject]
        json shouldBe leaseCancel.json() ++ Json.obj("lease" -> leaseDetailsJson)
      }

      Get(routePath(s"/unconfirmed/info/${leaseCancel.id()}")) ~> route ~> check {
        val json = responseAs[JsObject]
        json should matchJson(leaseCancel.json() ++ Json.obj("lease" -> leaseDetailsJson))
      }
    }

    "returns the list of unconfirmed transactions" in {
      val g = for {
        i <- chooseNum(0, 20)
        t <- listOfN(i, randomTransactionGen)
      } yield t

      forAll(g) { txs =>
        (() => addressTransactions.unconfirmedTransactions).expects().returning(txs).once()
        Get(routePath("/unconfirmed")) ~> route ~> check {
          val resp = responseAs[Seq[JsValue]]
          for ((r, t) <- resp.zip(txs)) {
            if ((r \ "version").as[Int] == 1) {
              (r \ "signature").as[String] shouldEqual t.proofs.proofs.head.toString
            } else {
              (r \ "proofs").as[Seq[String]] shouldEqual t.proofs.proofs.map(_.toString)
            }
          }
        }
      }
    }
  }

  routePath("/unconfirmed/size") - {
    "returns the size of unconfirmed transactions" in {
      val g = for {
        i <- chooseNum(0, 20)
        t <- listOfN(i, randomTransactionGen)
      } yield t

      forAll(g) { txs =>
        utxPoolSize.expects().returning(txs.size).once()
        Get(routePath("/unconfirmed/size")) ~> route ~> check {
          status shouldEqual StatusCodes.OK
          responseAs[JsValue] shouldEqual Json.obj("size" -> JsNumber(txs.size))
        }
      }
    }
  }

  routePath("/unconfirmed/info/{id}") - {
    "handles invalid signature" in {
      forAll(invalidBase58Gen) { invalidBase58 =>
        Get(routePath(s"/unconfirmed/info/$invalidBase58")) ~> route should produce(InvalidTransactionId("Wrong char"), matchMsg = true)
      }

      Get(routePath(s"/unconfirmed/info/")) ~> route should produce(InvalidSignature)
      Get(routePath(s"/unconfirmed/info")) ~> route should produce(InvalidSignature)
    }

    "working properly otherwise" in {
      forAll(randomTransactionGen) { tx =>
        (addressTransactions.unconfirmedTransactionById _).expects(tx.id()).returns(Some(tx)).once()
        Get(routePath(s"/unconfirmed/info/${tx.id().toString}")) ~> route ~> check {
          status shouldEqual StatusCodes.OK
          responseAs[JsValue] shouldEqual tx.json()
        }
      }
    }
  }

  routePath("/sign") - {
    "function call without args" in {
      val acc1 = testWallet.generateNewAccount().get
      val acc2 = testWallet.generateNewAccount().get

      val funcName          = "func"
      val funcWithoutArgs   = Json.obj("function" -> funcName)
      val funcWithEmptyArgs = Json.obj("function" -> funcName, "args" -> JsArray.empty)
      val funcWithArgs = InvokeScriptTxSerializer.functionCallToJson(
        FUNCTION_CALL(
          FunctionHeader.User(funcName),
          List(CONST_LONG(1), CONST_BOOLEAN(true))
        )
      )

      def invoke(func: JsObject, expectedArgsLength: Int): Unit = {
        val ist = Json.obj(
          "type"       -> InvokeScriptTransaction.typeId,
          "version"    -> Gen.oneOf(InvokeScriptTransaction.supportedVersions.toSeq).sample.get,
          "sender"     -> acc1.toAddress,
          "dApp"       -> acc2.toAddress,
          "call"       -> func,
          "payment"    -> Seq[Payment](),
          "fee"        -> 500000,
          "feeAssetId" -> JsNull
        )
        Post(routePath("/sign"), ist) ~> ApiKeyHeader ~> route ~> check {
          status shouldEqual StatusCodes.OK
          val jsObject = responseAs[JsObject]
          (jsObject \ "senderPublicKey").as[String] shouldBe acc1.publicKey.toString
          (jsObject \ "call" \ "function").as[String] shouldBe funcName
          (jsObject \ "call" \ "args").as[JsArray].value.length shouldBe expectedArgsLength
        }
      }

      invoke(funcWithoutArgs, 0)
      invoke(funcWithEmptyArgs, 0)
      invoke(funcWithArgs, 2)
    }
  }

  routePath("/merkleProof") - {
    val transactionsGen = for {
      txsSize <- Gen.choose(1, 10)
      txs     <- Gen.listOfN(txsSize, randomTransactionGen)
    } yield txs

    val invalidBlockGen = for {
      txs     <- transactionsGen
      signer  <- accountGen
      version <- Gen.choose(Block.GenesisBlockVersion, Block.RewardBlockVersion)
      block   <- versionedBlockGen(txs, signer, version)
    } yield block

    val invalidBlocksGen =
      for {
        blockchainHeight <- Gen.choose(1, 10)
        blocks           <- Gen.listOfN(blockchainHeight, invalidBlockGen)
      } yield blocks

    val merkleProofs = for {
      index        <- Gen.choose(0, 50)
      tx           <- randomTransactionGen
      proofsLength <- Gen.choose(1, 5)
      proofBytes   <- Gen.listOfN(proofsLength, bytes32gen)
    } yield (tx, TransactionProof(tx.id(), index, proofBytes))

    def validateSuccess(expectedProofs: Seq[TransactionProof], response: HttpResponse): Unit = {
      response.status shouldBe StatusCodes.OK

      val proofs = responseAs[List[JsObject]]

      proofs.size shouldBe expectedProofs.size

      proofs.zip(expectedProofs).foreach {
        case (p, e) =>
          val transactionId    = (p \ "id").as[String]
          val transactionIndex = (p \ "transactionIndex").as[Int]
          val digests          = (p \ "merkleProof").as[List[String]].map(s => ByteStr.decodeBase58(s).get)

          transactionId shouldEqual e.id.toString
          transactionIndex shouldEqual e.transactionIndex
          digests shouldEqual e.digests.map(ByteStr(_))
      }
    }

    def validateFailure(response: HttpResponse): Unit = {
      response.status shouldEqual StatusCodes.BadRequest
      (responseAs[JsObject] \ "message").as[String] shouldEqual s"transactions do not exist or block version < ${Block.ProtoBlockVersion}"
    }

    "returns merkle proofs" in {
      forAll(Gen.choose(10, 20).flatMap(n => Gen.listOfN(n, merkleProofs))) { transactionsAndProofs =>
        val (transactions, proofs) = transactionsAndProofs.unzip
        (addressTransactions.transactionProofs _).expects(transactions.map(_.id())).returning(proofs).twice()

        val queryParams = transactions.map(t => s"id=${t.id()}").mkString("?", "&", "")
        val requestBody = Json.obj("ids" -> transactions.map(_.id().toString))

        Get(routePath(s"/merkleProof$queryParams")) ~> route ~> check {
          validateSuccess(proofs, response)
        }

        Post(routePath("/merkleProof"), requestBody) ~> route ~> check {
          validateSuccess(proofs, response)
        }
      }
    }

    "returns error in case of all transactions are filtered" in {
      forAll(invalidBlocksGen) { blocks =>
        val txIdsToBlock = blocks.flatMap(b => b.transactionData.map(tx => (tx.id().toString, b))).toMap

        val queryParams = txIdsToBlock.keySet.map(id => s"id=$id").mkString("?", "&", "")
        val requestBody = Json.obj("ids" -> txIdsToBlock.keySet)

        (addressTransactions.transactionProofs _).expects(*).returning(Nil).anyNumberOfTimes()

        Get(routePath(s"/merkleProof$queryParams")) ~> route ~> check {
          validateFailure(response)
        }

        Post(routePath("/merkleProof"), requestBody) ~> route ~> check {
          validateFailure(response)
        }
      }
    }

    "handles invalid signatures" in {
      val invalidIdsGen = for {
        ids       <- Gen.nonEmptyListOf(randomTransactionGen.map(_.id().toString))
        invalidId <- Gen.nonEmptyListOf(invalidBase58Gen)
      } yield Random.shuffle(ids ++ invalidId)

      forAll(invalidIdsGen) { invalidIds =>
        val queryParams = invalidIds.map(id => s"id=$id").mkString("?", "&", "")
        val requestBody = Json.obj("ids" -> invalidIds)

        Get(routePath(s"/merkleProof$queryParams")) ~> route should produce(InvalidSignature)

        Post(routePath("/merkleProof"), requestBody) ~> route should produce(InvalidSignature)
      }
    }
  }
}<|MERGE_RESOLUTION|>--- conflicted
+++ resolved
@@ -1,9 +1,6 @@
 package com.wavesplatform.http
 
-import scala.util.Random
-
 import akka.http.scaladsl.model._
-import com.wavesplatform.{BlockchainStubHelpers, BlockGen, TestValues, TestWallet}
 import com.wavesplatform.account.PublicKey
 import com.wavesplatform.api.common.{CommonTransactionsApi, TransactionMeta}
 import com.wavesplatform.api.http.ApiError._
@@ -22,32 +19,29 @@
 import com.wavesplatform.lang.v1.traits.domain.LeaseCancel
 import com.wavesplatform.network.TransactionPublisher
 import com.wavesplatform.settings.{TestFunctionalitySettings, WavesSettings}
-import com.wavesplatform.state.{AccountScriptInfo, Blockchain, Height, InvokeScriptResult}
+import com.wavesplatform.state.diffs.FeeValidation.FeeDetails
 import com.wavesplatform.state.diffs.{ENOUGH_AMT, FeeValidation}
-import com.wavesplatform.state.diffs.FeeValidation.FeeDetails
 import com.wavesplatform.state.reader.LeaseDetails
-<<<<<<< HEAD
+import com.wavesplatform.state.{AccountScriptInfo, Blockchain, Height, InvokeScriptResult, TxMeta}
 import com.wavesplatform.test.TestTime
-import com.wavesplatform.transaction.{Asset, Transaction, TxHelpers}
 import com.wavesplatform.transaction.Asset.{IssuedAsset, Waves}
 import com.wavesplatform.transaction.serialization.impl.InvokeScriptTxSerializer
-=======
-import com.wavesplatform.state.{AccountScriptInfo, Blockchain, Height, InvokeScriptResult, TxMeta}
-import com.wavesplatform.transaction.Asset.IssuedAsset
-import com.wavesplatform.transaction.TxValidationError.GenericError
->>>>>>> 253255a3
 import com.wavesplatform.transaction.smart.InvokeScriptTransaction
 import com.wavesplatform.transaction.smart.InvokeScriptTransaction.Payment
 import com.wavesplatform.transaction.transfer.{MassTransferTransaction, TransferTransaction}
 import com.wavesplatform.transaction.utils.EthTxGenerator
+import com.wavesplatform.transaction.{Asset, Transaction, TxHelpers}
 import com.wavesplatform.utils.{EthEncoding, EthHelpers}
+import com.wavesplatform.{BlockGen, BlockchainStubHelpers, TestValues, TestWallet}
 import monix.reactive.Observable
+import org.scalacheck.Gen._
 import org.scalacheck.{Arbitrary, Gen}
-import org.scalacheck.Gen._
 import org.scalamock.scalatest.MockFactory
 import org.scalatest.OptionValues
+import play.api.libs.json.Json.JsValueWrapper
 import play.api.libs.json._
-import play.api.libs.json.Json.JsValueWrapper
+
+import scala.util.Random
 
 class TransactionsRouteSpec
     extends RouteSpec("/transactions")
@@ -391,7 +385,6 @@
       Get(routePath(s"/address/${TxHelpers.secondAddress}/limit/10")) ~> route ~> check {
         val json = (responseAs[JsArray] \ 0 \ 0).as[JsObject]
         json shouldBe Json.parse(s"""{
-<<<<<<< HEAD
                                     |  "type" : 9,
                                     |  "id" : "${leaseCancel.id()}",
                                     |  "sender" : "3MtGzgmNa5fMjGCcPi5nqMTdtZkfojyWHL9",
@@ -405,7 +398,8 @@
                                     |  "chainId" : 84,
                                     |  "height" : 1,
                                     |  "applicationStatus" : "succeeded",
-                                    |  "lease" : {
+                                    |  "spentComplexity": 0,
+                                   |  "lease" : {
                                     |    "id" : "${lease.id()}",
                                     |    "originTransactionId" : "${lease.id()}",
                                     |    "sender" : "3MtGzgmNa5fMjGCcPi5nqMTdtZkfojyWHL9",
@@ -417,34 +411,6 @@
                                     |    "cancelTransactionId" : "${leaseCancel.id()}"
                                     |  }
                                     |}""".stripMargin)
-=======
-                                   |  "type" : 9,
-                                   |  "id" : "${leaseCancel.id()}",
-                                   |  "sender" : "3MtGzgmNa5fMjGCcPi5nqMTdtZkfojyWHL9",
-                                   |  "senderPublicKey" : "9BUoYQYq7K38mkk61q8aMH9kD9fKSVL1Fib7FbH6nUkQ",
-                                   |  "fee" : 1000000,
-                                   |  "feeAssetId" : null,
-                                   |  "timestamp" : ${leaseCancel.timestamp},
-                                   |  "proofs" : [ "${leaseCancel.signature}" ],
-                                   |  "version" : 2,
-                                   |  "leaseId" : "${lease.id()}",
-                                   |  "chainId" : 84,
-                                   |  "height" : 1,
-                                   |  "applicationStatus" : "succeeded",
-                                   |  "spentComplexity": 0,
-                                   |  "lease" : {
-                                   |    "id" : "${lease.id()}",
-                                   |    "originTransactionId" : "${lease.id()}",
-                                   |    "sender" : "3MtGzgmNa5fMjGCcPi5nqMTdtZkfojyWHL9",
-                                   |    "recipient" : "3MuVqVJGmFsHeuFni5RbjRmALuGCkEwzZtC",
-                                   |    "amount" : 1000000000,
-                                   |    "height" : 1,
-                                   |    "status" : "canceled",
-                                   |    "cancelHeight" : 2,
-                                   |    "cancelTransactionId" : "${leaseCancel.id()}"
-                                   |  }
-                                   |}""".stripMargin)
->>>>>>> 253255a3
       }
     }
 
@@ -634,6 +600,7 @@
               Height(1),
               transaction,
               succeeded = true,
+              15L,
               diff.ethereumTransactionMeta.values.headOption,
               diff.scriptResults.values.headOption
             )
@@ -654,6 +621,7 @@
                                                  |  "sender" : "3NByUD1YE9SQPzmf2KqVqrjGMutNSfc4oBC",
                                                  |  "senderPublicKey" : "5vwTDMooR7Hp57MekN7qHz7fHNVrkn2Nx4CiWdq4cyBR4LNnZWYAr7UfBbzhmSvtNkv6e45aJ4Q4aKCSinyHVw33",
                                                  |  "height" : 1,
+                                                 |  "spentComplexity": 15,
                                                  |  "applicationStatus" : "succeeded",
                                                  |  "payload" : {
                                                  |    "type" : "transfer",
@@ -686,6 +654,7 @@
               Height(1),
               transaction,
               succeeded = true,
+              15L,
               diff.ethereumTransactionMeta.values.headOption,
               diff.scriptResults.values.headOption
             )
@@ -706,6 +675,7 @@
                                                  |  "sender" : "3NByUD1YE9SQPzmf2KqVqrjGMutNSfc4oBC",
                                                  |  "senderPublicKey" : "5vwTDMooR7Hp57MekN7qHz7fHNVrkn2Nx4CiWdq4cyBR4LNnZWYAr7UfBbzhmSvtNkv6e45aJ4Q4aKCSinyHVw33",
                                                  |  "height" : 1,
+                                                 |  "spentComplexity": 15,
                                                  |  "applicationStatus" : "succeeded",
                                                  |  "payload" : {
                                                  |    "type" : "invocation",
@@ -754,7 +724,6 @@
       Get(routePath(s"/info/${leaseCancel.id()}")) ~> route ~> check {
         val json = responseAs[JsObject]
         json shouldBe Json.parse(s"""{
-<<<<<<< HEAD
                                     |  "type" : 9,
                                     |  "id" : "${leaseCancel.id()}",
                                     |  "sender" : "3MtGzgmNa5fMjGCcPi5nqMTdtZkfojyWHL9",
@@ -768,7 +737,8 @@
                                     |  "chainId" : 84,
                                     |  "height" : 1,
                                     |  "applicationStatus" : "succeeded",
-                                    |  "lease" : {
+                                    |  "spentComplexity": 0,
+                                   |  "lease" : {
                                     |    "id" : "${lease.id()}",
                                     |    "originTransactionId" : "${lease.id()}",
                                     |    "sender" : "3MtGzgmNa5fMjGCcPi5nqMTdtZkfojyWHL9",
@@ -780,34 +750,6 @@
                                     |    "cancelTransactionId" : "${leaseCancel.id()}"
                                     |  }
                                     |}""".stripMargin)
-=======
-                                   |  "type" : 9,
-                                   |  "id" : "${leaseCancel.id()}",
-                                   |  "sender" : "3MtGzgmNa5fMjGCcPi5nqMTdtZkfojyWHL9",
-                                   |  "senderPublicKey" : "9BUoYQYq7K38mkk61q8aMH9kD9fKSVL1Fib7FbH6nUkQ",
-                                   |  "fee" : 1000000,
-                                   |  "feeAssetId" : null,
-                                   |  "timestamp" : ${leaseCancel.timestamp},
-                                   |  "proofs" : [ "${leaseCancel.signature}" ],
-                                   |  "version" : 2,
-                                   |  "leaseId" : "${lease.id()}",
-                                   |  "chainId" : 84,
-                                   |  "height" : 1,
-                                   |  "applicationStatus" : "succeeded",
-                                   |  "spentComplexity": 0,
-                                   |  "lease" : {
-                                   |    "id" : "${lease.id()}",
-                                   |    "originTransactionId" : "${lease.id()}",
-                                   |    "sender" : "3MtGzgmNa5fMjGCcPi5nqMTdtZkfojyWHL9",
-                                   |    "recipient" : "3MuVqVJGmFsHeuFni5RbjRmALuGCkEwzZtC",
-                                   |    "amount" : 1000000000,
-                                   |    "height" : 1,
-                                   |    "status" : "canceled",
-                                   |    "cancelHeight" : 2,
-                                   |    "cancelTransactionId" : "${leaseCancel.id()}"
-                                   |  }
-                                   |}""".stripMargin)
->>>>>>> 253255a3
       }
     }
 
