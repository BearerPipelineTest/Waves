package com.wavesplatform.http

import akka.http.scaladsl.model.{ContentTypes, FormData, HttpEntity}
import akka.http.scaladsl.server.Route
import com.wavesplatform.account.{Address, AddressOrAlias, KeyPair}
import com.wavesplatform.api.common.{CommonAccountsApi, LeaseInfo}
import com.wavesplatform.api.http.leasing.LeaseApiRoute
import com.wavesplatform.common.state.ByteStr
import com.wavesplatform.common.utils.EitherExt2
import com.wavesplatform.db.WithDomain
import com.wavesplatform.db.WithState.AddrWithBalance
import com.wavesplatform.history.Domain
import com.wavesplatform.lang.directives.values.{V5, V6}
import com.wavesplatform.lang.v1.FunctionHeader
import com.wavesplatform.lang.v1.compiler.Terms.{CONST_BYTESTR, CONST_LONG, FUNCTION_CALL}
import com.wavesplatform.lang.v1.compiler.TestCompiler
import com.wavesplatform.network.TransactionPublisher
import com.wavesplatform.state.diffs.ENOUGH_AMT
import com.wavesplatform.state.reader.LeaseDetails
import com.wavesplatform.state.{BinaryDataEntry, Blockchain, Diff, Height, TxMeta}
<<<<<<< HEAD
import com.wavesplatform.test.*
=======
import com.wavesplatform.test.DomainPresets._
import com.wavesplatform.test._
>>>>>>> 61aaf1f6
import com.wavesplatform.transaction.lease.{LeaseCancelTransaction, LeaseTransaction}
import com.wavesplatform.transaction.smart.SetScriptTransaction
import com.wavesplatform.transaction.smart.script.trace.TracedResult
import com.wavesplatform.transaction.utils.EthTxGenerator.Arg
import com.wavesplatform.transaction.utils.Signed
import com.wavesplatform.transaction.{Asset, TxHelpers, TxVersion}
import com.wavesplatform.utils.SystemTime
import com.wavesplatform.wallet.Wallet
import com.wavesplatform.{NTPTime, TestWallet, TransactionGen}
import org.scalacheck.Gen
import org.scalamock.scalatest.PathMockFactory
import play.api.libs.json.{JsArray, JsObject, Json}

import scala.concurrent.Future

class LeaseRouteSpec
    extends RouteSpec("/leasing")
    with TransactionGen
    with RestAPISettingsHelper
    with NTPTime
    with WithDomain
    with TestWallet
    with PathMockFactory {
  private def route(domain: Domain) =
    LeaseApiRoute(
      restAPISettings,
      testWallet,
      domain.blockchain,
      (_, _) => Future.successful(TracedResult(Right(true))),
      ntpTime,
      CommonAccountsApi(() => domain.blockchainUpdater.bestLiquidDiff.getOrElse(Diff.empty), domain.db, domain.blockchain)
    )

  private def withRoute(balances: Seq[AddrWithBalance])(f: (Domain, Route) => Unit): Unit =
<<<<<<< HEAD
    withDomain(
      settings = DomainPresets.ContinuationTransaction,
      balances = balances
    ) { d =>
=======
    withDomain(settings = mostRecent, balances = balances) { d =>
>>>>>>> 61aaf1f6
      f(d, route(d).route)
    }

  private def setScriptTransaction(sender: KeyPair) =
    SetScriptTransaction
      .selfSigned(
        TxVersion.V2,
        sender,
        Some(TestCompiler(V5).compileContract("""
          |{-# STDLIB_VERSION 4 #-}
          |{-# CONTENT_TYPE DAPP #-}
          |{-# SCRIPT_TYPE ACCOUNT #-}
          |
          |@Callable(inv)
          |func leaseTo(recipient: ByteVector, amount: Int) = {
          |  let lease = Lease(Address(recipient), amount)
          |  [
          |    lease,
          |    BinaryEntry("leaseId", lease.calculateLeaseId())
          |  ]
          |}
          |
          |@Callable(inv)
          |func cancelLease(id: ByteVector) = {
          |  [
          |    LeaseCancel(id)
          |  ]
          |}
          |""".stripMargin)),
        0.01.waves,
        ntpTime.getTimestamp()
      )
      .explicitGet()

  private def invokeLeaseCancel(sender: KeyPair, leaseId: ByteStr) =
    Signed.invokeScript(
      TxVersion.V2,
      sender,
      sender.toAddress,
      Some(
        FUNCTION_CALL(
          FunctionHeader.User("cancelLease"),
          List(CONST_BYTESTR(leaseId).explicitGet())
        )
      ),
      Seq.empty,
      0.005.waves,
      Asset.Waves,
      ntpTime.getTimestamp()
    )

  private def leaseCancelTransaction(sender: KeyPair, leaseId: ByteStr) =
    LeaseCancelTransaction.selfSigned(TxVersion.V3, sender, leaseId, 0.001.waves, ntpTime.getTimestamp()).explicitGet()

  private def checkDetails(id: ByteStr, details: LeaseDetails, json: JsObject): Unit = {
    (json \ "id").as[ByteStr] shouldEqual id
    (json \ "originTransactionId").as[ByteStr] shouldEqual details.sourceId
    (json \ "sender").as[String] shouldEqual details.sender.toAddress.toString
    (json \ "amount").as[Long] shouldEqual details.amount
  }

  private def checkActiveLeasesFor(address: AddressOrAlias, route: Route, expectedDetails: Seq[(ByteStr, LeaseDetails)]): Unit =
    Get(routePath(s"/active/$address")) ~> route ~> check {
      val resp = responseAs[Seq[JsObject]]
      resp.size shouldEqual expectedDetails.size
      resp.zip(expectedDetails).foreach {
        case (json, (id, details)) => checkDetails(id, details, json)
      }
    }

  private def toDetails(lt: LeaseTransaction) = LeaseDetails(lt.sender, lt.recipient, lt.amount.value, LeaseDetails.Status.Active, lt.id(), 1)

  private def leaseGen(sender: KeyPair, maxAmount: Long, timestamp: Long): Gen[LeaseTransaction] =
    for {
      fee       <- smallFeeGen
      recipient <- accountGen
      amount    <- Gen.chooseNum(1, (maxAmount - fee).max(1))
      version   <- Gen.oneOf(1.toByte, 2.toByte, 3.toByte)
    } yield LeaseTransaction.selfSigned(version, sender, recipient.toAddress, amount, fee, timestamp).explicitGet()

  "returns active leases which were" - {
    val sender  = TxHelpers.signer(1)
    val leaseTx = leaseGen(sender, ENOUGH_AMT, ntpTime.correctedTime())

    "created and cancelled by Lease/LeaseCancel transactions" in forAll(leaseTx) { leaseTransaction =>
      withRoute(Seq(AddrWithBalance(sender.toAddress))) { (d, r) =>
        d.appendBlock(leaseTransaction)
        val expectedDetails = Seq(leaseTransaction.id() -> toDetails(leaseTransaction))
        d.liquidAndSolidAssert { () =>
          checkActiveLeasesFor(leaseTransaction.sender.toAddress, r, expectedDetails)
          checkActiveLeasesFor(leaseTransaction.recipient, r, expectedDetails)
        }

        d.appendMicroBlock(leaseCancelTransaction(sender, leaseTransaction.id()))

        d.liquidAndSolidAssert { () =>
          checkActiveLeasesFor(leaseTransaction.sender.toAddress, r, Seq.empty)
          checkActiveLeasesFor(leaseTransaction.recipient, r, Seq.empty)
        }
      }
    }

    "created by LeaseTransaction and canceled by InvokeScriptTransaction" in forAll(leaseTx) { leaseTransaction =>
      withRoute(Seq(AddrWithBalance(sender.toAddress))) { (d, r) =>
        d.appendBlock(leaseTransaction)
        val expectedDetails = Seq(leaseTransaction.id() -> toDetails(leaseTransaction))

        d.liquidAndSolidAssert { () =>
          checkActiveLeasesFor(leaseTransaction.sender.toAddress, r, expectedDetails)
          checkActiveLeasesFor(leaseTransaction.recipient, r, expectedDetails)
        }

        d.appendMicroBlock(
          setScriptTransaction(sender),
          invokeLeaseCancel(sender, leaseTransaction.id())
        )

        d.liquidAndSolidAssert { () =>
          checkActiveLeasesFor(leaseTransaction.sender.toAddress, r, Seq.empty)
          checkActiveLeasesFor(leaseTransaction.recipient, r, Seq.empty)
        }
      }
    }

    val setScriptAndInvoke = {
      val sender    = TxHelpers.signer(1)
      val recipient = TxHelpers.signer(2)

      (
        sender,
        setScriptTransaction(sender),
        Signed
          .invokeScript(
            TxVersion.V2,
            sender,
            sender.toAddress,
            Some(
              FUNCTION_CALL(
                FunctionHeader.User("leaseTo"),
                List(CONST_BYTESTR(ByteStr(recipient.toAddress.bytes)).explicitGet(), CONST_LONG(10_000.waves))
              )
            ),
            Seq.empty,
            0.005.waves,
            Asset.Waves,
            ntpTime.getTimestamp()
          ),
        recipient.toAddress
      )
    }

    "created by InvokeScriptTransaction and canceled by CancelLeaseTransaction" in forAll(setScriptAndInvoke) {
      case (sender, setScript, invoke, recipient) =>
        withRoute(Seq(AddrWithBalance(sender.toAddress))) { (d, r) =>
          d.appendBlock(setScript)
          d.appendBlock(invoke)
          val leaseId = d.blockchain
            .accountData(sender.toAddress, "leaseId")
            .collect {
              case i: BinaryDataEntry => i.value
            }
            .get
          val expectedDetails = Seq(leaseId -> LeaseDetails(setScript.sender, recipient, 10_000.waves, LeaseDetails.Status.Active, invoke.id(), 1))

          d.liquidAndSolidAssert { () =>
            checkActiveLeasesFor(sender.toAddress, r, expectedDetails)
            checkActiveLeasesFor(recipient, r, expectedDetails)
          }

          d.appendMicroBlock(leaseCancelTransaction(sender, leaseId))

          d.liquidAndSolidAssert { () =>
            checkActiveLeasesFor(sender.toAddress, r, Seq.empty)
            checkActiveLeasesFor(recipient, r, Seq.empty)
          }
        }
    }

    "created and canceled by InvokeScriptTransaction" in forAll(setScriptAndInvoke) {
      case (sender, setScript, invoke, recipient) =>
        withRoute(Seq(AddrWithBalance(sender.toAddress))) { (d, r) =>
          d.appendBlock(setScript)
          d.appendBlock(invoke)
          val invokeStatus = d.blockchain.transactionMeta(invoke.id()).get.succeeded
          assert(invokeStatus, "Invoke has failed")

          val leaseId = d.blockchain
            .accountData(sender.toAddress, "leaseId")
            .collect {
              case i: BinaryDataEntry => i.value
            }
            .get
          val expectedDetails = Seq(leaseId -> LeaseDetails(setScript.sender, recipient, 10_000.waves, LeaseDetails.Status.Active, invoke.id(), 1))

          d.liquidAndSolidAssert { () =>
            checkActiveLeasesFor(sender.toAddress, r, expectedDetails)
            checkActiveLeasesFor(recipient, r, expectedDetails)
          }

          d.appendMicroBlock(invokeLeaseCancel(sender, leaseId))

          d.liquidAndSolidAssert { () =>
            checkActiveLeasesFor(sender.toAddress, r, Seq.empty)
            checkActiveLeasesFor(recipient, r, Seq.empty)
          }
        }
    }

    val invokeExpression = for {
      sender    <- accountGen
      recipient <- accountGen
      invokeExp <- invokeExpressionTransactionGen(
        sender,
        TestCompiler(V6).compileFreeCall(
          s"""
             |let lease = Lease(Address(base58'${recipient.toAddress.toString}'), ${10000.waves})
             |[
             |  lease,
             |  BinaryEntry("leaseId", lease.calculateLeaseId())
             |]""".stripMargin
        ),
        0.01.waves
      )
    } yield (
      sender,
      invokeExp,
      recipient.toAddress
    )

    "created by InvokeExpressionTransaction and canceled by CancelLeaseTransaction" in forAll(invokeExpression) {
      case (sender, invoke, recipient) =>
        withRoute(AddrWithBalance.enoughBalances(sender)) { (d, r) =>
          d.appendBlock(invoke)
          val leaseId = d.blockchain
            .accountData(sender.toAddress, "leaseId")
            .collect {
              case i: BinaryDataEntry => i.value
            }
            .get
          val expectedDetails = Seq(leaseId -> LeaseDetails(sender.publicKey, recipient, 10_000.waves, LeaseDetails.Status.Active, invoke.id(), 1))

          d.liquidAndSolidAssert { () =>
            checkActiveLeasesFor(sender.toAddress, r, expectedDetails)
            checkActiveLeasesFor(recipient, r, expectedDetails)
          }

          d.appendMicroBlock(leaseCancelTransaction(sender, leaseId))

          d.liquidAndSolidAssert { () =>
            checkActiveLeasesFor(sender.toAddress, r, Seq.empty)
            checkActiveLeasesFor(recipient, r, Seq.empty)
          }
        }
    }

    val genesisWithEthereumInvoke = for {
      sender <- ethAccountGen
      dApp    <- accountGen
      recipient <- accountGen
      invokeEth <- ethereumInvokeTransactionGen(
        sender,
        dApp,
        "leaseTo",
        Seq(Arg.Bytes(ByteStr(recipient.toAddress.bytes)), Arg.Integer(10000.waves))
      )
    } yield (
      dApp,
      setScriptTransaction(dApp),
      invokeEth,
      recipient.toAddress
    )

    "created by EthereumTransaction and canceled by CancelLeaseTransaction" in forAll(genesisWithEthereumInvoke) {
      case (dApp, setScript, invoke, recipient) =>
        withRoute(Seq(AddrWithBalance(dApp.toAddress), AddrWithBalance(invoke.sender.toAddress))) { (d, r) =>
          d.appendBlock(setScript)
          d.appendBlock(invoke)
          val leaseId = d.blockchain
            .accountData(dApp.toAddress, "leaseId")
            .collect {
              case i: BinaryDataEntry => i.value
            }
            .get
          val expectedDetails = Seq(leaseId -> LeaseDetails(dApp.publicKey, recipient, 10_000.waves, LeaseDetails.Status.Active, invoke.id(), 1))

          d.liquidAndSolidAssert { () =>
            checkActiveLeasesFor(dApp.toAddress, r, expectedDetails)
            checkActiveLeasesFor(recipient, r, expectedDetails)
          }

          d.appendMicroBlock(leaseCancelTransaction(dApp, leaseId))

          d.liquidAndSolidAssert { () =>
            checkActiveLeasesFor(dApp.toAddress, r, Seq.empty)
            checkActiveLeasesFor(recipient, r, Seq.empty)
          }
        }
    }

    val nestedInvocation = {
      val proxy     = TxHelpers.signer(1)
      val target    = TxHelpers.signer(2)
      val recipient = TxHelpers.signer(3)

      (
        (proxy, target, recipient.toAddress),
        Seq(
          setScriptTransaction(target),
          SetScriptTransaction
            .selfSigned(
              TxVersion.V2,
              proxy,
              Some(TestCompiler(V5).compileContract("""
                                                      |{-# STDLIB_VERSION 4 #-}
                                                      |{-# CONTENT_TYPE DAPP #-}
                                                      |{-# SCRIPT_TYPE ACCOUNT #-}
                                                      |
                                                      |@Callable(inv)
                                                      |func callProxy(targetDapp: ByteVector, recipient: ByteVector, amount: Int) = {
                                                      |  strict result = invoke(Address(targetDapp), "leaseTo", [recipient, amount], [])
                                                      |  []
                                                      |}
                                                      |""".stripMargin)),
              0.01.waves,
              ntpTime.getTimestamp()
            )
            .explicitGet()
        )
      )
    }

    "created by nested invocations" in {
      val ((proxy, target, recipient), transactions) = nestedInvocation
      withRoute(Seq(AddrWithBalance(proxy.toAddress), AddrWithBalance(target.toAddress))) { (d, r) =>
        d.appendBlock(transactions*)
        val ist = Signed
          .invokeScript(
            TxVersion.V2,
            proxy,
            proxy.toAddress,
            Some(
              FUNCTION_CALL(
                FunctionHeader.User("callProxy"),
                List(
                  CONST_BYTESTR(ByteStr(target.toAddress.bytes)).explicitGet(),
                  CONST_BYTESTR(ByteStr(recipient.bytes)).explicitGet(),
                  CONST_LONG(10_000.waves)
                )
              )
            ),
            Seq.empty,
            0.005.waves,
            Asset.Waves,
            ntpTime.getTimestamp()
          )

        d.appendBlock(ist)
        val leaseId = d.blockchain
          .accountData(target.toAddress, "leaseId")
          .collect {
            case i: BinaryDataEntry => i.value
          }
          .get

        val expectedDetails = Seq(leaseId -> LeaseDetails(target.publicKey, recipient, 10_000.waves, LeaseDetails.Status.Active, ist.id(), 1))

        d.liquidAndSolidAssert { () =>
          checkActiveLeasesFor(target.toAddress, r, expectedDetails)
          checkActiveLeasesFor(recipient, r, expectedDetails)
        }
      }
    }
  }

  routePath("/info") in {
    val blockchain = stub[Blockchain]
    val commonApi  = stub[CommonAccountsApi]

    val route = LeaseApiRoute(restAPISettings, stub[Wallet], blockchain, stub[TransactionPublisher], SystemTime, commonApi).route

    val lease       = TxHelpers.lease()
    val leaseCancel = TxHelpers.leaseCancel(lease.id())
    (blockchain.transactionInfo _).when(lease.id()).returning(Some(TxMeta(Height(1), true, 0L) -> lease))
    (commonApi.leaseInfo _)
      .when(lease.id())
      .returning(
        Some(
          LeaseInfo(
            lease.id(),
            lease.id(),
            lease.sender.toAddress,
            lease.recipient.asInstanceOf[Address],
            lease.amount.value,
            1,
            LeaseInfo.Status.Canceled,
            Some(2),
            Some(leaseCancel.id())
          )
        )
      )
    (commonApi.leaseInfo _).when(*).returning(None)

    Get(routePath(s"/info/${lease.id()}")) ~> route ~> check {
      val response = responseAs[JsObject]
      response should matchJson(s"""{
                               |  "id" : "${lease.id()}",
                               |  "originTransactionId" : "${lease.id()}",
                               |  "sender" : "3MtGzgmNa5fMjGCcPi5nqMTdtZkfojyWHL9",
                               |  "recipient" : "3MuVqVJGmFsHeuFni5RbjRmALuGCkEwzZtC",
                               |  "amount" : 1000000000,
                               |  "height" : 1,
                               |  "status" : "canceled",
                               |  "cancelHeight" : 2,
                               |  "cancelTransactionId" : "${leaseCancel.id()}"
                               |}""".stripMargin)
    }

    val leasesListJson = Json.parse(s"""[{
                                       |  "id" : "${lease.id()}",
                                       |  "originTransactionId" : "${lease.id()}",
                                       |  "sender" : "3MtGzgmNa5fMjGCcPi5nqMTdtZkfojyWHL9",
                                       |  "recipient" : "3MuVqVJGmFsHeuFni5RbjRmALuGCkEwzZtC",
                                       |  "amount" : 1000000000,
                                       |  "height" : 1,
                                       |  "status" : "canceled",
                                       |  "cancelHeight" : 2,
                                       |  "cancelTransactionId" : "${leaseCancel.id()}"
                                       |},
                                       {
                                       |  "id" : "${lease.id()}",
                                       |  "originTransactionId" : "${lease.id()}",
                                       |  "sender" : "3MtGzgmNa5fMjGCcPi5nqMTdtZkfojyWHL9",
                                       |  "recipient" : "3MuVqVJGmFsHeuFni5RbjRmALuGCkEwzZtC",
                                       |  "amount" : 1000000000,
                                       |  "height" : 1,
                                       |  "status" : "canceled",
                                       |  "cancelHeight" : 2,
                                       |  "cancelTransactionId" : "${leaseCancel.id()}"
                                       |}]""".stripMargin)

    Get(routePath(s"/info?id=${lease.id()}&id=${lease.id()}")) ~> route ~> check {
      val response = responseAs[JsArray]
      response should matchJson(leasesListJson)
    }

    Post(
      routePath(s"/info"),
      HttpEntity(ContentTypes.`application/json`, Json.obj("ids" -> Seq(lease.id().toString, lease.id().toString)).toString())
    ) ~> route ~> check {
      val response = responseAs[JsArray]
      response should matchJson(leasesListJson)
    }

    Post(
      routePath(s"/info"),
      HttpEntity(
        ContentTypes.`application/json`,
        Json.obj("ids" -> (0 to restAPISettings.transactionsByAddressLimit).map(_ => lease.id().toString)).toString()
      )
    ) ~> route ~> check {
      val response = responseAs[JsObject]
      response should matchJson("""{
                                  |  "error" : 10,
                                  |  "message" : "Too big sequence requested: max limit is 10000 entries"
                                  |}""".stripMargin)
    }

    Post(
      routePath(s"/info"),
      FormData("id" -> lease.id().toString, "id" -> lease.id().toString)
    ) ~> route ~> check {
      val response = responseAs[JsArray]
      response should matchJson(leasesListJson)
    }

    Get(routePath(s"/info?id=nonvalid&id=${leaseCancel.id()}")) ~> route ~> check {
      val response = responseAs[JsObject]
      response should matchJson(s"""
                               |{
                               |  "error" : 116,
                               |  "message" : "Request contains invalid IDs. nonvalid, ${leaseCancel.id()}",
                               |  "ids" : [ "nonvalid", "${leaseCancel.id()}" ]
                               |}""".stripMargin)
    }
  }
}<|MERGE_RESOLUTION|>--- conflicted
+++ resolved
@@ -15,15 +15,12 @@
 import com.wavesplatform.lang.v1.compiler.Terms.{CONST_BYTESTR, CONST_LONG, FUNCTION_CALL}
 import com.wavesplatform.lang.v1.compiler.TestCompiler
 import com.wavesplatform.network.TransactionPublisher
+import com.wavesplatform.settings.WavesSettings
 import com.wavesplatform.state.diffs.ENOUGH_AMT
 import com.wavesplatform.state.reader.LeaseDetails
 import com.wavesplatform.state.{BinaryDataEntry, Blockchain, Diff, Height, TxMeta}
-<<<<<<< HEAD
+import com.wavesplatform.test.DomainPresets.*
 import com.wavesplatform.test.*
-=======
-import com.wavesplatform.test.DomainPresets._
-import com.wavesplatform.test._
->>>>>>> 61aaf1f6
 import com.wavesplatform.transaction.lease.{LeaseCancelTransaction, LeaseTransaction}
 import com.wavesplatform.transaction.smart.SetScriptTransaction
 import com.wavesplatform.transaction.smart.script.trace.TracedResult
@@ -57,15 +54,8 @@
       CommonAccountsApi(() => domain.blockchainUpdater.bestLiquidDiff.getOrElse(Diff.empty), domain.db, domain.blockchain)
     )
 
-  private def withRoute(balances: Seq[AddrWithBalance])(f: (Domain, Route) => Unit): Unit =
-<<<<<<< HEAD
-    withDomain(
-      settings = DomainPresets.ContinuationTransaction,
-      balances = balances
-    ) { d =>
-=======
-    withDomain(settings = mostRecent, balances = balances) { d =>
->>>>>>> 61aaf1f6
+  private def withRoute(balances: Seq[AddrWithBalance], settings: WavesSettings = mostRecent)(f: (Domain, Route) => Unit): Unit =
+    withDomain(settings = settings, balances = balances) { d =>
       f(d, route(d).route)
     }
 
@@ -75,26 +65,26 @@
         TxVersion.V2,
         sender,
         Some(TestCompiler(V5).compileContract("""
-          |{-# STDLIB_VERSION 4 #-}
-          |{-# CONTENT_TYPE DAPP #-}
-          |{-# SCRIPT_TYPE ACCOUNT #-}
-          |
-          |@Callable(inv)
-          |func leaseTo(recipient: ByteVector, amount: Int) = {
-          |  let lease = Lease(Address(recipient), amount)
-          |  [
-          |    lease,
-          |    BinaryEntry("leaseId", lease.calculateLeaseId())
-          |  ]
-          |}
-          |
-          |@Callable(inv)
-          |func cancelLease(id: ByteVector) = {
-          |  [
-          |    LeaseCancel(id)
-          |  ]
-          |}
-          |""".stripMargin)),
+                                                |{-# STDLIB_VERSION 4 #-}
+                                                |{-# CONTENT_TYPE DAPP #-}
+                                                |{-# SCRIPT_TYPE ACCOUNT #-}
+                                                |
+                                                |@Callable(inv)
+                                                |func leaseTo(recipient: ByteVector, amount: Int) = {
+                                                |  let lease = Lease(Address(recipient), amount)
+                                                |  [
+                                                |    lease,
+                                                |    BinaryEntry("leaseId", lease.calculateLeaseId())
+                                                |  ]
+                                                |}
+                                                |
+                                                |@Callable(inv)
+                                                |func cancelLease(id: ByteVector) = {
+                                                |  [
+                                                |    LeaseCancel(id)
+                                                |  ]
+                                                |}
+                                                |""".stripMargin)),
         0.01.waves,
         ntpTime.getTimestamp()
       )
@@ -131,8 +121,8 @@
     Get(routePath(s"/active/$address")) ~> route ~> check {
       val resp = responseAs[Seq[JsObject]]
       resp.size shouldEqual expectedDetails.size
-      resp.zip(expectedDetails).foreach {
-        case (json, (id, details)) => checkDetails(id, details, json)
+      resp.zip(expectedDetails).foreach { case (json, (id, details)) =>
+        checkDetails(id, details, json)
       }
     }
 
@@ -224,8 +214,8 @@
           d.appendBlock(invoke)
           val leaseId = d.blockchain
             .accountData(sender.toAddress, "leaseId")
-            .collect {
-              case i: BinaryDataEntry => i.value
+            .collect { case i: BinaryDataEntry =>
+              i.value
             }
             .get
           val expectedDetails = Seq(leaseId -> LeaseDetails(setScript.sender, recipient, 10_000.waves, LeaseDetails.Status.Active, invoke.id(), 1))
@@ -244,34 +234,33 @@
         }
     }
 
-    "created and canceled by InvokeScriptTransaction" in forAll(setScriptAndInvoke) {
-      case (sender, setScript, invoke, recipient) =>
-        withRoute(Seq(AddrWithBalance(sender.toAddress))) { (d, r) =>
-          d.appendBlock(setScript)
-          d.appendBlock(invoke)
-          val invokeStatus = d.blockchain.transactionMeta(invoke.id()).get.succeeded
-          assert(invokeStatus, "Invoke has failed")
-
-          val leaseId = d.blockchain
-            .accountData(sender.toAddress, "leaseId")
-            .collect {
-              case i: BinaryDataEntry => i.value
-            }
-            .get
-          val expectedDetails = Seq(leaseId -> LeaseDetails(setScript.sender, recipient, 10_000.waves, LeaseDetails.Status.Active, invoke.id(), 1))
-
-          d.liquidAndSolidAssert { () =>
-            checkActiveLeasesFor(sender.toAddress, r, expectedDetails)
-            checkActiveLeasesFor(recipient, r, expectedDetails)
-          }
-
-          d.appendMicroBlock(invokeLeaseCancel(sender, leaseId))
-
-          d.liquidAndSolidAssert { () =>
-            checkActiveLeasesFor(sender.toAddress, r, Seq.empty)
-            checkActiveLeasesFor(recipient, r, Seq.empty)
-          }
-        }
+    "created and canceled by InvokeScriptTransaction" in forAll(setScriptAndInvoke) { case (sender, setScript, invoke, recipient) =>
+      withRoute(Seq(AddrWithBalance(sender.toAddress))) { (d, r) =>
+        d.appendBlock(setScript)
+        d.appendBlock(invoke)
+        val invokeStatus = d.blockchain.transactionMeta(invoke.id()).get.succeeded
+        assert(invokeStatus, "Invoke has failed")
+
+        val leaseId = d.blockchain
+          .accountData(sender.toAddress, "leaseId")
+          .collect { case i: BinaryDataEntry =>
+            i.value
+          }
+          .get
+        val expectedDetails = Seq(leaseId -> LeaseDetails(setScript.sender, recipient, 10_000.waves, LeaseDetails.Status.Active, invoke.id(), 1))
+
+        d.liquidAndSolidAssert { () =>
+          checkActiveLeasesFor(sender.toAddress, r, expectedDetails)
+          checkActiveLeasesFor(recipient, r, expectedDetails)
+        }
+
+        d.appendMicroBlock(invokeLeaseCancel(sender, leaseId))
+
+        d.liquidAndSolidAssert { () =>
+          checkActiveLeasesFor(sender.toAddress, r, Seq.empty)
+          checkActiveLeasesFor(recipient, r, Seq.empty)
+        }
+      }
     }
 
     val invokeExpression = for {
@@ -295,35 +284,34 @@
       recipient.toAddress
     )
 
-    "created by InvokeExpressionTransaction and canceled by CancelLeaseTransaction" in forAll(invokeExpression) {
-      case (sender, invoke, recipient) =>
-        withRoute(AddrWithBalance.enoughBalances(sender)) { (d, r) =>
-          d.appendBlock(invoke)
-          val leaseId = d.blockchain
-            .accountData(sender.toAddress, "leaseId")
-            .collect {
-              case i: BinaryDataEntry => i.value
-            }
-            .get
-          val expectedDetails = Seq(leaseId -> LeaseDetails(sender.publicKey, recipient, 10_000.waves, LeaseDetails.Status.Active, invoke.id(), 1))
-
-          d.liquidAndSolidAssert { () =>
-            checkActiveLeasesFor(sender.toAddress, r, expectedDetails)
-            checkActiveLeasesFor(recipient, r, expectedDetails)
-          }
-
-          d.appendMicroBlock(leaseCancelTransaction(sender, leaseId))
-
-          d.liquidAndSolidAssert { () =>
-            checkActiveLeasesFor(sender.toAddress, r, Seq.empty)
-            checkActiveLeasesFor(recipient, r, Seq.empty)
-          }
-        }
+    "created by InvokeExpressionTransaction and canceled by CancelLeaseTransaction" in forAll(invokeExpression) { case (sender, invoke, recipient) =>
+      withRoute(AddrWithBalance.enoughBalances(sender), DomainPresets.ContinuationTransaction) { (d, r) =>
+        d.appendBlock(invoke)
+        val leaseId = d.blockchain
+          .accountData(sender.toAddress, "leaseId")
+          .collect { case i: BinaryDataEntry =>
+            i.value
+          }
+          .get
+        val expectedDetails = Seq(leaseId -> LeaseDetails(sender.publicKey, recipient, 10_000.waves, LeaseDetails.Status.Active, invoke.id(), 1))
+
+        d.liquidAndSolidAssert { () =>
+          checkActiveLeasesFor(sender.toAddress, r, expectedDetails)
+          checkActiveLeasesFor(recipient, r, expectedDetails)
+        }
+
+        d.appendMicroBlock(leaseCancelTransaction(sender, leaseId))
+
+        d.liquidAndSolidAssert { () =>
+          checkActiveLeasesFor(sender.toAddress, r, Seq.empty)
+          checkActiveLeasesFor(recipient, r, Seq.empty)
+        }
+      }
     }
 
     val genesisWithEthereumInvoke = for {
-      sender <- ethAccountGen
-      dApp    <- accountGen
+      sender    <- ethAccountGen
+      dApp      <- accountGen
       recipient <- accountGen
       invokeEth <- ethereumInvokeTransactionGen(
         sender,
@@ -345,8 +333,8 @@
           d.appendBlock(invoke)
           val leaseId = d.blockchain
             .accountData(dApp.toAddress, "leaseId")
-            .collect {
-              case i: BinaryDataEntry => i.value
+            .collect { case i: BinaryDataEntry =>
+              i.value
             }
             .get
           val expectedDetails = Seq(leaseId -> LeaseDetails(dApp.publicKey, recipient, 10_000.waves, LeaseDetails.Status.Active, invoke.id(), 1))
@@ -425,8 +413,8 @@
         d.appendBlock(ist)
         val leaseId = d.blockchain
           .accountData(target.toAddress, "leaseId")
-          .collect {
-            case i: BinaryDataEntry => i.value
+          .collect { case i: BinaryDataEntry =>
+            i.value
           }
           .get
 
@@ -471,16 +459,16 @@
     Get(routePath(s"/info/${lease.id()}")) ~> route ~> check {
       val response = responseAs[JsObject]
       response should matchJson(s"""{
-                               |  "id" : "${lease.id()}",
-                               |  "originTransactionId" : "${lease.id()}",
-                               |  "sender" : "3MtGzgmNa5fMjGCcPi5nqMTdtZkfojyWHL9",
-                               |  "recipient" : "3MuVqVJGmFsHeuFni5RbjRmALuGCkEwzZtC",
-                               |  "amount" : 1000000000,
-                               |  "height" : 1,
-                               |  "status" : "canceled",
-                               |  "cancelHeight" : 2,
-                               |  "cancelTransactionId" : "${leaseCancel.id()}"
-                               |}""".stripMargin)
+                                   |  "id" : "${lease.id()}",
+                                   |  "originTransactionId" : "${lease.id()}",
+                                   |  "sender" : "3MtGzgmNa5fMjGCcPi5nqMTdtZkfojyWHL9",
+                                   |  "recipient" : "3MuVqVJGmFsHeuFni5RbjRmALuGCkEwzZtC",
+                                   |  "amount" : 1000000000,
+                                   |  "height" : 1,
+                                   |  "status" : "canceled",
+                                   |  "cancelHeight" : 2,
+                                   |  "cancelTransactionId" : "${leaseCancel.id()}"
+                                   |}""".stripMargin)
     }
 
     val leasesListJson = Json.parse(s"""[{
@@ -544,11 +532,11 @@
     Get(routePath(s"/info?id=nonvalid&id=${leaseCancel.id()}")) ~> route ~> check {
       val response = responseAs[JsObject]
       response should matchJson(s"""
-                               |{
-                               |  "error" : 116,
-                               |  "message" : "Request contains invalid IDs. nonvalid, ${leaseCancel.id()}",
-                               |  "ids" : [ "nonvalid", "${leaseCancel.id()}" ]
-                               |}""".stripMargin)
+                                   |{
+                                   |  "error" : 116,
+                                   |  "message" : "Request contains invalid IDs. nonvalid, ${leaseCancel.id()}",
+                                   |  "ids" : [ "nonvalid", "${leaseCancel.id()}" ]
+                                   |}""".stripMargin)
     }
   }
 }