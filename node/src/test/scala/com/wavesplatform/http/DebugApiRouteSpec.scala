--- conflicted
+++ resolved
@@ -1,14 +1,8 @@
 package com.wavesplatform.http
 
-import scala.util.Random
-
 import akka.http.scaladsl.model.{ContentTypes, HttpEntity, StatusCodes}
-<<<<<<< HEAD
 import com.wavesplatform.api.common.CommonTransactionsApi
 import com.wavesplatform.api.common.CommonTransactionsApi.TransactionMeta
-=======
-import com.wavesplatform.{BlockchainStubHelpers, NTPTime, TestValues, TestWallet}
->>>>>>> cba985f0
 import com.wavesplatform.api.http.ApiError.ApiKeyNotValid
 import com.wavesplatform.api.http.DebugApiRoute
 import com.wavesplatform.block.SignedBlockHeader
@@ -22,33 +16,22 @@
 import com.wavesplatform.lang.v1.traits.domain.{Issue, Lease, LeaseCancel, Recipient}
 import com.wavesplatform.network.PeerDatabase
 import com.wavesplatform.settings.WavesSettings
-<<<<<<< HEAD
 import com.wavesplatform.state.StateHash.SectionId
 import com.wavesplatform.state.reader.LeaseDetails
 import com.wavesplatform.state.{AccountScriptInfo, AssetDescription, AssetScriptInfo, Blockchain, Height, InvokeScriptResult, NG, StateHash}
-=======
-import com.wavesplatform.state.{AccountScriptInfo, AssetDescription, AssetScriptInfo, Blockchain, Height, NG, StateHash}
-import com.wavesplatform.state.StateHash.SectionId
->>>>>>> cba985f0
 import com.wavesplatform.transaction.TxHelpers
 import com.wavesplatform.transaction.assets.exchange.OrderType
 import com.wavesplatform.transaction.smart.InvokeScriptTransaction
 import com.wavesplatform.transaction.smart.InvokeScriptTransaction.Payment
 import com.wavesplatform.transaction.smart.script.ScriptCompiler
-<<<<<<< HEAD
+import com.wavesplatform.transaction.transfer.TransferTransaction
 import com.wavesplatform.{BlockchainStubHelpers, NTPTime, TestValues, TestWallet, TransactionGen}
 import monix.eval.Task
 import org.scalamock.scalatest.PathMockFactory
-import play.api.libs.json._
+import play.api.libs.json.{JsArray, JsObject, JsValue, Json, _}
 
 import scala.util.Random
-=======
-import com.wavesplatform.transaction.transfer.TransferTransaction
-import monix.eval.Task
-import org.scalamock.scalatest.PathMockFactory
-import play.api.libs.json.{JsArray, JsObject, Json, JsValue}
-
->>>>>>> cba985f0
+
 //noinspection ScalaStyle
 class DebugApiRouteSpec
     extends RouteSpec("/debug")
@@ -57,11 +40,8 @@
     with NTPTime
     with PathMockFactory
     with BlockchainStubHelpers
-<<<<<<< HEAD
-    with TransactionGen {
-=======
+    with TransactionGen
     with WithDomain {
->>>>>>> cba985f0
 
   val wavesSettings = WavesSettings.default()
   val configObject  = wavesSettings.config.root()
@@ -125,7 +105,6 @@
   routePath("/validate") - {
     def routeWithBlockchain(blockchain: Blockchain with NG) =
       debugApiRoute.copy(blockchain = blockchain, priorityPoolBlockchain = () => blockchain).route
-    
 
     def validatePost(tx: TransferTransaction) =
       Post(routePath("/validate"), HttpEntity(ContentTypes.`application/json`, tx.json().toString()))
@@ -135,7 +114,7 @@
       d.appendBlock(TxHelpers.transfer(to = TxHelpers.secondAddress, amount = 1.waves + TestValues.fee))
 
       val route = debugApiRoute.copy(priorityPoolBlockchain = () => d.blockchain).route
-      val tx = TxHelpers.transfer(TxHelpers.secondSigner, TestValues.address, 1.waves)
+      val tx    = TxHelpers.transfer(TxHelpers.secondSigner, TestValues.address, 1.waves)
       validatePost(tx) ~> route ~> check {
         val json = Json.parse(responseAs[String])
         (json \ "valid").as[Boolean] shouldBe true
@@ -315,11 +294,7 @@
       }
 
       def testPayment(result: String) = withClue("payment") {
-<<<<<<< HEAD
-        val tx = TxHelpers.invoke(TxHelpers.signer(1).toAddress, "test", fee = 1300000, payments = Seq(Payment(1L, TestValues.asset)))
-=======
-        val tx = TxHelpers.invoke(TxHelpers.secondAddress, "test", fee = 800000, payments = Seq(Payment(1L, TestValues.asset)))
->>>>>>> cba985f0
+        val tx = TxHelpers.invoke(TxHelpers.secondAddress, "test", fee = 1300000, payments = Seq(Payment(1L, TestValues.asset)))
 
         jsonPost(routePath("/validate"), tx.json()) ~> route ~> check {
           val json = Json.parse(responseAs[String])
@@ -631,7 +606,10 @@
           .returns(Right(accountGen.sample.get.toAddress))
           .anyNumberOfTimes()
       }
-      val route = debugApiRoute.copy(blockchain = blockchain).route
+      val route = debugApiRoute.copy(
+        blockchain = blockchain,
+        priorityPoolBlockchain = () => blockchain
+      ).route
 
       Post(routePath("/validate"), HttpEntity(ContentTypes.`application/json`, invoke.json().toString())) ~> route ~> check {
         val json = Json.parse(responseAs[String])
