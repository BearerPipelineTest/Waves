package com.wavesplatform.state.appender

import com.wavesplatform.block.Block
import com.wavesplatform.common.utils.*
import com.wavesplatform.db.WithDomain
import com.wavesplatform.db.WithState.AddrWithBalance
import com.wavesplatform.network.{ExtensionBlocks, InvalidBlockStorage, PeerDatabase}
import com.wavesplatform.test.*
import com.wavesplatform.transaction.TxHelpers
import com.wavesplatform.utils.SystemTime
import com.wavesplatform.utx.UtxPoolImpl
import monix.execution.Scheduler.Implicits.global

class ExtensionAppenderSpec extends FlatSpec with WithDomain {
  "Extension appender" should "drop duplicate transactions from UTX" in
    withDomain(balances = AddrWithBalance.enoughBalances(TxHelpers.defaultSigner)) { d =>
<<<<<<< HEAD
      val utx               = new UtxPoolImpl(SystemTime, d.blockchain, d.settings.utxSettings)
      val time              = TestTime()
=======
      val utx               = new UtxPoolImpl(SystemTime, d.blockchain, d.settings.utxSettings, d.settings.minerSettings.enable)
      val time              = new TestTime()
>>>>>>> 61aaf1f6
      val extensionAppender = ExtensionAppender(d.blockchain, utx, d.posSelector, time, InvalidBlockStorage.NoOp, PeerDatabase.NoOp, global)(null, _)

      val tx     = TxHelpers.transfer()
      val block1 = d.createBlock(Block.PlainBlockVersion, Seq(tx), strictTime = true)
      utx.putIfNew(tx).resultE.explicitGet()
      d.appendBlock(tx)
      utx.all shouldBe Seq(tx)

      time.setTime(block1.header.timestamp)
      extensionAppender(ExtensionBlocks(d.blockchain.score + block1.blockScore(), Seq(block1))).runSyncUnsafe().explicitGet()
      d.blockchain.height shouldBe 2
      utx.all shouldBe Nil
    }

}<|MERGE_RESOLUTION|>--- conflicted
+++ resolved
@@ -14,13 +14,8 @@
 class ExtensionAppenderSpec extends FlatSpec with WithDomain {
   "Extension appender" should "drop duplicate transactions from UTX" in
     withDomain(balances = AddrWithBalance.enoughBalances(TxHelpers.defaultSigner)) { d =>
-<<<<<<< HEAD
-      val utx               = new UtxPoolImpl(SystemTime, d.blockchain, d.settings.utxSettings)
+      val utx               = new UtxPoolImpl(SystemTime, d.blockchain, d.settings.utxSettings, d.settings.minerSettings.enable)
       val time              = TestTime()
-=======
-      val utx               = new UtxPoolImpl(SystemTime, d.blockchain, d.settings.utxSettings, d.settings.minerSettings.enable)
-      val time              = new TestTime()
->>>>>>> 61aaf1f6
       val extensionAppender = ExtensionAppender(d.blockchain, utx, d.posSelector, time, InvalidBlockStorage.NoOp, PeerDatabase.NoOp, global)(null, _)
 
       val tx     = TxHelpers.transfer()
