--- conflicted
+++ resolved
@@ -1,29 +1,22 @@
 package com.wavesplatform.state.appender
 
 import com.wavesplatform.block.Block
-import com.wavesplatform.common.utils._
+import com.wavesplatform.common.utils.*
 import com.wavesplatform.db.WithDomain
 import com.wavesplatform.db.WithState.AddrWithBalance
 import com.wavesplatform.network.{ExtensionBlocks, InvalidBlockStorage, PeerDatabase}
-import com.wavesplatform.test._
+import com.wavesplatform.test.*
 import com.wavesplatform.transaction.TxHelpers
 import com.wavesplatform.utils.SystemTime
 import com.wavesplatform.utx.UtxPoolImpl
 import monix.execution.Scheduler.Implicits.global
 
 class ExtensionAppenderSpec extends FlatSpec with WithDomain {
-<<<<<<< HEAD
-  "Extension appender" should "drop duplicate transactions from UTX" in withDomain() { d =>
-    val utx               = new UtxPoolImpl(SystemTime, d.blockchain, SettingsFromDefaultConfig.utxSettings)
-    val time              = new TestTime()
-    val extensionAppender = ExtensionAppender(d.blockchain, utx, d.posSelector, time, InvalidBlockStorage.NoOp, PeerDatabase.NoOp, global)(null, _)
-=======
   "Extension appender" should "drop duplicate transactions from UTX" in
     withDomain(balances = AddrWithBalance.enoughBalances(TxHelpers.defaultSigner)) { d =>
       val utx               = new UtxPoolImpl(SystemTime, d.blockchain, d.settings.utxSettings)
-      val time              = new TestTime()
+      val time              = TestTime()
       val extensionAppender = ExtensionAppender(d.blockchain, utx, d.posSelector, time, InvalidBlockStorage.NoOp, PeerDatabase.NoOp, global)(null, _)
->>>>>>> e05a253d
 
       val tx     = TxHelpers.transfer()
       val block1 = d.createBlock(Block.PlainBlockVersion, Seq(tx), strictTime = true)
