package com.wavesplatform.state.diffs.ci

import com.wavesplatform.account.Address
import com.wavesplatform.db.WithState.AddrWithBalance
import com.wavesplatform.db.{DBCacheSettings, WithDomain, WithState}
import com.wavesplatform.lang.directives.DirectiveDictionary
import com.wavesplatform.lang.directives.values.{StdLibVersion, V4, V5}
import com.wavesplatform.lang.script.Script
import com.wavesplatform.lang.v1.compiler.TestCompiler
<<<<<<< HEAD
import com.wavesplatform.state.diffs.ENOUGH_AMT
import com.wavesplatform.test._
import com.wavesplatform.transaction.{GenesisTransaction, Transaction, TxVersion}
import com.wavesplatform.transaction.Asset.{IssuedAsset, Waves}
import com.wavesplatform.transaction.assets.IssueTransaction
import com.wavesplatform.transaction.smart.{InvokeScriptTransaction, SetScriptTransaction}
import com.wavesplatform.transaction.smart.InvokeScriptTransaction.Payment
import com.wavesplatform.transaction.utils.Signed
import org.scalacheck.Gen
import org.scalamock.scalatest.MockFactory
=======
import com.wavesplatform.test.{PropSpec, produce}
import com.wavesplatform.transaction.Asset.IssuedAsset
import com.wavesplatform.transaction.smart.InvokeScriptTransaction
import com.wavesplatform.transaction.smart.InvokeScriptTransaction.Payment
import com.wavesplatform.transaction.{Transaction, TxHelpers}
>>>>>>> e05a253d
import org.scalatest.{EitherValues, Inside}

class InvokePaymentsLimitTest extends PropSpec with Inside with WithState with DBCacheSettings with WithDomain with EitherValues {
  import DomainPresets._

  private def dApp(version: StdLibVersion, nestedInvoke: Option[(Address, Seq[Payment])]): Script = {
    val nested = nestedInvoke.fold("") {
      case (address, payments) =>
        val paymentsStr = payments.map(p => s"AttachedPayment(base58'${p.assetId}', ${p.amount})").mkString("[", ", ", "]")
        s""" strict r = invoke(Address(base58'$address'), "default", [], $paymentsStr) """
    }
    TestCompiler(version).compileContract(
      s"""
         | @Callable(i)
         | func default() = {
         |   $nested
         |   []
         | }
       """.stripMargin
    )
  }

<<<<<<< HEAD
  private def scenario(version: StdLibVersion, paymentsCount: Int, nested: Boolean): Gen[(Seq[Transaction], InvokeScriptTransaction)] =
    for {
      invoker <- accountGen
      dApp1   <- accountGen
      dApp2   <- accountGen
      fee     <- ciFee()
      gTx1 = GenesisTransaction.create(dApp1.toAddress, ENOUGH_AMT, ts).explicitGet()
      gTx2 = GenesisTransaction.create(invoker.toAddress, ENOUGH_AMT, ts).explicitGet()
      gTx3 = GenesisTransaction.create(dApp2.toAddress, ENOUGH_AMT, ts).explicitGet()
      issues = (1 to paymentsCount).map(
        _ => IssueTransaction.selfSigned(2.toByte, if (nested) dApp1 else invoker, "name", "description", 100, 1, true, None, fee, ts).explicitGet()
      )
      (nestedInvoke, txPayments) = {
        val payments = issues.map(i => Payment(1, IssuedAsset(i.id.value())))
        if (nested) (Some((dApp2.toAddress, payments)), Nil) else (None, payments)
      }
      ssTx     = SetScriptTransaction.selfSigned(1.toByte, dApp1, Some(dApp(version, nestedInvoke)), fee, ts).explicitGet()
      ssTx2    = SetScriptTransaction.selfSigned(1.toByte, dApp2, Some(dApp(version, None)), fee, ts).explicitGet()
      invokeTx = Signed.invokeScript(TxVersion.V3, invoker, dApp1.toAddress, None, txPayments, fee, Waves, ts)
    } yield (Seq(gTx1, gTx2, gTx3, ssTx, ssTx2) ++ issues, invokeTx)

  private def assertLimit(version: StdLibVersion, count: Int, nested: Boolean) = {
    val (preparingTxs, invoke) = scenario(version, count, nested).sample.get
    withDomain(settingsForRide(version)) { d =>
      d.appendBlock(preparingTxs*)
      d.appendBlock(invoke)
      d.blockchain.transactionSucceeded(invoke.id.value()) shouldBe true
    }
    val (preparingTxs2, invoke2) = scenario(version, count + 1, nested).sample.get
    withDomain(settingsForRide(version)) { d =>
      d.appendBlock(preparingTxs2*)
      (the[RuntimeException] thrownBy d.appendBlock(invoke2)).getMessage should include(
        s"Script payment amount=${count + 1} should not exceed $count"
      )
=======
  private def scenario(version: StdLibVersion, paymentsCount: Int, nested: Boolean): (Seq[AddrWithBalance], Seq[Transaction], InvokeScriptTransaction) = {
    val invoker  = TxHelpers.signer(0)
    val dApp1    = TxHelpers.signer(1)
    val dApp2    = TxHelpers.signer(2)
    val balances = AddrWithBalance.enoughBalances(invoker, dApp1, dApp2)
    val issues   = (1 to paymentsCount).map(_ => TxHelpers.issue(if (nested) dApp1 else invoker, 100))
    val (nestedInvoke, txPayments) = {
      val payments = issues.map(i => Payment(1, IssuedAsset(i.id.value())))
      if (nested)
        (Some((dApp2.toAddress, payments)), Nil)
      else
        (None, payments)
    }
    val ssTx     = TxHelpers.setScript(dApp1, dApp(version, nestedInvoke))
    val ssTx2    = TxHelpers.setScript(dApp2, dApp(version, None))
    val invokeTx = TxHelpers.invoke(dApp1.toAddress, payments = txPayments)
    (balances, Seq(ssTx, ssTx2) ++ issues, invokeTx)
  }

  private def assertLimit(version: StdLibVersion, count: Int, nested: Boolean) = {
    val (balances1, preparingTxs, invoke) = scenario(version, count, nested)
    withDomain(RideV5, balances1) { d =>
      d.appendBlock(preparingTxs: _*)
      d.appendBlock(invoke)
      d.blockchain.transactionSucceeded(invoke.id.value()) shouldBe true
    }
    val (balances2, preparingTxs2, invoke2) = scenario(version, count + 1, nested)
    withDomain(RideV5, balances2) { d =>
      d.appendBlock(preparingTxs2: _*)
      d.appendBlockE(invoke2) should produce(s"Script payment amount=${count + 1} should not exceed $count")
>>>>>>> e05a253d
    }
  }

  property("payments limit") {
    assertLimit(V4, 2, nested = false)
    DirectiveDictionary[StdLibVersion].all.filter(_ >= V5).foreach(assertLimit(_, 10, nested = false))
    DirectiveDictionary[StdLibVersion].all.filter(_ >= V5).foreach(assertLimit(_, 10, nested = true))
  }
}<|MERGE_RESOLUTION|>--- conflicted
+++ resolved
@@ -7,28 +7,15 @@
 import com.wavesplatform.lang.directives.values.{StdLibVersion, V4, V5}
 import com.wavesplatform.lang.script.Script
 import com.wavesplatform.lang.v1.compiler.TestCompiler
-<<<<<<< HEAD
-import com.wavesplatform.state.diffs.ENOUGH_AMT
-import com.wavesplatform.test._
-import com.wavesplatform.transaction.{GenesisTransaction, Transaction, TxVersion}
-import com.wavesplatform.transaction.Asset.{IssuedAsset, Waves}
-import com.wavesplatform.transaction.assets.IssueTransaction
-import com.wavesplatform.transaction.smart.{InvokeScriptTransaction, SetScriptTransaction}
-import com.wavesplatform.transaction.smart.InvokeScriptTransaction.Payment
-import com.wavesplatform.transaction.utils.Signed
-import org.scalacheck.Gen
-import org.scalamock.scalatest.MockFactory
-=======
-import com.wavesplatform.test.{PropSpec, produce}
+import com.wavesplatform.test.*
+import com.wavesplatform.transaction.{Transaction, TxHelpers}
 import com.wavesplatform.transaction.Asset.IssuedAsset
 import com.wavesplatform.transaction.smart.InvokeScriptTransaction
 import com.wavesplatform.transaction.smart.InvokeScriptTransaction.Payment
-import com.wavesplatform.transaction.{Transaction, TxHelpers}
->>>>>>> e05a253d
 import org.scalatest.{EitherValues, Inside}
 
 class InvokePaymentsLimitTest extends PropSpec with Inside with WithState with DBCacheSettings with WithDomain with EitherValues {
-  import DomainPresets._
+  import DomainPresets.*
 
   private def dApp(version: StdLibVersion, nestedInvoke: Option[(Address, Seq[Payment])]): Script = {
     val nested = nestedInvoke.fold("") {
@@ -47,42 +34,6 @@
     )
   }
 
-<<<<<<< HEAD
-  private def scenario(version: StdLibVersion, paymentsCount: Int, nested: Boolean): Gen[(Seq[Transaction], InvokeScriptTransaction)] =
-    for {
-      invoker <- accountGen
-      dApp1   <- accountGen
-      dApp2   <- accountGen
-      fee     <- ciFee()
-      gTx1 = GenesisTransaction.create(dApp1.toAddress, ENOUGH_AMT, ts).explicitGet()
-      gTx2 = GenesisTransaction.create(invoker.toAddress, ENOUGH_AMT, ts).explicitGet()
-      gTx3 = GenesisTransaction.create(dApp2.toAddress, ENOUGH_AMT, ts).explicitGet()
-      issues = (1 to paymentsCount).map(
-        _ => IssueTransaction.selfSigned(2.toByte, if (nested) dApp1 else invoker, "name", "description", 100, 1, true, None, fee, ts).explicitGet()
-      )
-      (nestedInvoke, txPayments) = {
-        val payments = issues.map(i => Payment(1, IssuedAsset(i.id.value())))
-        if (nested) (Some((dApp2.toAddress, payments)), Nil) else (None, payments)
-      }
-      ssTx     = SetScriptTransaction.selfSigned(1.toByte, dApp1, Some(dApp(version, nestedInvoke)), fee, ts).explicitGet()
-      ssTx2    = SetScriptTransaction.selfSigned(1.toByte, dApp2, Some(dApp(version, None)), fee, ts).explicitGet()
-      invokeTx = Signed.invokeScript(TxVersion.V3, invoker, dApp1.toAddress, None, txPayments, fee, Waves, ts)
-    } yield (Seq(gTx1, gTx2, gTx3, ssTx, ssTx2) ++ issues, invokeTx)
-
-  private def assertLimit(version: StdLibVersion, count: Int, nested: Boolean) = {
-    val (preparingTxs, invoke) = scenario(version, count, nested).sample.get
-    withDomain(settingsForRide(version)) { d =>
-      d.appendBlock(preparingTxs*)
-      d.appendBlock(invoke)
-      d.blockchain.transactionSucceeded(invoke.id.value()) shouldBe true
-    }
-    val (preparingTxs2, invoke2) = scenario(version, count + 1, nested).sample.get
-    withDomain(settingsForRide(version)) { d =>
-      d.appendBlock(preparingTxs2*)
-      (the[RuntimeException] thrownBy d.appendBlock(invoke2)).getMessage should include(
-        s"Script payment amount=${count + 1} should not exceed $count"
-      )
-=======
   private def scenario(version: StdLibVersion, paymentsCount: Int, nested: Boolean): (Seq[AddrWithBalance], Seq[Transaction], InvokeScriptTransaction) = {
     val invoker  = TxHelpers.signer(0)
     val dApp1    = TxHelpers.signer(1)
@@ -98,22 +49,21 @@
     }
     val ssTx     = TxHelpers.setScript(dApp1, dApp(version, nestedInvoke))
     val ssTx2    = TxHelpers.setScript(dApp2, dApp(version, None))
-    val invokeTx = TxHelpers.invoke(dApp1.toAddress, payments = txPayments)
+    val invokeTx = TxHelpers.invoke(dApp1.toAddress, payments = txPayments, invoker = invoker)
     (balances, Seq(ssTx, ssTx2) ++ issues, invokeTx)
   }
 
   private def assertLimit(version: StdLibVersion, count: Int, nested: Boolean) = {
     val (balances1, preparingTxs, invoke) = scenario(version, count, nested)
-    withDomain(RideV5, balances1) { d =>
-      d.appendBlock(preparingTxs: _*)
+    withDomain(settingsForRide(version), balances1) { d =>
+      d.appendBlock(preparingTxs*)
       d.appendBlock(invoke)
       d.blockchain.transactionSucceeded(invoke.id.value()) shouldBe true
     }
     val (balances2, preparingTxs2, invoke2) = scenario(version, count + 1, nested)
-    withDomain(RideV5, balances2) { d =>
-      d.appendBlock(preparingTxs2: _*)
+    withDomain(settingsForRide(version), balances2) { d =>
+      d.appendBlock(preparingTxs2*)
       d.appendBlockE(invoke2) should produce(s"Script payment amount=${count + 1} should not exceed $count")
->>>>>>> e05a253d
     }
   }
 
