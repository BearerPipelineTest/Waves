package com.wavesplatform.state.diffs

<<<<<<< HEAD
import com.wavesplatform.common.state.ByteStr
=======
import cats.kernel.Monoid
>>>>>>> e05a253d
import com.wavesplatform.common.utils._
import com.wavesplatform.db.WithState
import com.wavesplatform.features.BlockchainFeatures
import com.wavesplatform.lagonaki.mocks.TestBlock
import com.wavesplatform.lang.script.Script
import com.wavesplatform.lang.script.v1.ExprScript
import com.wavesplatform.lang.v1.compiler.Terms._
import com.wavesplatform.lang.v1.estimator.v2.ScriptEstimatorV2
import com.wavesplatform.settings.TestFunctionalitySettings
import com.wavesplatform.state._
import com.wavesplatform.state.reader.CompositeBlockchain
import com.wavesplatform.test.PropSpec
import com.wavesplatform.transaction._
import com.wavesplatform.transaction.assets.exchange._
import com.wavesplatform.transaction.transfer.MassTransferTransaction.ParsedTransfer
import org.scalatest.Inside

object ScriptsCountTest {
  def calculateLegacy(blockchain: Blockchain, tx: Transaction): Int = {
    import com.wavesplatform.transaction.Asset.IssuedAsset
    import com.wavesplatform.transaction.assets.exchange.ExchangeTransaction
    import com.wavesplatform.transaction.assets.{BurnTransaction, ReissueTransaction, SponsorFeeTransaction}
    import com.wavesplatform.transaction.smart.InvokeScriptTransaction
    import com.wavesplatform.transaction.transfer.{MassTransferTransaction, TransferTransaction}
    import com.wavesplatform.transaction.{Authorized, Transaction}

    val smartAccountRun = tx match {
      case x: Transaction with Authorized if blockchain.hasAccountScript(x.sender.toAddress) => 1
      case _                                                                                 => 0
    }

    val assetIds = tx match {
      case x: TransferTransaction     => x.assetId.fold[Seq[IssuedAsset]](Nil)(Seq(_))
      case x: MassTransferTransaction => x.assetId.fold[Seq[IssuedAsset]](Nil)(Seq(_))
      case x: BurnTransaction         => Seq(x.asset)
      case x: ReissueTransaction      => Seq(x.asset)
      case x: SponsorFeeTransaction   => Seq(x.asset)
      case x: ExchangeTransaction =>
        Seq(
          x.buyOrder.assetPair.amountAsset.fold[Seq[IssuedAsset]](Nil)(Seq(_)),
          x.buyOrder.assetPair.priceAsset.fold[Seq[IssuedAsset]](Nil)(Seq(_))
        ).flatten
      case _ => Seq.empty
    }
    val smartTokenRuns = assetIds.flatMap(blockchain.assetDescription).count(_.script.isDefined)

    val invokeScriptRun = tx match {
      case _: InvokeScriptTransaction => 1
      case _                           => 0
    }

    smartAccountRun + smartTokenRuns + invokeScriptRun
  }
}

//noinspection NameBooleanParameters
class ScriptsCountTest extends PropSpec with WithState with Inside {

  private val fs = TestFunctionalitySettings.Enabled.copy(
    preActivatedFeatures = Map(
      BlockchainFeatures.SmartAccounts.id       -> 0,
      BlockchainFeatures.SmartAssets.id         -> 0,
      BlockchainFeatures.SmartAccountTrading.id -> 0,
      BlockchainFeatures.Ride4DApps.id          -> 0,
      BlockchainFeatures.DataTransaction.id     -> 0,
      BlockchainFeatures.MassTransfer.id        -> 0,
      BlockchainFeatures.FeeSponsorship.id      -> 0,
      BlockchainFeatures.Ride4DApps.id          -> Int.MaxValue
    )
  )

  private val fs1 = TestFunctionalitySettings.Enabled.copy(
    preActivatedFeatures = Map(
      BlockchainFeatures.SmartAccounts.id       -> 0,
      BlockchainFeatures.SmartAssets.id         -> 0,
      BlockchainFeatures.SmartAccountTrading.id -> 0,
      BlockchainFeatures.Ride4DApps.id          -> 0,
      BlockchainFeatures.DataTransaction.id     -> 0,
      BlockchainFeatures.MassTransfer.id        -> 0,
      BlockchainFeatures.FeeSponsorship.id      -> 0,
      BlockchainFeatures.Ride4DApps.id          -> 0
    )
  )

  val allAllowed: Script = ExprScript(TRUE).explicitGet()

  property("check pre-Ride4DApps scripts run count") {
<<<<<<< HEAD
    forAll(for {
      master <- accountGen
      acc    <- accountGen
      ts     <- timestampGen
      genesis: GenesisTransaction = GenesisTransaction.create(master.toAddress, ENOUGH_AMT, ts).explicitGet()
      fee                         = 1000000000L
      setContract                 = SetScriptTransaction.selfSigned(1.toByte, master, Some(allAllowed), fee, ts).explicitGet()
      resetContract               = SetScriptTransaction.selfSigned(1.toByte, master, Some(allAllowed), fee, ts + 1).explicitGet()
      (_, assetName, description, quantity, decimals, _, iFee, timestamp) <- issueParamGen
      issueSp = IssueTransaction(
        TxVersion.V2,
        master.publicKey,
        assetName,
        description,
        quantity + 1000000000L,
        decimals,
        true,
        None,
        iFee,
        timestamp
      ).signWith(master.privateKey)
      sponsorTx = SponsorFeeTransaction.selfSigned(1.toByte, master, IssuedAsset(issueSp.id()), Some(1), fee, timestamp).explicitGet()
      burnSp    = BurnTransaction.selfSigned(2.toByte, master, IssuedAsset(issueSp.id()), 1, fee, timestamp).explicitGet()
      reissueSp = ReissueTransaction
        .selfSigned(2.toByte, master, IssuedAsset(issueSp.id()), 1, true, fee, timestamp)
        .explicitGet()
      issueScr = IssueTransaction(
        TxVersion.V2,
        master.publicKey,
        assetName,
        description,
        quantity + 1000000000L,
        decimals,
        true,
        Some(allAllowed),
        iFee,
        timestamp
      ).signWith(master.privateKey)
      burnScr = BurnTransaction.selfSigned(2.toByte, master, IssuedAsset(issueScr.id()), 1, fee, timestamp).explicitGet()
      reissueScr = ReissueTransaction
        .selfSigned(2.toByte, master, IssuedAsset(issueScr.id()), 1, true, fee, timestamp)
        .explicitGet()
      assetScript = SetAssetScriptTransaction
        .create(1.toByte, master.publicKey, IssuedAsset(issueScr.id()), Some(allAllowed), fee, timestamp, Proofs.empty)
        .explicitGet()
      data = DataTransaction.selfSigned(1.toByte, master, List(BooleanDataEntry("q", true)), 15000000, timestamp).explicitGet()
      tr1 = TransferTransaction
        .selfSigned(2.toByte, master, acc.toAddress, Waves, 10000000000L, Waves, fee, ByteStr.empty, timestamp)
        .explicitGet()
      tr2 = TransferTransaction
        .selfSigned(2.toByte, master, acc.toAddress, IssuedAsset(issueScr.id()), 1000000000L, Waves, fee, ByteStr.empty, timestamp)
        .explicitGet()
      mt1 = MassTransferTransaction
        .selfSigned(1.toByte, master, Waves, List(ParsedTransfer(acc.toAddress, 1)), fee, timestamp, ByteStr.empty)
        .explicitGet()
      mt2 = MassTransferTransaction
        .selfSigned(1.toByte, master, IssuedAsset(issueScr.id()), List(ParsedTransfer(acc.toAddress, 1)), fee, timestamp, ByteStr.empty)
        .explicitGet()
      l  = LeaseTransaction.selfSigned(2.toByte, master, acc.toAddress, 1L, fee, timestamp).explicitGet()
      lc = LeaseCancelTransaction.selfSigned(2.toByte, master, l.id(), fee, timestamp + 1).explicitGet()

      assetPair = AssetPair(IssuedAsset(issueScr.id()), IssuedAsset(issueSp.id()))
      o1        = Order.buy(2: Byte, master, master.publicKey, assetPair, 100000000L, 100000000L, timestamp, 10000L, 1)
      o2        = Order.sell(2: Byte, acc, master.publicKey, assetPair, 100000000L, 100000000L, timestamp, 10000L, 1)
      exchange = ExchangeTransaction
        .signed(TxVersion.V2, master.privateKey, o1, o2, 100000000L, 100000000L, 1, 1, (1 + 1) / 2, 10000L - 100)
        .explicitGet()

      o1a = Order.buy(2: Byte, master, acc.publicKey, assetPair, 100000000L, 100000000L, timestamp, 10000L, 1)
      o2a = Order.sell(2: Byte, acc, acc.publicKey, assetPair, 100000000L, 100000000L, timestamp, 10000L, 1)
      exchangea = ExchangeTransaction
        .signed(TxVersion.V2, acc.privateKey, o1a, o2a, 100000000L, 100000000L, 1, 1, (1 + 1) / 2, 10000L - 100)
        .explicitGet()

      setContractB = SetScriptTransaction.selfSigned(1.toByte, acc, Some(allAllowed), fee, ts).explicitGet()
      issueScrB = IssueTransaction(
        TxVersion.V2,
        acc.publicKey,
        assetName,
        description,
        quantity + 1000000000L,
        decimals,
        true,
        Some(allAllowed),
        iFee,
        timestamp
      ).signWith(acc.privateKey)
      assetPairB = AssetPair(IssuedAsset(issueScrB.id()), IssuedAsset(issueScr.id()))
      o1b        = Order.buy(2: Byte, master, master.publicKey, assetPairB, 100000001L, 100000001L, timestamp, 10000L, 1)
      o2b        = Order.sell(2: Byte, acc, master.publicKey, assetPairB, 100000001L, 100000001L, timestamp, 10000L, 1)
      exchangeB = ExchangeTransaction
        .signed(TxVersion.V2, master.privateKey, o1b, o2b, 100000001L, 100000001L, 1, 1, (1 + 1) / 2, 10000L - 100)
        .explicitGet()
    } yield {
      val txs = Seq[Transaction](
        setContract,
        issueSp,       // 1
        sponsorTx,     // 1
        issueScr,      // 1
        burnSp,        // 1
        burnScr,       // 2
        reissueSp,     // 1
        reissueScr,    // 2
        resetContract, // 1
        assetScript,   // 1
        data,          // 1
        tr1,           // 1
        tr2,           // 2
        mt1,           // 1
        mt2,           // 2
        l,             // 1
        lc,            // 1
        exchange,      // 2
        exchangea,     // 1
        issueScrB,
        setContractB,
        exchangeB // 4
      )

      assertDiffAndState(Nil, TestBlock.create(Seq(genesis)), fs) {
        case (_, state) =>
          txs.foldLeft(Diff.empty) { (diff, tx) =>
            val newState = CompositeBlockchain(state, diff)
            val newDiff  = TransactionDiffer(Some(tx.timestamp), tx.timestamp)(newState, tx).resultE.explicitGet()
            val oldRuns  = ScriptsCountTest.calculateLegacy(newState, tx)
            if (newDiff.scriptsRun != oldRuns) throw new IllegalArgumentException(s"$tx ${newDiff.scriptsRun} != $oldRuns")
            diff.combine(newDiff).explicitGet()
          }
      }
=======
    val (genesis, txs) = preconditions

    assertDiffAndState(Nil, TestBlock.create(Seq(genesis)), fs) {
      case (_, state) =>
        txs.foldLeft(Diff.empty) { (diff, tx) =>
          val newState = CompositeBlockchain(state, diff)
          val newDiff  = TransactionDiffer(Some(tx.timestamp), tx.timestamp)(newState, tx).resultE.explicitGet()
          val oldRuns  = ScriptsCountTest.calculateLegacy(newState, tx)
          if (newDiff.scriptsRun != oldRuns) throw new IllegalArgumentException(s"$tx ${newDiff.scriptsRun} != $oldRuns")
          Monoid.combine(diff, newDiff)
        }
    }
>>>>>>> e05a253d

    assertDiffAndState(Seq(TestBlock.create(Seq(genesis))), TestBlock.create(txs), fs) {
      case (blockDiff, _) =>
        blockDiff.scriptsRun shouldBe 26
    }
  }

  property("check scripts run count") {
    val (genesis, txs) = preconditions

    assertDiffAndState(
      Seq(TestBlock.create(Seq(genesis))),
      TestBlock.create(txs),
      fs1
    ) {
      case (blockDiff, _) =>
        blockDiff.scriptsRun shouldBe 31
        blockDiff.scriptsComplexity shouldBe (Script.estimate(allAllowed, ScriptEstimatorV2, useContractVerifierLimit = false).explicitGet() * 31)
    }
  }

  private def preconditions: (GenesisTransaction, Seq[Transaction]) = {
    val master = TxHelpers.signer(1)
    val acc = TxHelpers.signer(2)

    val issueAmount = 1000
    val additionalAmount = 1000000000L

    val genesis = TxHelpers.genesis(master.toAddress)
    val setContract = TxHelpers.setScript(master, allAllowed)
    val resetContract = TxHelpers.setScript(master, allAllowed)
    val issueSp = TxHelpers.issue(master, issueAmount + additionalAmount)
    val sponsorTx = TxHelpers.sponsor(issueSp.asset, Some(1), master)
    val burnSp = TxHelpers.burn(issueSp.asset, sender = master, version = TxVersion.V2)
    val reissueSp = TxHelpers.reissue(issueSp.asset, master, 1)
    val issueScr = TxHelpers.issue(master, issueAmount + additionalAmount, script = Some(allAllowed))
    val burnScr = TxHelpers.burn(issueScr.asset, sender = master, version = TxVersion.V2)
    val reissueScr = TxHelpers.reissue(issueScr.asset, master, 1)
    val assetScript = TxHelpers.setAssetScript(master, issueScr.asset, allAllowed)
    val data = TxHelpers.data(master, Seq(BooleanDataEntry("q", true)))
    val tr1 = TxHelpers.transfer(master, acc.toAddress, 10000000000L)
    val tr2 = TxHelpers.transfer(master, acc.toAddress, additionalAmount, issueScr.asset)
    val mt1 = TxHelpers.massTransfer(master, Seq(ParsedTransfer(acc.toAddress, 1)), version = TxVersion.V1)
    val mt2 = TxHelpers.massTransfer(master, Seq(ParsedTransfer(acc.toAddress, 1)), issueScr.asset, version = TxVersion.V1)
    val l = TxHelpers.lease(master, acc.toAddress, 1)
    val lc = TxHelpers.leaseCancel(l.id(), master)
    val o1 = TxHelpers.order(OrderType.BUY, issueScr.asset, issueSp.asset, amount = 100000000L, price = 100000000L, version = Order.V2, sender = master, matcher = master)
    val o2 = TxHelpers.order(OrderType.SELL, issueScr.asset, issueSp.asset, amount = 100000000L, price = 100000000L, version = Order.V2, sender = acc, matcher = master)
    val exchange = TxHelpers.exchangeFromOrders(o1, o2, master, version = TxVersion.V2)
    val o1a = TxHelpers.order(OrderType.BUY, issueScr.asset, issueSp.asset, amount = 100000000L, price = 100000000L, version = Order.V2, sender = master, matcher = acc)
    val o2a = TxHelpers.order(OrderType.SELL, issueScr.asset, issueSp.asset, amount = 100000000L, price = 100000000L, version = Order.V2, sender = acc, matcher = acc)
    val exchangea = TxHelpers.exchangeFromOrders(o1a, o2a, acc, version = TxVersion.V2)
    val setContractB = TxHelpers.setScript(acc, allAllowed)
    val issueScrB = TxHelpers.issue(acc, issueAmount + additionalAmount, script = Some(allAllowed))
    val o1b = TxHelpers.order(OrderType.BUY, issueScrB.asset, issueScr.asset, amount = 100000001L, price = 100000001L, version = Order.V2, sender = master, matcher = master)
    val o2b = TxHelpers.order(OrderType.SELL, issueScrB.asset, issueScr.asset, amount = 100000001L, price = 100000001L, version = Order.V2, sender = acc, matcher = master)
    val exchangeB = TxHelpers.exchangeFromOrders(o1b, o2b, master, version = TxVersion.V2)

    val txs = Seq[Transaction](
      setContract,
      issueSp,       // 1
      sponsorTx,     // 1
      issueScr,      // 1
      burnSp,        // 1
      burnScr,       // 2
      reissueSp,     // 1
      reissueScr,    // 2
      resetContract, // 1
      assetScript,   // 1
      data,          // 1
      tr1,           // 1
      tr2,           // 2
      mt1,           // 1
      mt2,           // 2
      l,             // 1
      lc,            // 1
      exchange,      // 2
      exchangea,     // 1
      issueScrB,
      setContractB,
      exchangeB // 4
    )

    (genesis, txs)
  }
}<|MERGE_RESOLUTION|>--- conflicted
+++ resolved
@@ -1,10 +1,7 @@
 package com.wavesplatform.state.diffs
 
-<<<<<<< HEAD
 import com.wavesplatform.common.state.ByteStr
-=======
 import cats.kernel.Monoid
->>>>>>> e05a253d
 import com.wavesplatform.common.utils._
 import com.wavesplatform.db.WithState
 import com.wavesplatform.features.BlockchainFeatures
@@ -92,137 +89,6 @@
   val allAllowed: Script = ExprScript(TRUE).explicitGet()
 
   property("check pre-Ride4DApps scripts run count") {
-<<<<<<< HEAD
-    forAll(for {
-      master <- accountGen
-      acc    <- accountGen
-      ts     <- timestampGen
-      genesis: GenesisTransaction = GenesisTransaction.create(master.toAddress, ENOUGH_AMT, ts).explicitGet()
-      fee                         = 1000000000L
-      setContract                 = SetScriptTransaction.selfSigned(1.toByte, master, Some(allAllowed), fee, ts).explicitGet()
-      resetContract               = SetScriptTransaction.selfSigned(1.toByte, master, Some(allAllowed), fee, ts + 1).explicitGet()
-      (_, assetName, description, quantity, decimals, _, iFee, timestamp) <- issueParamGen
-      issueSp = IssueTransaction(
-        TxVersion.V2,
-        master.publicKey,
-        assetName,
-        description,
-        quantity + 1000000000L,
-        decimals,
-        true,
-        None,
-        iFee,
-        timestamp
-      ).signWith(master.privateKey)
-      sponsorTx = SponsorFeeTransaction.selfSigned(1.toByte, master, IssuedAsset(issueSp.id()), Some(1), fee, timestamp).explicitGet()
-      burnSp    = BurnTransaction.selfSigned(2.toByte, master, IssuedAsset(issueSp.id()), 1, fee, timestamp).explicitGet()
-      reissueSp = ReissueTransaction
-        .selfSigned(2.toByte, master, IssuedAsset(issueSp.id()), 1, true, fee, timestamp)
-        .explicitGet()
-      issueScr = IssueTransaction(
-        TxVersion.V2,
-        master.publicKey,
-        assetName,
-        description,
-        quantity + 1000000000L,
-        decimals,
-        true,
-        Some(allAllowed),
-        iFee,
-        timestamp
-      ).signWith(master.privateKey)
-      burnScr = BurnTransaction.selfSigned(2.toByte, master, IssuedAsset(issueScr.id()), 1, fee, timestamp).explicitGet()
-      reissueScr = ReissueTransaction
-        .selfSigned(2.toByte, master, IssuedAsset(issueScr.id()), 1, true, fee, timestamp)
-        .explicitGet()
-      assetScript = SetAssetScriptTransaction
-        .create(1.toByte, master.publicKey, IssuedAsset(issueScr.id()), Some(allAllowed), fee, timestamp, Proofs.empty)
-        .explicitGet()
-      data = DataTransaction.selfSigned(1.toByte, master, List(BooleanDataEntry("q", true)), 15000000, timestamp).explicitGet()
-      tr1 = TransferTransaction
-        .selfSigned(2.toByte, master, acc.toAddress, Waves, 10000000000L, Waves, fee, ByteStr.empty, timestamp)
-        .explicitGet()
-      tr2 = TransferTransaction
-        .selfSigned(2.toByte, master, acc.toAddress, IssuedAsset(issueScr.id()), 1000000000L, Waves, fee, ByteStr.empty, timestamp)
-        .explicitGet()
-      mt1 = MassTransferTransaction
-        .selfSigned(1.toByte, master, Waves, List(ParsedTransfer(acc.toAddress, 1)), fee, timestamp, ByteStr.empty)
-        .explicitGet()
-      mt2 = MassTransferTransaction
-        .selfSigned(1.toByte, master, IssuedAsset(issueScr.id()), List(ParsedTransfer(acc.toAddress, 1)), fee, timestamp, ByteStr.empty)
-        .explicitGet()
-      l  = LeaseTransaction.selfSigned(2.toByte, master, acc.toAddress, 1L, fee, timestamp).explicitGet()
-      lc = LeaseCancelTransaction.selfSigned(2.toByte, master, l.id(), fee, timestamp + 1).explicitGet()
-
-      assetPair = AssetPair(IssuedAsset(issueScr.id()), IssuedAsset(issueSp.id()))
-      o1        = Order.buy(2: Byte, master, master.publicKey, assetPair, 100000000L, 100000000L, timestamp, 10000L, 1)
-      o2        = Order.sell(2: Byte, acc, master.publicKey, assetPair, 100000000L, 100000000L, timestamp, 10000L, 1)
-      exchange = ExchangeTransaction
-        .signed(TxVersion.V2, master.privateKey, o1, o2, 100000000L, 100000000L, 1, 1, (1 + 1) / 2, 10000L - 100)
-        .explicitGet()
-
-      o1a = Order.buy(2: Byte, master, acc.publicKey, assetPair, 100000000L, 100000000L, timestamp, 10000L, 1)
-      o2a = Order.sell(2: Byte, acc, acc.publicKey, assetPair, 100000000L, 100000000L, timestamp, 10000L, 1)
-      exchangea = ExchangeTransaction
-        .signed(TxVersion.V2, acc.privateKey, o1a, o2a, 100000000L, 100000000L, 1, 1, (1 + 1) / 2, 10000L - 100)
-        .explicitGet()
-
-      setContractB = SetScriptTransaction.selfSigned(1.toByte, acc, Some(allAllowed), fee, ts).explicitGet()
-      issueScrB = IssueTransaction(
-        TxVersion.V2,
-        acc.publicKey,
-        assetName,
-        description,
-        quantity + 1000000000L,
-        decimals,
-        true,
-        Some(allAllowed),
-        iFee,
-        timestamp
-      ).signWith(acc.privateKey)
-      assetPairB = AssetPair(IssuedAsset(issueScrB.id()), IssuedAsset(issueScr.id()))
-      o1b        = Order.buy(2: Byte, master, master.publicKey, assetPairB, 100000001L, 100000001L, timestamp, 10000L, 1)
-      o2b        = Order.sell(2: Byte, acc, master.publicKey, assetPairB, 100000001L, 100000001L, timestamp, 10000L, 1)
-      exchangeB = ExchangeTransaction
-        .signed(TxVersion.V2, master.privateKey, o1b, o2b, 100000001L, 100000001L, 1, 1, (1 + 1) / 2, 10000L - 100)
-        .explicitGet()
-    } yield {
-      val txs = Seq[Transaction](
-        setContract,
-        issueSp,       // 1
-        sponsorTx,     // 1
-        issueScr,      // 1
-        burnSp,        // 1
-        burnScr,       // 2
-        reissueSp,     // 1
-        reissueScr,    // 2
-        resetContract, // 1
-        assetScript,   // 1
-        data,          // 1
-        tr1,           // 1
-        tr2,           // 2
-        mt1,           // 1
-        mt2,           // 2
-        l,             // 1
-        lc,            // 1
-        exchange,      // 2
-        exchangea,     // 1
-        issueScrB,
-        setContractB,
-        exchangeB // 4
-      )
-
-      assertDiffAndState(Nil, TestBlock.create(Seq(genesis)), fs) {
-        case (_, state) =>
-          txs.foldLeft(Diff.empty) { (diff, tx) =>
-            val newState = CompositeBlockchain(state, diff)
-            val newDiff  = TransactionDiffer(Some(tx.timestamp), tx.timestamp)(newState, tx).resultE.explicitGet()
-            val oldRuns  = ScriptsCountTest.calculateLegacy(newState, tx)
-            if (newDiff.scriptsRun != oldRuns) throw new IllegalArgumentException(s"$tx ${newDiff.scriptsRun} != $oldRuns")
-            diff.combine(newDiff).explicitGet()
-          }
-      }
-=======
     val (genesis, txs) = preconditions
 
     assertDiffAndState(Nil, TestBlock.create(Seq(genesis)), fs) {
@@ -232,10 +98,9 @@
           val newDiff  = TransactionDiffer(Some(tx.timestamp), tx.timestamp)(newState, tx).resultE.explicitGet()
           val oldRuns  = ScriptsCountTest.calculateLegacy(newState, tx)
           if (newDiff.scriptsRun != oldRuns) throw new IllegalArgumentException(s"$tx ${newDiff.scriptsRun} != $oldRuns")
-          Monoid.combine(diff, newDiff)
+          diff.combine(newDiff).explicitGet()
         }
     }
->>>>>>> e05a253d
 
     assertDiffAndState(Seq(TestBlock.create(Seq(genesis))), TestBlock.create(txs), fs) {
       case (blockDiff, _) =>
