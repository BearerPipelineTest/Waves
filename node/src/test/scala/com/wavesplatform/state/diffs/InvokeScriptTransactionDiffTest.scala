package com.wavesplatform.state.diffs

import cats.kernel.Monoid
import com.wavesplatform.account.{Address, AddressScheme, Alias, KeyPair}
import com.wavesplatform.common.state.ByteStr
import com.wavesplatform.common.utils.EitherExt2
import com.wavesplatform.features.BlockchainFeatures
import com.wavesplatform.lagonaki.mocks.TestBlock
import com.wavesplatform.lang.contract.DApp
import com.wavesplatform.lang.contract.DApp.{CallableAnnotation, CallableFunction}
import com.wavesplatform.lang.directives.DirectiveSet
import com.wavesplatform.lang.directives.values.{DApp => DAppType, _}
import com.wavesplatform.lang.script.v1.ExprScript
import com.wavesplatform.lang.script.{ContractScript, Script}
import com.wavesplatform.lang.v1.FunctionHeader.{Native, User}
import com.wavesplatform.lang.v1.compiler.Terms
import com.wavesplatform.lang.v1.compiler.Terms._
import com.wavesplatform.lang.v1.evaluator.FunctionIds.{CREATE_LIST, THROW}
import com.wavesplatform.lang.v1.evaluator.ctx.impl.waves.{FieldNames, WavesContext}
import com.wavesplatform.lang.v1.evaluator.ctx.impl.{CryptoContext, PureContext}
import com.wavesplatform.lang.v1.evaluator.{FunctionIds, ScriptResult}
import com.wavesplatform.lang.v1.parser.{Expressions, Parser}
import com.wavesplatform.lang.v1.{ContractLimits, FunctionHeader, compiler}
import com.wavesplatform.lang.{Global, utils}
import com.wavesplatform.protobuf.dapp.DAppMeta
import com.wavesplatform.settings.TestFunctionalitySettings
import com.wavesplatform.state._
import com.wavesplatform.state.utils._
import com.wavesplatform.transaction.Asset.{IssuedAsset, Waves}
import com.wavesplatform.transaction.TxValidationError.TransactionNotAllowedByScript
import com.wavesplatform.transaction._
import com.wavesplatform.transaction.assets._
import com.wavesplatform.transaction.smart.InvokeScriptTransaction.Payment
import com.wavesplatform.transaction.smart.script.trace.{AssetVerifierTrace, InvokeScriptTrace}
import com.wavesplatform.transaction.smart.{InvokeScriptTransaction, SetScriptTransaction, WavesEnvironment}
import com.wavesplatform.transaction.transfer.TransferTransactionV2
<<<<<<< HEAD
=======
import com.wavesplatform.transaction.{Asset, _}
>>>>>>> 6a19aff6
import com.wavesplatform.utils.EmptyBlockchain
import com.wavesplatform.{NoShrink, TransactionGen, WithDB}
import monix.eval.Coeval
import org.scalacheck.Gen
import org.scalatest.{Inside, Matchers, PropSpec}
import org.scalatestplus.scalacheck.{ScalaCheckPropertyChecks => PropertyChecks}

import scala.collection.immutable

//noinspection ScalaStyle,NotImplementedCode
class InvokeScriptTransactionDiffTest extends PropSpec with PropertyChecks with Matchers with TransactionGen with NoShrink with WithDB with Inside {

  def ciFee(sc: Int = 0): Gen[Long] =
    Gen.choose(
      FeeValidation.FeeUnit * FeeValidation.FeeConstants(InvokeScriptTransaction.typeId) + sc * FeeValidation.ScriptExtraFee,
      FeeValidation.FeeUnit * FeeValidation.FeeConstants(InvokeScriptTransaction.typeId) + (sc + 1) * FeeValidation.ScriptExtraFee - 1
    )

  private val fs = TestFunctionalitySettings.Enabled.copy(
    preActivatedFeatures = Map(
      BlockchainFeatures.SmartAccounts.id  -> 0,
      BlockchainFeatures.SmartAssets.id    -> 0,
      BlockchainFeatures.Ride4DApps.id     -> 0,
      BlockchainFeatures.FeeSponsorship.id -> 0
    ))

  val assetAllowed: Script = ExprScript(
    FUNCTION_CALL(FunctionHeader.Native(FunctionIds.GT_LONG), List(GETTER(REF("tx"), "fee"), CONST_LONG(-1)))
  ).explicitGet()

  val assetBanned: Script = ExprScript(FALSE).explicitGet()

  val throwingAsset: Script = ExprScript(FUNCTION_CALL(Native(THROW), Nil)).explicitGet()

  def dataContract(senderBinding: String, argName: String, funcName: String, bigData: Boolean): DApp = {
    val datas =
      if (bigData)
        List(
          FUNCTION_CALL(
            User("DataEntry"),
            List(CONST_STRING("argument").explicitGet(), CONST_STRING("abcde" * 1024).explicitGet())
          ),
          REF("nil")
        )
      else
        List(
          FUNCTION_CALL(User("DataEntry"), List(CONST_STRING("argument").explicitGet(), REF(argName))),
          FUNCTION_CALL(
            Native(1100),
            List(FUNCTION_CALL(User("DataEntry"), List(CONST_STRING("sender").explicitGet(), GETTER(GETTER(REF(senderBinding), "caller"), "bytes"))),
                 REF("nil"))
          )
        )

    DApp(
      DAppMeta(),
      List.empty,
      List(
        CallableFunction(
          CallableAnnotation(senderBinding),
          Terms.FUNC(
            funcName,
            List(argName),
            FUNCTION_CALL(
              User(FieldNames.WriteSet),
              List(
                FUNCTION_CALL(
                  Native(1100),
                  datas
                ))
            )
          )
        )),
      None
    )
  }

  def paymentContract(senderBinding: String,
                      argName: String,
                      funcName: String,
                      recipientAddress: Address,
                      recipientAmount: Long,
                      assets: List[Asset] = List(Waves)): DApp = {

    val transfers: immutable.Seq[FUNCTION_CALL] = assets.map(
      a =>
        FUNCTION_CALL(
          User(FieldNames.ScriptTransfer),
          List(
            FUNCTION_CALL(User("Address"), List(CONST_BYTESTR(recipientAddress.bytes).explicitGet())),
            CONST_LONG(recipientAmount),
            a.fold(REF("unit"): EXPR)(asset => CONST_BYTESTR(asset.id).explicitGet())
          )
      ))

    val payments: EXPR = transfers.foldRight(REF("nil"): EXPR) {
      case (elem, tail) => FUNCTION_CALL(Native(CREATE_LIST), List(elem, tail))
    }

    DApp(
      DAppMeta(),
      List.empty,
      List(
        CallableFunction(
          CallableAnnotation(senderBinding),
          Terms.FUNC(
            funcName,
            List(argName),
            FUNCTION_CALL(
              User(FieldNames.TransferSet),
              List(payments)
            )
          )
        )),
      None
    )
  }

  def defaultPaymentContract(senderBinding: String,
                             argName: String,
                             recipientAddress: Address,
                             recipientAmount: Long,
                             assets: List[Asset] = List(Waves)): DApp = {

    val transfers: immutable.Seq[FUNCTION_CALL] = assets.map(
      a =>
        FUNCTION_CALL(
          User(FieldNames.ScriptTransfer),
          List(
            FUNCTION_CALL(User("Address"), List(CONST_BYTESTR(recipientAddress.bytes).explicitGet())),
            CONST_LONG(recipientAmount),
            a.fold(REF("unit"): EXPR)(asset => CONST_BYTESTR(asset.id).explicitGet())
          )
      ))

    val payments: EXPR = transfers.foldRight(REF("nil"): EXPR) {
      case (elem, tail) => FUNCTION_CALL(Native(CREATE_LIST), List(elem, tail))
    }

    DApp(
      DAppMeta(),
      List.empty,
      List(
        CallableFunction(
          CallableAnnotation(senderBinding),
          Terms.FUNC(
            "default",
            Nil,
            FUNCTION_CALL(
              User(FieldNames.TransferSet),
              List(payments)
            )
          )
        )),
      None
    )
  }

  def simpleContract(funcName: String): Either[String, DApp] = {
    val expr = {
      val script =
        s"""
          |
          |{-# STDLIB_VERSION 3 #-}
          |{-# CONTENT_TYPE DAPP #-}
          |
          |@Callable(xx)
          |func $funcName(str: String, num: Int) = {
          |    if (parseInt(str) == num) then throw() else throw()
          |}
          |
          |@Verifier(txx)
          |func verify() = {
          |    false
          |}
          |
        """.stripMargin
      Parser.parseContract(script).get.value
    }

    val ctx = {
      utils.functionCosts(V3)
      Monoid
        .combineAll(
          Seq(
            PureContext.build(Global, V3),
            CryptoContext.build(Global, V3),
            WavesContext.build(
              DirectiveSet(V3, Account, Expression).explicitGet(),
              new WavesEnvironment('T'.toByte, Coeval(???), Coeval(???), EmptyBlockchain, Coeval(???))
            )
          ))
    }

    compiler.ContractCompiler(ctx.compilerContext, expr)
  }

  def writeSet(funcName: String, count: Int): DApp = {
    val DataEntries = Array.tabulate(count)(i => s"""DataEntry("$i", $i)""").mkString(",")

    val expr = {
      val script =
        s"""
           |
           | {-#STDLIB_VERSION 3 #-}
           | {-#CONTENT_TYPE DAPP#-}
           | {-#SCRIPT_TYPE ACCOUNT#-}
           |
           | @Callable(i)
           | func $funcName(b: ByteVector) = {
           |    WriteSet([
           |      $DataEntries
           |        ])
           |}
           |
        """.stripMargin
      Parser.parseContract(script).get.value
    }

    compileContractFromExpr(expr)
  }

  def writeSetWithKeyLength(funcName: String, length: Int = 1): DApp = {
    val keyName = Array.fill(length)("a").mkString

    val expr = {
      val script =
        s"""
           |
           | {-#STDLIB_VERSION 3 #-}
           | {-#CONTENT_TYPE DAPP#-}
           | {-#SCRIPT_TYPE ACCOUNT#-}
           |
           | @Callable(i)
           | func $funcName(b: ByteVector) = {
           |    WriteSet([
           |      DataEntry("$keyName", 0)
           |        ])
           |}
           |
        """.stripMargin
      Parser.parseContract(script).get.value
    }

    compileContractFromExpr(expr)
  }

  def compileContractFromExpr(expr: Expressions.DAPP): DApp = {
    val ctx = {
      utils.functionCosts(V3)
      Monoid
        .combineAll(
          Seq(
            PureContext.build(Global, V3),
            CryptoContext.build(Global, V3),
            WavesContext.build(
              DirectiveSet(V3, Account, DAppType).explicitGet(),
              new WavesEnvironment('T'.toByte, Coeval(???), Coeval(???), EmptyBlockchain, Coeval(???))
            )
          ))
    }

    compiler.ContractCompiler(ctx.compilerContext, expr).right.get
  }

  def simplePreconditionsAndSetContract(invokerGen: Gen[KeyPair] = accountGen,
                                        masterGen: Gen[KeyPair] = accountGen,
                                        payment: Option[Payment] = None,
                                        feeGen: Gen[Long] = ciFee(),
                                        sponsored: Boolean = false,
                                        invocationParamsCount: Int = 1)
    : Gen[(List[GenesisTransaction], SetScriptTransaction, InvokeScriptTransaction, KeyPair, IssueTransaction, SponsorFeeTransaction)] = {
    for {
      master  <- masterGen
      invoker <- invokerGen
      ts      <- timestampGen
      genesis: GenesisTransaction  = GenesisTransaction.create(master, ENOUGH_AMT, ts).explicitGet()
      genesis2: GenesisTransaction = GenesisTransaction.create(invoker, ENOUGH_AMT, ts).explicitGet()
      fee         <- feeGen
      _ <- genBoundedString(1, 32)
      funcBinding <- Gen.const("funcForTesting")
      contract    = simpleContract(funcBinding).explicitGet()
      script      = ContractScript(V3, contract)
      setContract = SetScriptTransaction.selfSigned(master, script.toOption, fee, ts).explicitGet()
      (issueTx, sponsorTx, _, _) <- sponsorFeeCancelSponsorFeeGen(master)
      fc = Terms.FUNCTION_CALL(
        FunctionHeader.User(funcBinding),
        List.fill(invocationParamsCount)(FALSE)
      )
      ci = InvokeScriptTransaction
        .selfSigned(
          invoker,
          master,
          Some(fc),
          payment.toSeq,
          if (sponsored) { sponsorTx.minSponsoredAssetFee.get * 5 } else { fee },
          if (sponsored) {
            IssuedAsset(issueTx.id())
          } else { Waves },
          ts
        )
        .explicitGet()
    } yield (List(genesis, genesis2), setContract, ci, master, issueTx, sponsorTx)
  }

  def dataContractGen(func: String, bigData: Boolean): Gen[DApp] =
    for {
      senderBinging <- validAliasStringGen
      argBinding    <- validAliasStringGen
    } yield dataContract(senderBinging, argBinding, func, bigData)

  def paymentContractGen(address: Address, amount: Long, assets: List[Asset] = List(Waves))(func: String): Gen[DApp] =
    for {
      senderBinging <- validAliasStringGen
      argBinding    <- validAliasStringGen
    } yield paymentContract(senderBinging, argBinding, func, address, amount, assets)

  def defaultPaymentContractGen(address: Address, amount: Long, assets: List[Asset] = List(Waves))(someName: String): Gen[DApp] =
    for {
      senderBinging <- validAliasStringGen
      argBinding    <- validAliasStringGen
    } yield defaultPaymentContract(senderBinging, argBinding, address, amount, assets)

  def preconditionsAndSetContract(senderBindingToContract: String => Gen[DApp],
                                  invokerGen: Gen[KeyPair] = accountGen,
                                  masterGen: Gen[KeyPair] = accountGen,
                                  payment: Option[Payment] = None,
                                  feeGen: Gen[Long] = ciFee(),
                                  sponsored: Boolean = false,
                                  isCIDefaultFunc: Boolean = false)
    : Gen[(List[GenesisTransaction], SetScriptTransaction, InvokeScriptTransaction, KeyPair, IssueTransaction, SponsorFeeTransaction)] =
    for {
      master  <- masterGen
      invoker <- invokerGen
      ts      <- timestampGen
      genesis: GenesisTransaction  = GenesisTransaction.create(master, ENOUGH_AMT, ts).explicitGet()
      genesis2: GenesisTransaction = GenesisTransaction.create(invoker, ENOUGH_AMT, ts).explicitGet()
      fee         <- feeGen
      arg         <- genBoundedString(1, 32)
      funcBinding <- funcNameGen
      contract    <- senderBindingToContract(funcBinding)
      script      = ContractScript(V3, contract)
      setContract = SetScriptTransaction.selfSigned(master, script.toOption, fee, ts + 2).explicitGet()
      (issueTx, sponsorTx, _, _) <- sponsorFeeCancelSponsorFeeGen(master)
      fc = if (!isCIDefaultFunc)
        Some(Terms.FUNCTION_CALL(FunctionHeader.User(funcBinding), List(CONST_BYTESTR(ByteStr(arg)).explicitGet())))
      else
        None
      ci = InvokeScriptTransaction
        .selfSigned(
          invoker,
          master,
          fc,
          payment.toSeq,
          if (sponsored) { sponsorTx.minSponsoredAssetFee.get * 5 } else { fee },
          if (sponsored) {
            IssuedAsset(issueTx.id())
          } else { Waves },
          ts + 3
        )
        .explicitGet()
    } yield (List(genesis, genesis2), setContract, ci, master, issueTx, sponsorTx)

  def preconditionsAndSetContractWithVerifier(
      verifier: DApp,
      senderBindingToContract: String => Gen[DApp],
      invokerGen: Gen[KeyPair] = accountGen,
      masterGen: Gen[KeyPair] = accountGen,
      payment: Option[Payment] = None,
      feeGen: Gen[Long] = ciFee(1),
      sponsored: Boolean = false,
      isCIDefaultFunc: Boolean = false
  ): Gen[(List[GenesisTransaction],
          SetScriptTransaction,
          SetScriptTransaction,
          InvokeScriptTransaction,
          KeyPair,
          IssueTransaction,
          SponsorFeeTransaction)] =
    for {
      master  <- masterGen
      invoker <- invokerGen
      ts      <- timestampGen
      genesis: GenesisTransaction  = GenesisTransaction.create(master, ENOUGH_AMT, ts).explicitGet()
      genesis2: GenesisTransaction = GenesisTransaction.create(invoker, ENOUGH_AMT, ts).explicitGet()
      fee         <- feeGen
      arg         <- genBoundedString(1, 32)
      funcBinding <- funcNameGen
      contract    <- senderBindingToContract(funcBinding)
      script      = ContractScript(V3, contract)
      setVerifier = SetScriptTransaction.selfSigned(invoker, ContractScript(V3, verifier).toOption, fee, ts + 2).explicitGet()
      setContract = SetScriptTransaction.selfSigned(master, script.toOption, fee, ts + 2).explicitGet()
      (issueTx, sponsorTx, _, _) <- sponsorFeeCancelSponsorFeeGen(master)
      fc = if (!isCIDefaultFunc)
        Some(Terms.FUNCTION_CALL(FunctionHeader.User(funcBinding), List(CONST_BYTESTR(ByteStr(arg)).explicitGet())))
      else
        None
      ci = InvokeScriptTransaction
        .selfSigned(
          invoker,
          master,
          fc,
          payment.toSeq,
          if (sponsored) { sponsorTx.minSponsoredAssetFee.get * 5 } else { fee },
          if (sponsored) {
            IssuedAsset(issueTx.id())
          } else { Waves },
          ts + 3
        )
        .explicitGet()
    } yield (List(genesis, genesis2), setVerifier, setContract, ci, master, issueTx, sponsorTx)

  def preconditionsAndSetContractWithAlias(senderBindingToContract: String => Gen[DApp],
                                           invokerGen: Gen[KeyPair] = accountGen,
                                           masterGen: Gen[KeyPair] = accountGen,
                                           payment: Option[Payment] = None,
                                           feeGen: Gen[Long] = ciFee(),
                                           sponsored: Boolean = false,
                                           isCIDefaultFunc: Boolean = false)
    : Gen[(List[GenesisTransaction], KeyPair, SetScriptTransaction, InvokeScriptTransaction, InvokeScriptTransaction, CreateAliasTransaction)] =
    for {
      master  <- masterGen
      invoker <- invokerGen
      ts      <- timestampGen
      genesis: GenesisTransaction  = GenesisTransaction.create(master, ENOUGH_AMT, ts).explicitGet()
      genesis2: GenesisTransaction = GenesisTransaction.create(invoker, ENOUGH_AMT, ts).explicitGet()
      fee         <- feeGen
      arg         <- genBoundedString(1, 32)
      funcBinding <- validAliasStringGen
      contract    <- senderBindingToContract(funcBinding)
      masterAlias = Alias.create("alias").explicitGet()
      fakeAlias   = Alias.create("fakealias").explicitGet()
      aliasTx <- createAliasGen(master, masterAlias, fee, ts + 1)
      script      = ContractScript(V3, contract)
      setContract = SetScriptTransaction.selfSigned(master, script.toOption, fee, ts + 2).explicitGet()
      (issueTx, sponsorTx, _, _) <- sponsorFeeCancelSponsorFeeGen(master)
      fc = if (!isCIDefaultFunc)
        Some(Terms.FUNCTION_CALL(FunctionHeader.User(funcBinding), List(CONST_BYTESTR(ByteStr(arg)).explicitGet())))
      else
        None
      ciWithAlias = InvokeScriptTransaction
        .selfSigned(
          invoker,
          masterAlias,
          fc,
          payment.toSeq,
          if (sponsored) { sponsorTx.minSponsoredAssetFee.get * 5 } else { fee },
          if (sponsored) {
            IssuedAsset(issueTx.id())
          } else { Waves },
          ts + 3
        )
        .explicitGet()
      ciWithFakeAlias = InvokeScriptTransaction
        .selfSigned(
          invoker,
          fakeAlias,
          fc,
          payment.toSeq,
          if (sponsored) { sponsorTx.minSponsoredAssetFee.get * 5 } else { fee },
          if (sponsored) {
            IssuedAsset(issueTx.id())
          } else { Waves },
          ts + 3
        )
        .explicitGet()
    } yield (List(genesis, genesis2), master, setContract, ciWithAlias, ciWithFakeAlias, aliasTx)

  property("invoking contract results contract's state") {
    forAll(for {
      r <- preconditionsAndSetContract(s => dataContractGen(s, bigData = false))
    } yield (r._1, r._2, r._3)) {
      case (genesis, setScript, ci) =>
        assertDiffAndState(Seq(TestBlock.create(genesis ++ Seq(setScript))), TestBlock.create(Seq(ci)), fs) {
          case (blockDiff, newState) =>
            blockDiff.scriptsRun shouldBe 1
            newState.accountData(genesis.head.recipient) shouldBe AccountDataInfo(
              Map(
                "sender"   -> BinaryDataEntry("sender", ci.sender.toAddress.bytes),
                "argument" -> BinaryDataEntry("argument", ci.funcCallOpt.get.args.head.asInstanceOf[CONST_BYTESTR].bs)
              ))

            blockDiff.transactions(ci.id())._2.contains(setScript.sender) shouldBe true
        }
    }
  }

  property("can't more than 5kb of data") {
    forAll(for {
      r <- preconditionsAndSetContract(s => dataContractGen(s, bigData = true))
    } yield (r._1, r._2, r._3)) {
      case (genesis, setScript, ci) =>
        assertDiffEi(Seq(TestBlock.create(genesis ++ Seq(setScript))), TestBlock.create(Seq(ci)), fs) {
          _ should produce("WriteSet size can't exceed")
        }
    }
  }

  property("invoking payment contract results in accounts state") {
    forAll(for {
      a  <- accountGen
      am <- smallFeeGen
      contractGen = paymentContractGen(a, am) _
      r <- preconditionsAndSetContract(contractGen)
    } yield (a, am, r._1, r._2, r._3)) {
      case (acc, amount, genesis, setScript, ci) =>
        assertDiffAndState(Seq(TestBlock.create(genesis ++ Seq(setScript))), TestBlock.create(Seq(ci)), fs) {
          case (blockDiff, newState) =>
            blockDiff.scriptsRun shouldBe 1
            newState.balance(acc, Waves) shouldBe amount
        }
    }
  }

  property("invoking script transaction can be found for recipient") {
    forAll(for {
      a  <- accountGen
      am <- smallFeeGen
      contractGen = paymentContractGen(a, am) _
      r <- preconditionsAndSetContract(contractGen)
    } yield (a, am, r._1, r._2, r._3)) {
      case (acc, _, genesis, setScript, ci) =>
        assertDiffAndState(Seq(TestBlock.create(genesis ++ Seq(setScript))), TestBlock.create(Seq(ci)), fs) {
<<<<<<< HEAD
          case (_, newState) =>
            newState.addressTransactions(acc.toAddress, Set.empty, None).toList.head._2 shouldBe ci
=======
          case (blockDiff, newState) =>
            newState.addressTransactions(acc.toAddress, Set.empty, Int.MaxValue, None).right.get.head._2 shouldBe ci
>>>>>>> 6a19aff6
        }
    }
  }

  property("invoking default func payment contract results in accounts state") {
    forAll(for {
      a  <- accountGen
      am <- smallFeeGen
      contractGen = defaultPaymentContractGen(a, am) _
      r <- preconditionsAndSetContract(contractGen, accountGen, accountGen, None, ciFee(), isCIDefaultFunc = true)
    } yield (a, am, r._1, r._2, r._3)) {
      case (acc, amount, genesis, setScript, ci) =>
        assertDiffAndState(Seq(TestBlock.create(genesis ++ Seq(setScript))), TestBlock.create(Seq(ci)), fs) {
          case (_, newState) =>
            newState.balance(acc, Waves) shouldBe amount
        }
    }
  }

  property("suitable verifier error message on incorrect proofs number") {
    forAll(for {
      proofCount <- Gen.oneOf(0, 2)
      a          <- accountGen
      am         <- smallFeeGen
      contractGen = defaultPaymentContractGen(a, am) _
      r <- preconditionsAndSetContract(contractGen, accountGen, accountGen, None, ciFee(), isCIDefaultFunc = true)
    } yield (a, am, r._1, r._2, r._3, proofCount)) {
      case (_, _, genesis, setScript, ci, proofCount) =>
        val proofs = Proofs(
          List.fill(proofCount)(ByteStr.fromBytes(1, 1))
        )

        assertDiffEi(
          Seq(TestBlock.create(genesis ++ Seq(setScript))),
          TestBlock.create(Seq(ci.copy(proofs = proofs))),
          fs
        ) {
          _ should produce("Transactions from non-scripted accounts must have exactly 1 proof")
        }
    }
  }

  property("suitable verifier error message on incorrect proof") {
    forAll(for {
      a  <- accountGen
      am <- smallFeeGen
      contractGen = defaultPaymentContractGen(a, am) _
      r <- preconditionsAndSetContract(contractGen, accountGen, accountGen, None, ciFee(), isCIDefaultFunc = true)
    } yield (a, am, r._1, r._2, r._3)) {
      case (_, _, genesis, setScript, ci) =>
        val proofs = Proofs(List(ByteStr.fromBytes(1, 1)))

        assertDiffEi(
          Seq(TestBlock.create(genesis ++ Seq(setScript))),
          TestBlock.create(Seq(ci.copy(proofs = proofs))),
          fs
        ) {
          _ should produce("Proof doesn't validate as signature")
        }
    }
  }

  property("invoke script by alias") {
    forAll(for {
      a  <- accountGen
      am <- smallFeeGen
      contractGen = paymentContractGen(a, am) _
      r <- preconditionsAndSetContractWithAlias(contractGen)
    } yield (a, am, r._1, r._3, r._6, r._4)) {
      case (acc, amount, genesis, setScript, aliasTx, ciWithAlias) =>
        assertDiffAndState(Seq(TestBlock.create(genesis ++ Seq(aliasTx, setScript))), TestBlock.create(Seq(ciWithAlias)), fs) {
          case (blockDiff, newState) =>
            blockDiff.scriptsRun shouldBe 1
            newState.balance(acc, Waves) shouldBe amount
        }
    }
  }

  property("invoke script by non existed alias") {
    forAll(for {
      a  <- accountGen
      am <- smallFeeGen
      contractGen = paymentContractGen(a, am) _
      r <- preconditionsAndSetContractWithAlias(contractGen)
    } yield (a, am, r._1, r._3, r._6, r._5)) {
      case (_, _, genesis, setScript, aliasTx, ciWithFakeAlias) =>
        assertDiffEi(Seq(TestBlock.create(genesis ++ Seq(aliasTx, setScript))), TestBlock.create(Seq(ciWithFakeAlias)), fs) {
          _ should produce("AliasDoesNotExist")
        }
    }
  }

  property("can't make more than 10 payments") {
    forAll(for {
      a  <- accountGen
      am <- smallFeeGen
      contractGen = paymentContractGen(a, am, List.fill(11)(Waves)) _
      r <- preconditionsAndSetContract(contractGen)
    } yield (a, am, r._1, r._2, r._3)) {
      case (_, _, genesis, setScript, ci) =>
        assertDiffEi(Seq(TestBlock.create(genesis ++ Seq(setScript))), TestBlock.create(Seq(ci)), fs) {
          _ should produce("many ScriptTransfers")
        }
    }
  }

<<<<<<< HEAD
  val chainId: Byte = AddressScheme.current.chainId
  val enoughFee: Long = CommonValidation.ScriptExtraFee + CommonValidation.FeeConstants(IssueTransactionV2.typeId) * CommonValidation.FeeUnit
=======
  val chainId   = AddressScheme.current.chainId
  val enoughFee = FeeValidation.ScriptExtraFee + FeeValidation.FeeConstants(IssueTransactionV2.typeId) * FeeValidation.FeeUnit
>>>>>>> 6a19aff6

  property("invoking contract receive payment") {
    forAll(for {
      a  <- accountGen
      am <- smallFeeGen
      contractGen = paymentContractGen(a, am) _
      invoker <- accountGen
      ts      <- timestampGen
      asset = IssueTransactionV2
        .selfSigned(chainId, invoker, "Asset#1".getBytes("UTF-8"), "".getBytes("UTF-8"), 1000000, 8, reissuable = false, Some(assetAllowed), enoughFee, ts)
        .explicitGet()
      r <- preconditionsAndSetContract(contractGen,
                                       invokerGen = Gen.oneOf(Seq(invoker)),
                                       payment = Some(Payment(1, IssuedAsset(asset.id()))),
                                       feeGen = ciFee(1))
    } yield (a, am, r._1, r._2, r._3, r._4, asset, invoker)) {
      case (acc, amount, genesis, setScript, ci, dAppAddress, asset, invoker) =>
        assertDiffAndState(Seq(TestBlock.create(genesis ++ Seq(asset, setScript))), TestBlock.create(Seq(ci)), fs) {
          case (blockDiff, newState) =>
            blockDiff.scriptsRun shouldBe 2
            newState.balance(acc, Waves) shouldBe amount
            newState.balance(invoker, IssuedAsset(asset.id())) shouldBe (asset.quantity - 1)
            newState.balance(dAppAddress, IssuedAsset(asset.id())) shouldBe 1
        }
    }
  }

  property("successfully invoked contract trace should contain both attached and transferring asset script info") {
    forAll(for {
      invoker <- accountGen
      quantity = 1000000000
      am     <- smallFeeGen
      master <- accountGen
      ts     <- timestampGen

      transferringAsset = IssueTransactionV2
        .selfSigned(chainId, invoker, "Asset#1".getBytes("UTF-8"), "".getBytes("UTF-8"), quantity, 8, reissuable = false, Some(assetAllowed), enoughFee, ts)
        .explicitGet()

      attachedAsset = IssueTransactionV2
        .selfSigned(chainId, invoker, "Asset#2".getBytes("UTF-8"), "".getBytes("UTF-8"), quantity, 8, reissuable = false, Some(assetAllowed), enoughFee, ts)
        .explicitGet()

      contractGen = paymentContractGen(master, am, List(IssuedAsset(transferringAsset.id()))) _

      r <- preconditionsAndSetContract(
        contractGen,
        masterGen = Gen.oneOf(Seq(master)),
        invokerGen = Gen.oneOf(Seq(invoker)),
        payment = Some(Payment(1, IssuedAsset(attachedAsset.id()))),
        feeGen = ciFee(2)
      )
    } yield (invoker, am, r._1, r._2, r._3, transferringAsset, attachedAsset, master)) {
      case (_, _, genesis, setScript, ci, transferringAsset, attachedAsset, _) =>
        assertDiffEiTraced(
          Seq(TestBlock.create(genesis ++ Seq(transferringAsset, attachedAsset, setScript))),
          TestBlock.create(Seq(ci)),
          fs
        ) { blockDiffEi =>
          blockDiffEi.resultE shouldBe 'right
          blockDiffEi.resultE.right.get.scriptsRun shouldBe 3
          inside(blockDiffEi.trace) {
            case List(
                AssetVerifierTrace(attachedAssetId, None),
                InvokeScriptTrace(_, _, Right(ScriptResult(_, transactions))),
                AssetVerifierTrace(transferringAssetId, None)
                ) =>
              attachedAssetId shouldBe attachedAsset.id.value
              transferringAssetId shouldBe transferringAsset.id.value
              transactions.head._3.get shouldBe transferringAsset.id.value
          }
        }
    }
  }

  property("asset script ban invoking contract with payment and produce trace") {
    forAll(for {
      a  <- accountGen
      am <- smallFeeGen
      contractGen = paymentContractGen(a, am) _
      invoker <- accountGen
      ts      <- timestampGen
      asset = IssueTransactionV2
        .selfSigned(chainId, invoker, "Asset#1".getBytes("UTF-8"), "".getBytes("UTF-8"), 1000000, 8, reissuable = false, Some(assetBanned), enoughFee, ts)
        .explicitGet()
      r <- preconditionsAndSetContract(contractGen,
                                       invokerGen = Gen.oneOf(Seq(invoker)),
                                       payment = Some(Payment(1, IssuedAsset(asset.id()))),
                                       feeGen = ciFee(1))
    } yield (a, am, r._1, r._2, r._3, asset, invoker)) {
      case (_, _, genesis, setScript, ci, asset, _) =>
        assertDiffEiTraced(Seq(TestBlock.create(genesis ++ Seq(asset, setScript))), TestBlock.create(Seq(ci)), fs) { blockDiffEi =>
          blockDiffEi.resultE should produce("TransactionNotAllowedByScript")
          inside(blockDiffEi.trace) {
            case List(AssetVerifierTrace(assetId, Some(TransactionNotAllowedByScript(_, isAssetScript)))) =>
              assetId shouldBe asset.id.value
              isAssetScript shouldBe true
          }
        }
    }
  }

  property("invoking contract make payment by asset") {
    forAll(for {
      a <- accountGen
      quantity = 1000000
      am     <- Gen.choose[Long](1L, quantity)
      master <- accountGen
      ts     <- timestampGen
      asset = IssueTransactionV2
        .selfSigned(chainId, master, "Asset#1".getBytes("UTF-8"), "".getBytes("UTF-8"), quantity, 8, reissuable = false, Some(assetAllowed), enoughFee, ts)
        .explicitGet()
      contractGen = paymentContractGen(a, am, List(IssuedAsset(asset.id()))) _
      r <- preconditionsAndSetContract(contractGen, masterGen = Gen.oneOf(Seq(master)), feeGen = ciFee(1))
    } yield (a, am, r._1, r._2, r._3, asset, master)) {
      case (acc, amount, genesis, setScript, ci, asset, master) =>
        assertDiffAndState(Seq(TestBlock.create(genesis ++ Seq(setScript))), TestBlock.create(Seq(asset, ci)), fs) {
          case (blockDiff, newState) =>
            blockDiff.scriptsRun shouldBe 3
            newState.balance(master, IssuedAsset(asset.id())) shouldBe (asset.quantity - amount)
            newState.balance(acc, IssuedAsset(asset.id())) shouldBe amount
        }
    }
  }

  property("invoking contract disable by payment smart asset") {
    forAll(for {
      a <- accountGen
      quantity = 1000000
      am     <- Gen.choose[Long](1L, quantity)
      master <- accountGen
      ts     <- timestampGen
      asset = IssueTransactionV2
        .selfSigned(chainId, master, "Asset#1".getBytes("UTF-8"), "".getBytes("UTF-8"), quantity, 8, reissuable = false, Some(assetBanned), enoughFee, ts)
        .explicitGet()
      contractGen = paymentContractGen(a, am, List(IssuedAsset(asset.id()))) _
      r <- preconditionsAndSetContract(contractGen, masterGen = Gen.oneOf(Seq(master)), feeGen = ciFee(1))
    } yield (a, am, r._1, r._2, r._3, asset, master)) {
      case (_, _, genesis, setScript, ci, asset, _) =>
        assertDiffEiTraced(Seq(TestBlock.create(genesis ++ Seq(asset, setScript))), TestBlock.create(Seq(ci)), fs) { blockDiffEi =>
          blockDiffEi.resultE should produce("TransactionNotAllowedByScript")
        }
    }
  }

  property("invoking contract disable by one of payment smart asset with trace") {
    forAll(for {
      a <- accountGen
      quantity = 1000000
      am     <- Gen.choose[Long](1L, quantity)
      master <- accountGen
      ts     <- timestampGen
      asset1 = IssueTransactionV2
        .selfSigned(chainId, master, "Asset#1".getBytes("UTF-8"), "".getBytes("UTF-8"), quantity, 8, reissuable = false, Some(assetAllowed), enoughFee, ts)
        .explicitGet()
      asset2 = IssueTransactionV2
        .selfSigned(chainId, master, "Asset#2".getBytes("UTF-8"), "".getBytes("UTF-8"), quantity, 8, reissuable = false, Some(assetBanned), enoughFee, ts)
        .explicitGet()
      contractGen = paymentContractGen(a, am, List(IssuedAsset(asset1.id()), IssuedAsset(asset2.id()))) _
      r <- preconditionsAndSetContract(contractGen, masterGen = Gen.oneOf(Seq(master)), feeGen = ciFee(2))
    } yield (a, am, r._1, r._2, r._3, asset1, asset2, master)) {
      case (_, _, genesis, setScript, ci, asset1, asset2, _) =>
        assertDiffEiTraced(Seq(TestBlock.create(genesis ++ Seq(asset1, asset2, setScript))), TestBlock.create(Seq(ci)), fs) { blockDiffEi =>
          blockDiffEi.resultE should produce("TransactionNotAllowedByScript")
          inside(blockDiffEi.trace) {
            case List(
                InvokeScriptTrace(dAppAddress, functionCall, Right(ScriptResult(_, transactions))),
                AssetVerifierTrace(allowedAssetId, None),
                AssetVerifierTrace(bannedAssetId, Some(TransactionNotAllowedByScript(_, _)))
                ) =>
              dAppAddress shouldBe ci.dAppAddressOrAlias
              functionCall shouldBe ci.funcCall

              allowedAssetId shouldBe asset1.id.value
              bannedAssetId shouldBe asset2.id.value

              transactions.flatMap(_._3.toList) shouldBe List(allowedAssetId, bannedAssetId)
          }
        }
    }
  }

  property("trace contains attached asset script invocation result when transferring asset script produce error") {
    forAll(for {
      a       <- accountGen
      am      <- smallFeeGen
      invoker <- accountGen
      ts      <- timestampGen

      attachedAsset = IssueTransactionV2
        .selfSigned(chainId, invoker, "Asset#1".getBytes("UTF-8"), "".getBytes("UTF-8"), 1000000, 8, reissuable = false, Some(assetAllowed), enoughFee, ts)
        .explicitGet()

      transferringAsset = IssueTransactionV2
        .selfSigned(chainId, invoker, "Asset#2".getBytes("UTF-8"), "".getBytes("UTF-8"), 1000000, 8, reissuable = false, Some(throwingAsset), enoughFee, ts)
        .explicitGet()

      r <- preconditionsAndSetContract(
        paymentContractGen(a, am, List(IssuedAsset(transferringAsset.id()))),
        invokerGen = Gen.oneOf(Seq(invoker)),
        payment = Some(Payment(1, IssuedAsset(attachedAsset.id()))),
        feeGen = ciFee(1)
      )
    } yield (a, am, r._1, r._2, r._3, transferringAsset, attachedAsset, invoker)) {
      case (_, _, genesis, setScript, ci, transferringAsset, attachedAsset, _) =>
        assertDiffEiTraced(
          Seq(TestBlock.create(genesis ++ Seq(transferringAsset, attachedAsset, setScript))),
          TestBlock.create(Seq(ci)),
          fs
        ) { blockDiffEi =>
          blockDiffEi.resultE should produce("TransactionValidationError")
          inside(blockDiffEi.trace) {
            case List(
                AssetVerifierTrace(attachedAssetId, None),
                InvokeScriptTrace(_, _, Right(ScriptResult(_, transactions)))
                ) =>
              attachedAssetId shouldBe attachedAsset.id.value
              transactions.head._3.get shouldBe transferringAsset.id.value
          }
        }
    }
  }

  property("Contract payment should be positive") {
    forAll(for {
      a <- accountGen
      quantity = 1000000
      am     <- Gen.choose[Long](1L, quantity)
      master <- accountGen
      ts     <- timestampGen
      asset = IssueTransactionV2
        .selfSigned(chainId, master, "Asset#1".getBytes("UTF-8"), "".getBytes("UTF-8"), quantity, 8, reissuable = false, Some(assetAllowed), enoughFee, ts)
        .explicitGet()
      contractGen = paymentContractGen(a, -1, List(IssuedAsset(asset.id()))) _
      r <- preconditionsAndSetContract(contractGen, masterGen = Gen.oneOf(Seq(master)), feeGen = ciFee(1))
    } yield (a, am, r._1, r._2, r._3, asset, master, ts)) {
      case (acc, _, genesis, setScript, ci, asset, master, ts) =>
        val t =
          TransferTransactionV2
            .selfSigned(IssuedAsset(asset.id()), master, acc, asset.quantity / 10, ts, Waves, enoughFee, Array[Byte]())
            .explicitGet()
        assertDiffEi(Seq(TestBlock.create(genesis ++ Seq(asset, t, setScript))), TestBlock.create(Seq(ci)), fs) { blockDiffEi =>
          blockDiffEi should produce("NegativeAmount")
        }
    }
  }

  property("payment should be positive") {
    forAll(for {
      invoker     <- accountGen
      master      <- accountGen
      ts          <- timestampGen
      arg         <- genBoundedString(1, 32)
      funcBinding <- validAliasStringGen
      fee         <- ciFee(1)
      fc = Terms.FUNCTION_CALL(FunctionHeader.User(funcBinding), List(CONST_BYTESTR(ByteStr(arg)).explicitGet()))
      ci = InvokeScriptTransaction.selfSigned(invoker, master, Some(fc), Seq(Payment(-1, Waves)), fee, Waves, ts)
    } yield ci) { _ should produce("NonPositiveAmount") }
  }

  property("smart asset payment require extra fee") {
    forAll(for {
      a <- accountGen
      quantity = 1000000
      am     <- Gen.choose[Long](1L, quantity)
      master <- accountGen
      ts     <- timestampGen
      asset = IssueTransactionV2
        .selfSigned(chainId, master, "Asset#1".getBytes("UTF-8"), "".getBytes("UTF-8"), quantity, 8, reissuable = false, Some(assetBanned), enoughFee, ts)
        .explicitGet()
      contractGen = paymentContractGen(a, am, List(IssuedAsset(asset.id()))) _
      r <- preconditionsAndSetContract(contractGen, masterGen = Gen.oneOf(Seq(master)), feeGen = ciFee())
    } yield (a, am, r._1, r._2, r._3, asset, master)) {
      case (_, _, genesis, setScript, ci, asset, _) =>
        assertDiffEi(Seq(TestBlock.create(genesis ++ Seq(asset, setScript))), TestBlock.create(Seq(ci)), fs) { blockDiffEi =>
          blockDiffEi should produce("does not exceed minimal value")
        }
    }
  }

  property("contract with payment of smart asset require extra fee") {
    forAll(for {
      a  <- accountGen
      am <- smallFeeGen
      contractGen = paymentContractGen(a, am) _
      invoker <- accountGen
      ts      <- timestampGen
      asset = IssueTransactionV2
        .selfSigned(chainId, invoker, "Asset#1".getBytes("UTF-8"), "".getBytes("UTF-8"), 1000000, 8, reissuable = false, Some(assetAllowed), enoughFee, ts)
        .explicitGet()
      r <- preconditionsAndSetContract(contractGen,
                                       invokerGen = Gen.oneOf(Seq(invoker)),
                                       payment = Some(Payment(1, IssuedAsset(asset.id()))),
                                       feeGen = ciFee())
    } yield (a, am, r._1, r._2, r._3, asset, invoker)) {
      case (_, _, genesis, setScript, ci, asset, _) =>
        assertDiffEi(Seq(TestBlock.create(genesis ++ Seq(asset, setScript))), TestBlock.create(Seq(ci)), fs) { blockDiffEi =>
          blockDiffEi should produce("does not exceed minimal value")
        }
    }
  }

  property("can't overflow payment + fee") {
    forAll(for {
      a  <- accountGen
      am <- smallFeeGen
      contractGen = paymentContractGen(a, am) _
      invoker <- accountGen
      _ <- timestampGen
      r <- preconditionsAndSetContract(contractGen,
                                       invokerGen = Gen.oneOf(Seq(invoker)),
                                       payment = Some(Payment(Long.MaxValue, Waves)),
                                       feeGen = ciFee(1))
    } yield (r._1, r._2, r._3)) {
      case (genesis, setScript, ci) =>
        assertDiffEi(Seq(TestBlock.create(genesis ++ Seq(setScript))), TestBlock.create(Seq(ci)), fs) {
          _ should produce("Attempt to transfer unavailable funds")
        }
    }
  }

  property("can't overflow sum of payment in contract") {
    forAll(for {
      a  <- accountGen
      _ <- smallFeeGen
      contractGen = paymentContractGen(a, Long.MaxValue / 2 + 2, List.fill(4)(Waves)) _
      invoker <- accountGen
      _ <- timestampGen
      r       <- preconditionsAndSetContract(contractGen, invokerGen = Gen.oneOf(Seq(invoker)), payment = Some(Payment(1, Waves)), feeGen = ciFee(1))
    } yield (r._1, r._2, r._3)) {
      case (genesis, setScript, ci) =>
        assertDiffEi(Seq(TestBlock.create(genesis ++ Seq(setScript))), TestBlock.create(Seq(ci)), fs) {
          _ should produce("Attempt to transfer unavailable funds")
        }
    }
  }

  property("invoking contract with sponsored fee") {
    forAll(for {
      a  <- accountGen
      am <- smallFeeGen
      contractGen = paymentContractGen(a, am) _
      r  <- preconditionsAndSetContract(contractGen, sponsored = true)
      ts <- timestampGen
    } yield (ts, a, am, r._1, r._2, r._3, r._4, r._5, r._6)) {
      case (ts, acc, amount, genesis, setScript, ci, master, sponsoredAsset, setSponsorship) =>
        val t =
          TransferTransactionV2
            .selfSigned(IssuedAsset(sponsoredAsset.id()), master, ci.sender, sponsoredAsset.quantity / 10, ts, Waves, enoughFee, Array[Byte]())
            .explicitGet()
        assertDiffAndState(Seq(TestBlock.create(genesis ++ Seq[Transaction](sponsoredAsset, t, setSponsorship, setScript))),
                           TestBlock.create(Seq(ci)),
                           fs) {
          case (blockDiff, newState) =>
            blockDiff.scriptsRun shouldBe 1
            newState.balance(acc, Waves) shouldBe amount
            newState.balance(ci.sender, IssuedAsset(sponsoredAsset.id())) shouldBe (sponsoredAsset.quantity / 10 - ci.fee)
            newState.balance(master, IssuedAsset(sponsoredAsset.id())) shouldBe (sponsoredAsset.quantity - sponsoredAsset.quantity / 10 + ci.fee)
        }
    }
  }

  property("argument passed to callable function has wrong type") {
    forAll(for {
      r <- simplePreconditionsAndSetContract(invocationParamsCount = 2)
    } yield (r._1, r._2, r._3)) {
      case (genesis, setScript, ci) =>
        assertDiffEi(Seq(TestBlock.create(genesis ++ Seq(setScript))), TestBlock.create(Seq(ci)), fs) {
          _ should produce("Can't apply (CONST_BOOLEAN) to 'parseInt(str: String)'")
        }
    }
  }

  property("can't write more than 100 entries") {
    forAll(for {
      r <- preconditionsAndSetContract(s => writeSet(s, ContractLimits.MaxWriteSetSize + 1))
    } yield (r._1, r._2, r._3)) {
      case (genesis, setScript, ci) =>
        assertDiffEi(Seq(TestBlock.create(genesis ++ Seq(setScript))), TestBlock.create(Seq(ci)), fs) {
          _ should produce("can't contain more than")
        }
    }
  }

  property("can write 100 entries") {
    forAll(for {
      r <- preconditionsAndSetContract(s => writeSet(s, ContractLimits.MaxWriteSetSize))
    } yield (r._1, r._2, r._3)) {
      case (genesis, setScript, ci) =>
        assertDiffEi(Seq(TestBlock.create(genesis ++ Seq(setScript))), TestBlock.create(Seq(ci)), fs) {
          _ shouldBe 'right
        }
    }
  }

  property("can't write entry with key size > 100") {
    forAll(for {
      r <- preconditionsAndSetContract(s => writeSetWithKeyLength(s, ContractLimits.MaxKeySizeInBytes + 1))
    } yield (r._1, r._2, r._3)) {
      case (genesis, setScript, ci) =>
        assertDiffEi(Seq(TestBlock.create(genesis ++ Seq(setScript))), TestBlock.create(Seq(ci)), fs) {
          _ should produce("Key size must be less than")
        }
    }
  }

  property("can write entry with key <= 100") {
    forAll(for {
      r <- preconditionsAndSetContract(s => writeSetWithKeyLength(s, ContractLimits.MaxKeySizeInBytes))
    } yield (r._1, r._2, r._3)) {
      case (genesis, setScript, ci) =>
        assertDiffEi(Seq(TestBlock.create(genesis ++ Seq(setScript))), TestBlock.create(Seq(ci)), fs) {
          _ shouldBe 'right
        }
    }
  }

  property("Function call args count should be equal @Callable func one") {
    forAll(for {
      invocationArgsCount <- Gen.oneOf(0, 3)
      r                   <- simplePreconditionsAndSetContract(invocationParamsCount = invocationArgsCount)
    } yield (r._1, r._2, r._3, invocationArgsCount)) {
      case (genesis, setScript, ci, count) =>
        assertDiffEi(Seq(TestBlock.create(genesis ++ Seq(setScript))), TestBlock.create(Seq(ci)), fs) {
          _ should produce(s"takes 2 args but $count were(was) given")
        }
    }
  }

  property("dApp multisig verify") {
    def multiSigCheckDApp(proofs: Int): DApp = {
      val expr = {
        val script =
          s"""
             |
             | {-# STDLIB_VERSION 3       #-}
             | {-# CONTENT_TYPE   DAPP    #-}
             | {-# SCRIPT_TYPE    ACCOUNT #-}
             |
             | @Verifier(tx)
             | func verify() = {
             |   ${0 until proofs map (i => s"sigVerify(tx.bodyBytes, tx.proofs[$i], tx.senderPublicKey)") mkString "&&"}
             | }
             |
        """.stripMargin
        Parser.parseContract(script).get.value
      }

      compileContractFromExpr(expr)
    }

    forAll(for {
      proofsCount <- Gen.choose(2, 9)
      r           <- preconditionsAndSetContractWithVerifier(multiSigCheckDApp(proofsCount), writeSetWithKeyLength(_))
    } yield (r._1, r._2, r._3, r._4, proofsCount)) {
      case (genesis, setVerifier, setContract, ci, proofsCount) =>
        val proof         = ci.proofs
        val multiSigProof = ci.proofs.copy(proofs = List.fill(proofsCount)(proof.proofs.head))
        val multiSigCi    = ci.copy(proofs = multiSigProof)

        assertDiffEi(
          Seq(TestBlock.create(genesis ++ Seq(setVerifier, setContract))),
          TestBlock.create(Seq(multiSigCi)),
          fs
        ) {
          _ shouldBe 'right
        }
    }
  }

  property("Default function invocation should produce error if contract default function has arguments") {
    forAll(for {
      a             <- accountGen
      am            <- smallFeeGen
      senderBinging <- validAliasStringGen
      argBinding    <- validAliasStringGen
      contractGen   <- Gen.const((_: String) => Gen.const(paymentContract(senderBinging, argBinding, "default", a, am, List(Waves))))
      r             <- preconditionsAndSetContract(contractGen, accountGen, accountGen, None, ciFee(), isCIDefaultFunc = true)
    } yield (a, am, r._1, r._2, r._3)) {
      case (_, _, genesis, setScript, ci) =>
        assertDiffEi(Seq(TestBlock.create(genesis ++ Seq(setScript))), TestBlock.create(Seq(ci)), fs) {
          _ should produce(s"takes 1 args but 0 were(was) given")
        }
    }
  }

  property("Default function invocation should produce error if contract does't have default function") {
    forAll(for {
      a             <- accountGen
      am            <- smallFeeGen
      senderBinging <- validAliasStringGen
      argBinding    <- validAliasStringGen
      contractGen   <- Gen.const((_: String) => Gen.const(paymentContract(senderBinging, argBinding, "undefault", a, am, List(Waves))))
      r             <- preconditionsAndSetContract(contractGen, accountGen, accountGen, None, ciFee(), isCIDefaultFunc = true)
    } yield (a, am, r._1, r._2, r._3)) {
      case (_, _, genesis, setScript, ci) =>
        assertDiffEi(Seq(TestBlock.create(genesis ++ Seq(setScript))), TestBlock.create(Seq(ci)), fs) {
          _ should produce(s"doesn't exist in the script")
        }
    }
  }
}<|MERGE_RESOLUTION|>--- conflicted
+++ resolved
@@ -34,10 +34,7 @@
 import com.wavesplatform.transaction.smart.script.trace.{AssetVerifierTrace, InvokeScriptTrace}
 import com.wavesplatform.transaction.smart.{InvokeScriptTransaction, SetScriptTransaction, WavesEnvironment}
 import com.wavesplatform.transaction.transfer.TransferTransactionV2
-<<<<<<< HEAD
-=======
 import com.wavesplatform.transaction.{Asset, _}
->>>>>>> 6a19aff6
 import com.wavesplatform.utils.EmptyBlockchain
 import com.wavesplatform.{NoShrink, TransactionGen, WithDB}
 import monix.eval.Coeval
@@ -561,13 +558,8 @@
     } yield (a, am, r._1, r._2, r._3)) {
       case (acc, _, genesis, setScript, ci) =>
         assertDiffAndState(Seq(TestBlock.create(genesis ++ Seq(setScript))), TestBlock.create(Seq(ci)), fs) {
-<<<<<<< HEAD
-          case (_, newState) =>
-            newState.addressTransactions(acc.toAddress, Set.empty, None).toList.head._2 shouldBe ci
-=======
           case (blockDiff, newState) =>
             newState.addressTransactions(acc.toAddress, Set.empty, Int.MaxValue, None).right.get.head._2 shouldBe ci
->>>>>>> 6a19aff6
         }
     }
   }
@@ -674,13 +666,8 @@
     }
   }
 
-<<<<<<< HEAD
-  val chainId: Byte = AddressScheme.current.chainId
-  val enoughFee: Long = CommonValidation.ScriptExtraFee + CommonValidation.FeeConstants(IssueTransactionV2.typeId) * CommonValidation.FeeUnit
-=======
   val chainId   = AddressScheme.current.chainId
   val enoughFee = FeeValidation.ScriptExtraFee + FeeValidation.FeeConstants(IssueTransactionV2.typeId) * FeeValidation.FeeUnit
->>>>>>> 6a19aff6
 
   property("invoking contract receive payment") {
     forAll(for {
