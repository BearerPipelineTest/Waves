package com.wavesplatform.state.diffs.smart.predef

import cats.syntax.semigroup._
import com.wavesplatform.block.Block
import com.wavesplatform.common.state.ByteStr
import com.wavesplatform.common.utils.{Base58, Base64, EitherExt2}
import com.wavesplatform.db.WithDomain
import com.wavesplatform.features.BlockchainFeatures
import com.wavesplatform.features.BlockchainFeatures.BlockV5
import com.wavesplatform.lagonaki.mocks.TestBlock._
import com.wavesplatform.lang.Global
import com.wavesplatform.lang.Testing._
import com.wavesplatform.lang.directives.{DirectiveDictionary, DirectiveSet}
import com.wavesplatform.lang.directives.values._
import com.wavesplatform.lang.script.ContractScript
import com.wavesplatform.lang.script.v1.ExprScript
import com.wavesplatform.lang.utils._
import com.wavesplatform.lang.v1.compiler.{ContractCompiler, ExpressionCompiler, TestCompiler}
import com.wavesplatform.lang.v1.estimator.v2.ScriptEstimatorV2
import com.wavesplatform.lang.v1.evaluator.ctx.impl.{CryptoContext, PureContext}
import com.wavesplatform.lang.v1.evaluator.ctx.impl.waves.WavesContext
import com.wavesplatform.lang.v1.parser.Parser
import com.wavesplatform.lang.v1.traits.Environment
import com.wavesplatform.state._
<<<<<<< HEAD
import com.wavesplatform.state.diffs.{ENOUGH_AMT, FeeValidation}
import com.wavesplatform.state.diffs.FeeValidation.{FeeConstants, FeeUnit}
import com.wavesplatform.state.diffs.smart.smartEnabledFS
import com.wavesplatform.test._
import com.wavesplatform.transaction.{DataTransaction, GenesisTransaction, TransactionType, TxVersion}
import com.wavesplatform.transaction.Asset.Waves
import com.wavesplatform.transaction.assets.{IssueTransaction, SponsorFeeTransaction}
=======
import com.wavesplatform.state.diffs.smart.smartEnabledFS
import com.wavesplatform.test.PropSpec
>>>>>>> e05a253d
import com.wavesplatform.transaction.serialization.impl.PBTransactionSerializer
import com.wavesplatform.transaction.smart.SetScriptTransaction
import com.wavesplatform.transaction.smart.script.ScriptCompiler
<<<<<<< HEAD
import com.wavesplatform.transaction.utils.Signed
import com.wavesplatform.utils._
import org.scalacheck.Gen
=======
import com.wavesplatform.transaction.smart.SetScriptTransaction
import com.wavesplatform.transaction.{TxHelpers, TxVersion}
>>>>>>> e05a253d
import shapeless.Coproduct

class ContextFunctionsTest extends PropSpec with WithDomain with EthHelpers {
  import DomainPresets._

  private val preconditionsAndPayments = {
    val master = TxHelpers.signer(1)
    val recipient = TxHelpers.signer(2)

    val genesis = Seq(master, recipient).map(acc => TxHelpers.genesis(acc.toAddress))

    val dataTx = TxHelpers.data(
      account = recipient,
      entries = Seq(
        IntegerDataEntry("int", 1),
        BooleanDataEntry("bool", value = true),
        BinaryDataEntry("bin", ByteStr.fill(10)(1)),
        StringDataEntry("str", "test")
      )
    )
    val transfer = TxHelpers.transfer(master, recipient.toAddress, 100000000L, version = TxVersion.V1)
    val transfer2 = TxHelpers.transfer(master, recipient.toAddress, 100000L)

    val setScripts = Seq(
      scriptWithV1PureFunctions(dataTx, transfer),
      scriptWithV1WavesFunctions(dataTx, transfer),
      scriptWithCryptoFunctions
    ).map(x => Parser.parseExpr(x).get.value)
      .map { untypedScript =>
        val typedScript = {
          val compilerScript = ExpressionCompiler(compilerContext(V1, Expression, isAssetScript = false), untypedScript).explicitGet()._1
          ExprScript(compilerScript).explicitGet()
        }

        TxHelpers.setScript(recipient, typedScript)
      }

    (master, recipient, genesis, setScripts, dataTx, transfer, transfer2)
  }

  private val estimator = ScriptEstimatorV2

  property("validation of all functions from contexts") {
    val (_, _, genesis, setScriptTransactions, dataTransaction, transfer, _) = preconditionsAndPayments
    setScriptTransactions.foreach { setScript =>
      assertDiffAndState(smartEnabledFS) { append =>
        append(genesis).explicitGet()
        append(Seq(setScript, dataTransaction)).explicitGet()
        append(Seq(transfer)).explicitGet()
      }
    }
  }

  property("reading from data transaction array by key") {
    DirectiveDictionary[StdLibVersion].all
      .filter(_ >= V3)
      .foreach { version =>
        val (_, _, _, _, tx, _, _) = preconditionsAndPayments

        val int  = tx.data(0)
        val bool = tx.data(1)
        val bin  = tx.data(2)
        val str  = tx.data(3)
        val result = runScript(
          s"""
             |match tx {
             | case tx: DataTransaction => {
             |  let d = tx.data
             |
             |  let int  = value(getInteger(d, "${int.key}"))
             |  let bool = value(getBoolean(d, "${bool.key}"))
             |  let bin  = value(getBinary(d, "${bin.key}"))
             |  let str  = value(getString(d, "${str.key}"))
             |
             |  let intV  = getIntegerValue(d, "${int.key}")
             |  let boolV = getBooleanValue(d, "${bool.key}")
             |  let binV  = getBinaryValue(d, "${bin.key}")
             |  let strV  = getStringValue(d, "${str.key}")
             |
             |  let okInt  = int  == ${int.value}
             |  let okBool = bool == ${bool.value}
             |  let okBin  = bin  == base58'${Base58.encode(bin.asInstanceOf[BinaryDataEntry].value.arr)}'
             |  let okStr  = str  == "${str.value}"
             |
             |  let okIntV  = intV + 1  == ${int.value} + 1
             |  let okBoolV = boolV || true == ${bool.value} || true
             |  let okBinV  = binV  == base58'${Base58.encode(bin.asInstanceOf[BinaryDataEntry].value.arr)}'
             |  let okStrV  = strV + ""  == "${str.value}"
             |
             |  let badInt  = isDefined(getInteger(d, "${bool.key}"))
             |  let badBool = isDefined(getBoolean(d, "${bin.key}"))
             |  let badBin  = isDefined(getBinary(d, "${str.key}"))
             |  let badStr  = isDefined(getString(d, "${int.key}"))
             |
             |  let noSuchKey = isDefined(getInteger(d, "\u00a0"))
             |
             |  let positives = okInt && okBool && okBin && okStr && okIntV && okBoolV && okBinV && okStrV
             |  let negatives = badInt || badBool || badBin || badStr || noSuchKey
             |  positives && ! negatives
             | }
             | case _ => throw()
             |}
             |""".stripMargin,
          Coproduct(tx),
          version
        )
        result shouldBe evaluated(true)
      }
  }

  property("reading from data transaction array by index") {
    val (_, _, _, _, tx, _, _) = preconditionsAndPayments
    val badIndex = 4

    val int  = tx.data(0)
    val bool = tx.data(1)
    val bin  = tx.data(2)
    val str  = tx.data(3)
    val ok = runScript(
      s"""
         |match tx {
         | case tx: DataTransaction => {
         |  let d = tx.data
         |
         |  let int  = extract(getInteger(d, 0))
         |  let bool = extract(getBoolean(d, 1))
         |  let bin  = extract(getBinary(d, 2))
         |  let str  = extract(getString(d, 3))
         |
         |  let okInt  = int  == ${int.value}
         |  let okBool = bool == ${bool.value}
         |  let okBin  = bin  == base58'${Base58.encode(bin.asInstanceOf[BinaryDataEntry].value.arr)}'
         |  let okStr  = str  == "${str.value}"
         |
         |  let badInt  = isDefined(getInteger(d, 1))
         |  let badBool = isDefined(getBoolean(d, 2))
         |  let badBin  = isDefined(getBinary(d, 3))
         |  let badStr  = isDefined(getString(d, 0))
         |
         |  let positives = okInt && okBool && okBin && okStr
         |  let negatives = badInt || badBool || badBin || badStr
         |  positives && ! negatives
         | }
         | case _ => throw()
         |}
         |""".stripMargin,
      Coproduct(tx)
    )
    ok shouldBe evaluated(true)

    val outOfBounds = runScript(
      s"""
         |match tx {
         | case d: DataTransaction => isDefined(getInteger(d.data, $badIndex))
         | case _ => false
         |}
         |""".stripMargin,
      Coproduct(tx)
    )
    outOfBounds shouldBe Left(s"Index $badIndex out of bounds for length ${tx.data.size}")
  }

  property("base64 amplification") {
    val script =
      """
        |let a = base58'7kPFrHDiGw1rCm7LPszuECwWYL3dMf6iMifLRDJQZMzy7kPFrHDiGw1rCm7LPszuECwWYL3dMf6iMifLRDJQZMzy7kPFrHDiGw1rCm7LPszuECwWYL3dMf6iMifLRDJQZMzy7kPFrHDiGw1rCm7LPszuECwWYL3dMf6iMifLRDJQZMzy7kPFrHDiGw1rCm7LPszuECwWYL3dMf6iMifLRDJQZMzy7kPFrHDiGw1rCm7LPszuECwWYL3dMf6iMifLRDJQZMzy7kPFrHDiGw1rCm7LPszuECwWYL3dMf6iMifLRDJQZMzy7kPFrHDiGw1rCm7LPszuECwWYL3dMf6iMifLRDJQZMzy7kPFrHDiGw1rCm7LPszuECwWYL3dMf6iMifLRDJQZMzy7kPFrHDiGw1rCm7LPszuECwWYL3dMf6iMifLRDJQZMzy7kPFrHDiGw1rCm7LPszuECwWYL3dMf6iMifLRDJQZMzy7kPFrHDiGw1rCm7LPszuECwWYL3dMf6iMifLRDJQZMzy7kPFrHDiGw1rCm7LPszuECwWYL3dMf6iMifLRDJQZMzy7kPFrHDiGw1rCm7LPszuECwWYL3dMf6iMifLRDJQZMzy7kPFrHDiGw1rCm7LPszuECwWYL3dMf6iMifLRDJQZMzy7kPFrHDiGw1rCm7LPszuECwWYL3dMf6iMifLRDJQZMzy7kPFrHDiGw1rCm7LPszuECwWYL3dMf6iMifLRDJQZMzy7kPFrHDiGw1rCm7LPszuECwWYL3dMf6iMifLRDJQZMzy7kPFrHDiGw1rCm7LPszuECwWYL3dMf6iMifLRDJQZMzy7kPFrHDiGw1rCm7LPszuECwWYL3dMf6iMifLRDJQZMzy'
        |let b = toBase64String( a ); let c = toBytes( b )
        |let d = toBase64String( c ); let e = toBytes( d )
        |let f = toBase64String( e ); let g = toBytes( f )
        |let h = toBase64String( g ); let i = toBytes( h )
        |let j = toBase64String( i ); let k = toBytes( j )
        |let l = toBase64String( k ); let m = toBytes( l )
        |let n = toBase64String( m ); let o = toBytes( n )
        |let p = toBase64String( o ); let q = toBytes( p )
        |let r = toBase64String( q ); let s = toBytes( r )
        |let t = toBase64String( s ); let u = toBytes( t )
        |let v = toBase64String( u ); let w = toBytes( v )
        |let x = toBase64String( w ); let y = toBytes( x )
        |let z = toBase64String( y ); let a0 = toBytes( z )
        |let a1 = toBase64String( a0 ); let a2 = toBytes( a1 )
        |let a3 = toBase64String( a2 ); let a4 = toBytes( a3 )
        |let a5 = toBase64String( a4 ); let a6 = toBytes( a5 )
        |let a7 = toBase64String( a6 ); let a8 = toBytes( a7 )
        |let a9 = toBase64String( a8 ); let aa = toBytes( a9 )
        |let ab = toBase64String( aa ); let ac = toBytes( ab )
        |let ad = toBase64String( ac ); let ae = toBytes( ad )
        |let af = toBase64String( ae ); let ag = toBytes( af )
        |let ah = toBase64String( ag ); let ai = toBytes( ah )
        |let aj = toBase64String( ai ); let ak = toBytes( aj )
        |let al = toBase64String( ak ); let am = toBytes( al )
        |let an = toBase64String( am ); let ao = toBytes( an )
        |let ap = toBase64String( ao ); let aq = toBytes( ap )
        |let ar = toBase64String( aq ); let as = toBytes( ar )
        |let at = toBase64String( as ); let au = toBytes( at )
        |let av = toBase64String( au ); let aw = toBytes( av )
        |let ax = toBase64String( aw ); let ay = toBytes( ax )
        |let az = toBase64String( ay ); let b0 = toBytes( az )
        |let b1 = toBase64String( b0 ); let b2 = toBytes( b1 )
        |let b3 = toBase64String( b2 ); let b4 = toBytes( b3 )
        |let b5 = toBase64String( b4 ); let b6 = toBytes( b5 )
        |let b7 = toBase64String( b6 ); let b8 = toBytes( b7 )
        |let b9 = toBase64String( b8 ); let ba = toBytes( b9 )
        |let bb = toBase64String( ba ); let bc = toBytes( bb )
        |let bd = toBase64String( bc ); let be = toBytes( bd )
        |let bf = toBase64String( be ); let bg = toBytes( bf )
        |let bh = toBase64String( bg ); let bi = toBytes( bh )
        |let bj = toBase64String( bi ); let bk = toBytes( bj )
        |let bl = toBase64String( bk ); let bm = toBytes( bl )
        |let bn = toBase64String( bm ); let bo = toBytes( bn )
        |let bp = toBase64String( bo ); let bq = toBytes( bp )
        |let br = toBase64String( bq ); let bs = toBytes( br )
        |let bt = toBase64String( bs ); let bu = toBytes( bt )
        |let bv = toBase64String( bu ); let bw = toBytes( bv )
        |let bx = toBase64String( bw ); let by = toBytes( bx )
        |let bz = toBase64String( by ); let c0 = toBytes( bz )
        |let c1 = toBase64String( c0 ); let c2 = toBytes( c1 )
        |let c3 = toBase64String( c2 ); let c4 = toBytes( c3 )
        |let c5 = toBase64String( c4 ); let c6 = toBytes( c5 )
        |let c7 = toBase64String( c6 ); let c8 = toBytes( c7 )
        |let c9 = toBase64String( c8 ); let ca = toBytes( c9 )
        |let cb = toBase64String( ca ); let cc = toBytes( cb )
        |let cd = toBase64String( cc ); let ce = toBytes( cd )
        |let cf = toBase64String( ce ); let cg = toBytes( cf )
        |let ch = toBase64String( cg ); let ci = toBytes( ch )
        |let cj = toBase64String( ci ); let ck = toBytes( cj )
        |let cl = toBase64String( ck ); let cm = toBytes( cl )
        |let cn = toBase64String( cm ); let co = toBytes( cn )
        |let cp = toBase64String( co ); let cq = toBytes( cp )
        |let cr = toBase64String( cq ); let cs = toBytes( cr )
        |let ct = toBase64String( cs ); let cu = toBytes( ct )
        |let cv = toBase64String( cu ); let cw = toBytes( cv )
        |let cx = toBase64String( cw ); let cy = toBytes( cx )
        |let cz = toBase64String( cy ); let d0 = toBytes( cz )
        |let d1 = toBase64String( d0 ); let d2 = toBytes( d1 )
        |let d3 = toBase64String( d2 ); let d4 = toBytes( d3 )
        |let d5 = toBase64String( d4 ); let d6 = toBytes( d5 )
        |let d7 = toBase64String( d6 ); let d8 = toBytes( d7 )
        |let d9 = toBase64String( d8 ); let da = toBytes( d9 )
        |let db = toBase64String( da ); let dc = toBytes( db )
        |let dd = toBase64String( dc ); let de = toBytes( dd )
        |sha256( de ) != base58'123'
      """.stripMargin
    runScript(script) shouldBe Left(s"ByteStr size=36408 exceeds 32767 bytes")
  }

  property("get assetInfo by asset id") {
<<<<<<< HEAD
    forAll(for {
      (masterAcc, _, genesis, setScriptTransaction, dataTransaction, transferTx, transfer2) <- preconditionsAndPayments
      version                                                                               <- Gen.oneOf(DirectiveDictionary[StdLibVersion].all.filter(_ >= V3).toSeq)
    } yield (masterAcc, genesis, setScriptTransaction, dataTransaction, transferTx, transfer2, version)) {
      case (masterAcc, genesis, setScriptTransaction, dataTransaction, transferTx, transfer2, version) =>
        val fs = settingsForRide(version).blockchainSettings.functionalitySettings
        assertDiffAndState(fs) { append =>
          append(genesis).explicitGet()
          append(Seq(setScriptTransaction, dataTransaction)).explicitGet()

          val quantity    = 100000000L
          val decimals    = 6.toByte
          val reissuable  = true
          val assetScript = None

          val issueTx = IssueTransaction(
            TxVersion.V2,
            masterAcc.publicKey,
            "testAsset".utf8Bytes,
            "Test asset".utf8Bytes,
            quantity,
            decimals,
            reissuable,
            assetScript,
            MinIssueFee * 2,
            dataTransaction.timestamp + 5
          ).signWith(masterAcc.privateKey)

          val sponsoredFee = 100
          val sponsorTx =
            SponsorFeeTransaction
              .signed(
                TxVersion.V1,
                masterAcc.publicKey,
                issueTx.asset,
                Some(sponsoredFee),
                MinIssueFee,
                dataTransaction.timestamp + 6,
                masterAcc.privateKey
=======
    DirectiveDictionary[StdLibVersion].all
      .filter(_ >= V3)
      .foreach { version =>
        val (masterAcc, _, genesis, setScriptTransactions, dataTransaction, transferTx, transfer2) = preconditionsAndPayments
        for {
          setScriptTransaction <- setScriptTransactions
          v4Activation <- if (version >= V4) Seq(true) else Seq(false, true)
          v5Activation <- if (version >= V5) Seq(true) else Seq(false, true)
        } yield {
          val fs = {
            val features = smartEnabledFS.copy(preActivatedFeatures = smartEnabledFS.preActivatedFeatures + (FeeSponsorship.id -> 0))
            val features1 =
              if (v4Activation)
                features.copy(preActivatedFeatures = features.preActivatedFeatures + (BlockV5.id -> 0))
              else
                features
            if (v5Activation)
              features1.copy(preActivatedFeatures = features1.preActivatedFeatures + (SynchronousCalls.id -> 0))
            else
              features1
          }

          assertDiffAndState(fs) { append =>
            append(genesis).explicitGet()
            append(Seq(setScriptTransaction, dataTransaction)).explicitGet()

            val quantity    = 100000000L
            val decimals    = 6.toByte
            val reissuable  = true
            val assetScript = None

            val issueTx = TxHelpers.issue(masterAcc, quantity, decimals)

            val sponsoredFee = 100
            val sponsorTx = TxHelpers.sponsor(issueTx.asset, Some(sponsoredFee), masterAcc)

            append(Seq(transferTx, issueTx)).explicitGet()

            val assetId = issueTx.assetId

            val sponsored =
              if (version >= V4)
                s"let sponsored = aInfo.minSponsoredFee == $sponsoredFee"
              else
                s"let sponsored = aInfo.sponsored == true"

            val script = ScriptCompiler
              .compile(
                s"""
                   | {-# STDLIB_VERSION ${version.id} #-}
                   | {-# CONTENT_TYPE EXPRESSION #-}
                   | {-# SCRIPT_TYPE ACCOUNT #-}
                   |
                   | let aInfoOpt        = assetInfo(base58'$assetId')
                   | let aInfo           = aInfoOpt.value()
                   | let id              = aInfo.id == base58'$assetId'
                   | let quantity        = aInfo.quantity == $quantity
                   | let decimals        = aInfo.decimals == $decimals
                   | let issuer          = aInfo.issuer.bytes == base58'${issueTx.sender.toAddress}'
                   | let issuerPublicKey = aInfo.issuerPublicKey == base58'${issueTx.sender}'
                   | let scripted        = aInfo.scripted == ${assetScript.nonEmpty}
                   | let reissuable      = aInfo.reissuable == $reissuable
                   | $sponsored
                   |
                   | id              &&
                   | quantity        &&
                   | decimals        &&
                   | issuer          &&
                   | issuerPublicKey &&
                   | scripted        &&
                   | reissuable      &&
                   | sponsored
                   |
            """.stripMargin,
                estimator
>>>>>>> e05a253d
              )
              .explicitGet()
              ._1

            val setScriptTx = TxHelpers.setScript(masterAcc, script)

            append(Seq(sponsorTx)).explicitGet()
            append(Seq(setScriptTx)).explicitGet()
            append(Seq(transfer2)).explicitGet()
          }
        }
      }
  }

  property("last block info check") {
    val (masterAcc, _, genesis, setScriptTransactions, dataTransaction, transferTx, transfer2) = preconditionsAndPayments
    setScriptTransactions.foreach { setScriptTransaction =>
      assertDiffAndState(smartEnabledFS) { append =>
        append(genesis).explicitGet()
        append(Seq(setScriptTransaction, dataTransaction)).explicitGet()
        append(Seq(transferTx)).explicitGet()

        val script = ScriptCompiler
          .compile(
            s"""
               | {-# STDLIB_VERSION 3 #-}
               | {-# CONTENT_TYPE EXPRESSION #-}
               | {-# SCRIPT_TYPE ACCOUNT #-}
               |
               | let lastBlockBaseTarget = lastBlock.baseTarget == 2
               | let lastBlockGenerationSignature = lastBlock.generationSignature == base58'${ByteStr(
              Array.fill(Block.GenerationSignatureLength)(0: Byte)
            )}'
               | let lastBlockGenerator = lastBlock.generator.bytes == base58'${defaultSigner.publicKey.toAddress}'
               | let lastBlockGeneratorPublicKey = lastBlock.generatorPublicKey == base58'${defaultSigner.publicKey}'
               |
               | lastBlockBaseTarget && lastBlockGenerationSignature && lastBlockGenerator && lastBlockGeneratorPublicKey
               |
               |
          """.stripMargin,
            estimator
          )
          .explicitGet()
          ._1

        val setScriptTx = SetScriptTransaction.selfSigned(1.toByte, masterAcc, Some(script), 1000000L, transferTx.timestamp + 5).explicitGet()

        append(Seq(setScriptTx)).explicitGet()
        append(Seq(transfer2)).explicitGet()
      }
    }
  }

  property("block info by height") {
<<<<<<< HEAD
    forAll(for {
      (masterAcc, _, genesis, setScriptTransaction, dataTransaction, transferTx, transfer2) <- preconditionsAndPayments
      version                                                                               <- Gen.oneOf(DirectiveDictionary[StdLibVersion].all.filter(_ >= V3).toSeq)
      withVrf                                                                               <- Gen.oneOf(version >= V4, true)
    } yield (masterAcc, genesis, setScriptTransaction, dataTransaction, transferTx, transfer2, version, withVrf)) {
      case (masterAcc, genesis, setScriptTransaction, dataTransaction, transferTx, transfer2, version, withVrf) =>
        val generationSignature =
          if (withVrf) ByteStr(new Array[Byte](Block.GenerationVRFSignatureLength)) else ByteStr(new Array[Byte](Block.GenerationSignatureLength))

        val settingsVersion = if (withVrf) Seq(version, V4).max else version
        val settings        = settingsForRide(settingsVersion).blockchainSettings.functionalitySettings

        val (v4DeclOpt, v4CheckOpt) =
          if (version >= V4)
            if (withVrf)
              (s"let checkVrf = block.vrf != unit", "&& checkVrf")
            else
              (s"let checkVrf = block.vrf == unit", "&& checkVrf")
          else ("", "")

        assertDiffAndState(settings) { append =>
          append(genesis).explicitGet()
          append(Seq(setScriptTransaction, dataTransaction)).explicitGet()
          append(Seq(transferTx)).explicitGet()

          val script = ScriptCompiler
            .compile(
              s"""
                 | {-# STDLIB_VERSION ${version.id} #-}
                 | {-# CONTENT_TYPE EXPRESSION #-}
                 | {-# SCRIPT_TYPE ACCOUNT #-}
                 |
                 | let nonExistedBlockNeg = !blockInfoByHeight(-1).isDefined()
                 | let nonExistedBlockZero = !blockInfoByHeight(0).isDefined()
                 | let nonExistedBlockNextPlus = !blockInfoByHeight(6).isDefined()
                 |
                 | let block = blockInfoByHeight(3).value()
                 | let checkHeight = block.height == 3
                 | let checkBaseTarget = block.baseTarget == 2
                 | let checkGenSignature = block.generationSignature == base58'$generationSignature'
                 | let checkGenerator = block.generator.bytes == base58'${defaultSigner.publicKey.toAddress}'
                 | let checkGeneratorPublicKey = block.generatorPublicKey == base58'${defaultSigner.publicKey}'
                 | $v4DeclOpt
                 |
                 | nonExistedBlockNeg && nonExistedBlockZero && nonExistedBlockNextPlus && checkHeight && checkBaseTarget && checkGenSignature && checkGenerator && checkGeneratorPublicKey
                 | $v4CheckOpt
                 |
=======
    DirectiveDictionary[StdLibVersion].all
      .filter(_ >= V3)
      .foreach { version =>
        val (masterAcc, _, genesis, setScriptTransactions, dataTransaction, transferTx, transfer2) = preconditionsAndPayments
        for {
          setScriptTransaction <- setScriptTransactions
          withVrf <- Seq(version >= V4, true).distinct
        } yield {
          val generationSignature =
            if (withVrf) ByteStr(new Array[Byte](Block.GenerationVRFSignatureLength)) else ByteStr(new Array[Byte](Block.GenerationSignatureLength))

          val fs =
            if (version >= V5) smartEnabledFS.copy(preActivatedFeatures = smartEnabledFS.preActivatedFeatures + (SynchronousCalls.id -> 0))
            else smartEnabledFS

          val fsWithVrf =
            if (withVrf) fs.copy(preActivatedFeatures = fs.preActivatedFeatures + (BlockV5.id -> 0))
            else fs

          val (v4DeclOpt, v4CheckOpt) =
            if (version >= V4)
              if (withVrf)
                (s"let checkVrf = block.vrf != unit", "&& checkVrf")
              else
                (s"let checkVrf = block.vrf == unit", "&& checkVrf")
            else ("", "")

          assertDiffAndState(fsWithVrf) { append =>
            append(genesis).explicitGet()
            append(Seq(setScriptTransaction, dataTransaction)).explicitGet()
            append(Seq(transferTx)).explicitGet()

            val script = ScriptCompiler
              .compile(
                s"""
                   | {-# STDLIB_VERSION ${version.id} #-}
                   | {-# CONTENT_TYPE EXPRESSION #-}
                   | {-# SCRIPT_TYPE ACCOUNT #-}
                   |
                   | let nonExistedBlockNeg = !blockInfoByHeight(-1).isDefined()
                   | let nonExistedBlockZero = !blockInfoByHeight(0).isDefined()
                   | let nonExistedBlockNextPlus = !blockInfoByHeight(6).isDefined()
                   |
                   | let block = blockInfoByHeight(3).value()
                   | let checkHeight = block.height == 3
                   | let checkBaseTarget = block.baseTarget == 2
                   | let checkGenSignature = block.generationSignature == base58'$generationSignature'
                   | let checkGenerator = block.generator.bytes == base58'${defaultSigner.publicKey.toAddress}'
                   | let checkGeneratorPublicKey = block.generatorPublicKey == base58'${defaultSigner.publicKey}'
                   | $v4DeclOpt
                   |
                   | nonExistedBlockNeg && nonExistedBlockZero && nonExistedBlockNextPlus && checkHeight && checkBaseTarget && checkGenSignature && checkGenerator && checkGeneratorPublicKey
                   | $v4CheckOpt
                   |
>>>>>>> e05a253d
              """.stripMargin,
                estimator
              )
              .explicitGet()
              ._1

            val setScriptTx = TxHelpers.setScript(masterAcc, script)

            append(Seq(setScriptTx)).explicitGet()
            append(Seq(transfer2)).explicitGet()
          }
        }
      }
  }

  property("blockInfoByHeight(height) is the same as lastBlock") {
    val (masterAcc, _, genesis, setScriptTransactions, dataTransaction, transferTx, _) = preconditionsAndPayments
    setScriptTransactions.foreach { setScriptTransaction =>
      assertDiffAndState(smartEnabledFS) { append =>
        append(genesis).explicitGet()
        append(Seq(setScriptTransaction, dataTransaction)).explicitGet()
        append(Seq(transferTx)).explicitGet()

        val script =
          s"""{-# STDLIB_VERSION 3 #-}
             |{-# CONTENT_TYPE DAPP #-}
             |
             |@Callable(xx)
             |func compareBlocks() = {
             |     let lastBlockByHeight = extract(blockInfoByHeight(height))
             |
             |     if lastBlock.height              == lastBlockByHeight.height &&
             |        lastBlock.timestamp           == lastBlockByHeight.timestamp &&
             |        lastBlock.baseTarget          == lastBlockByHeight.baseTarget &&
             |        lastBlock.generationSignature == lastBlockByHeight.generationSignature &&
             |        lastBlock.generator           == lastBlockByHeight.generator &&
             |        lastBlock.generatorPublicKey  == lastBlockByHeight.generatorPublicKey
             |     then WriteSet([])
             |     else throw("blocks do not match")
             |}
             |""".stripMargin

<<<<<<< HEAD
          val script =
            s"""{-# STDLIB_VERSION 3 #-}
               |{-# CONTENT_TYPE DAPP #-}
               |
               |@Callable(xx)
               |func compareBlocks() = {
               |     let lastBlockByHeight = extract(blockInfoByHeight(height))
               |
               |     if lastBlock.height              == lastBlockByHeight.height &&
               |        lastBlock.timestamp           == lastBlockByHeight.timestamp &&
               |        lastBlock.baseTarget          == lastBlockByHeight.baseTarget &&
               |        lastBlock.generationSignature == lastBlockByHeight.generationSignature &&
               |        lastBlock.generator           == lastBlockByHeight.generator &&
               |        lastBlock.generatorPublicKey  == lastBlockByHeight.generatorPublicKey
               |     then WriteSet([])
               |     else throw("blocks do not match")
               |}
               |""".stripMargin

          val compiledScript = TestCompiler(V3).compileContract(script)
          val setScriptTx =
            SetScriptTransaction.selfSigned(1.toByte, masterAcc, Some(compiledScript), 1000000L, transferTx.timestamp + 5).explicitGet()
          val fc = Terms.FUNCTION_CALL(FunctionHeader.User("compareBlocks"), List.empty)

          val ci = Signed.invokeScript(
            1.toByte,
            masterAcc,
            masterAcc.toAddress,
            Some(fc),
            Seq.empty,
            FeeValidation.FeeUnit * (FeeValidation.FeeConstants(TransactionType.InvokeScript) + FeeValidation.ScriptExtraFee),
            Waves,
            System.currentTimeMillis()
          )
=======
        val compiledScript = TestCompiler(V3).compileContract(script)
        val setScriptTx = TxHelpers.setScript(masterAcc, compiledScript)
>>>>>>> e05a253d

        val invoke = TxHelpers.invoke(
          dApp = masterAcc.toAddress,
          func = Some("compareBlocks"),
          invoker = masterAcc,
          fee = TxHelpers.ciFee(1),
          version = TxVersion.V1)

        append(Seq(setScriptTx)).explicitGet()
        append(Seq(invoke)).explicitGet()
      }
    }
  }

  property("transfer transaction by id") {
    val (masterAcc, _, genesis, setScriptTransactions, dataTransaction, transferTx, transfer2) = preconditionsAndPayments
    setScriptTransactions.foreach { setScriptTransaction =>
      assertDiffAndState(smartEnabledFS) { append =>
        append(genesis).explicitGet()
        append(Seq(setScriptTransaction, dataTransaction)).explicitGet()
        append(Seq(transferTx)).explicitGet()

        val script = ScriptCompiler
          .compile(
            s"""
               | {-# STDLIB_VERSION 3          #-}
               | {-# CONTENT_TYPE   EXPRESSION #-}
               | {-# SCRIPT_TYPE    ACCOUNT    #-}
               |
               | let transfer = extract(
               |   transferTransactionById(base64'${transferTx.id().base64Raw}')
               | )
               |
               | let checkTransferOpt = match transferTransactionById(base64'') {
               |  case _: Unit => true
               |  case _: TransferTransaction => false
               |  case _ => false
               | }
               |
               | let checkAddress = match transfer.recipient {
               |   case addr: Address => addr.bytes == base64'${ByteStr(transferTx.recipient.bytes).base64Raw}'
               |   case _             => false
               | }
               |
               | let checkAmount     = transfer.amount == ${transferTx.amount}
               | let checkAttachment = transfer.attachment == base64'${Base64.encode(transferTx.attachment.arr)}'
               |
               | let checkAssetId = match transfer.assetId {
               |    case _: Unit => true
               |    case _       => false
               | }
               |
               | let checkFeeAssetId = match transfer.feeAssetId {
               |    case _: Unit => true
               |    case _       => false
               | }
               |
               | let checkAnotherTxType = !isDefined(
               |   transferTransactionById(base64'${dataTransaction.id().base64Raw}')
               | )
               |
               | checkTransferOpt    &&
               | checkAmount         &&
               | checkAddress        &&
               | checkAttachment     &&
               | checkAssetId        &&
               | checkFeeAssetId     &&
               | checkAnotherTxType
               |
              """.stripMargin,
            estimator
          )
          .explicitGet()
          ._1

        val setScriptTx = TxHelpers.setScript(masterAcc, script)

        append(Seq(setScriptTx)).explicitGet()
        append(Seq(transfer2)).explicitGet()
      }
    }
  }

  property("account this") {
    val (masterAcc, _, genesis, setScriptTransactions, dataTransaction, transferTx, transfer2) = preconditionsAndPayments
    setScriptTransactions.foreach { setScriptTransaction =>
      assertDiffAndState(smartEnabledFS) { append =>
        append(genesis).explicitGet()
        append(Seq(setScriptTransaction, dataTransaction)).explicitGet()
        append(Seq(transferTx)).explicitGet()

        val script = ScriptCompiler
          .compile(
            s"""
               | {-# STDLIB_VERSION 3 #-}
               | {-# CONTENT_TYPE EXPRESSION #-}
               | {-# SCRIPT_TYPE ACCOUNT #-}
               |
               | this.bytes == base58'${masterAcc.toAddress}'
               |
              """.stripMargin,
            estimator
          )
          .explicitGet()
          ._1

        val setScriptTx = TxHelpers.setScript(masterAcc, script)

        append(Seq(setScriptTx)).explicitGet()
        append(Seq(transfer2)).explicitGet()
      }
    }
  }

  property("address toString") {
    val (masterAcc, _, genesis, setScriptTransactions, dataTransaction, transferTx, transfer2) = preconditionsAndPayments
    setScriptTransactions.foreach { setScriptTransaction =>
      assertDiffAndState(smartEnabledFS) { append =>
        append(genesis).explicitGet()
        append(Seq(setScriptTransaction, dataTransaction)).explicitGet()
        append(Seq(transferTx)).explicitGet()

        val script = ScriptCompiler
          .compile(
            s"""
               | {-# STDLIB_VERSION 3 #-}
               | {-# CONTENT_TYPE EXPRESSION #-}
               | {-# SCRIPT_TYPE ACCOUNT #-}
               |
               | let checkAddressToStrRight = this.toString() == "${masterAcc.toAddress}"
               | let checkAddressToStr = this.bytes.toBase58String() == this.toString()
               |
               | checkAddressToStrRight && checkAddressToStr
               |
              """.stripMargin,
            estimator
          )
          .explicitGet()
          ._1

        val setScriptTx = TxHelpers.setScript(masterAcc, script)

        append(Seq(setScriptTx)).explicitGet()
        append(Seq(transfer2)).explicitGet()
      }
    }
  }

  property("transactionFromProtoBytes") {
    val (masterAcc, _, genesis, setScriptTransactions, dataTransaction, transferTx, transfer2) = preconditionsAndPayments
    setScriptTransactions.foreach { setScriptTransaction =>
      val fs = smartEnabledFS.copy(preActivatedFeatures = smartEnabledFS.preActivatedFeatures + (BlockV5.id -> 0))

      assertDiffAndState(fs) { append =>
        append(genesis).explicitGet()
        append(Seq(setScriptTransaction, dataTransaction)).explicitGet()
        append(Seq(transferTx)).explicitGet()

        val txBytesBase58 = Base58.encode(PBTransactionSerializer.bytes(transferTx))
        val script = ScriptCompiler
          .compile(
            s"""
               |
               | {-# STDLIB_VERSION 4 #-}
               | {-# CONTENT_TYPE EXPRESSION #-}
               | {-# SCRIPT_TYPE ACCOUNT #-}
               |
               | let transferTx  = transferTransactionFromProto(base58'$txBytesBase58').value()
               | let incorrectTx = transferTransactionFromProto(base58'aaaa')
               |
               | incorrectTx          == unit                                                  &&
               | transferTx.id        == base58'${transferTx.id()}'                      &&
               | transferTx.amount    == ${transferTx.amount}                                  &&
               | transferTx.sender    == Address(base58'${transferTx.sender.toAddress}') &&
               | transferTx.recipient == Address(base58'${transferTx.recipient}')
               |
               """.stripMargin,
            estimator
          )
          .explicitGet()
          ._1

        val setScriptTx = SetScriptTransaction
          .selfSigned(1.toByte, masterAcc, Some(script), 1000000L, transferTx.timestamp + 5)
          .explicitGet()

        append(Seq(setScriptTx)).explicitGet()
        append(Seq(transfer2)).explicitGet()
      }
    }
  }

  property("self-state functions") {
<<<<<<< HEAD
    val preconditions =
      for {
        (masterAcc, recipient, genesis, _, dataTransaction, transferTx, _) <- preconditionsAndPayments
        version                                                            <- Gen.oneOf(DirectiveDictionary[StdLibVersion].all.filter(_ >= V5))
      } yield (version, masterAcc, recipient, genesis, dataTransaction, transferTx)

    forAll(preconditions) {
      case (version, masterAcc, recipient, genesis, dataTransaction, transferTx) =>
        val fs = settingsForRide(version).blockchainSettings.functionalitySettings
=======
    DirectiveDictionary[StdLibVersion].all
      .filter(_ >= V5)
      .foreach { version =>
        val (masterAcc, recipient, genesis, _, dataTransaction, transferTx, _) = preconditionsAndPayments
        val fs = smartEnabledFS.copy(
          preActivatedFeatures = smartEnabledFS.preActivatedFeatures ++
            Map(BlockchainFeatures.SynchronousCalls.id -> 0)
        )
>>>>>>> e05a253d
        assertDiffAndState(fs) { append =>
          val (intKey, intValue)         = dataTransaction.data.collectFirst { case IntegerDataEntry(key, value) => (key, value) }.get
          val (booleanKey, booleanValue) = dataTransaction.data.collectFirst { case BooleanDataEntry(key, value) => (key, value) }.get
          val (binaryKey, binaryValue)   = dataTransaction.data.collectFirst { case BinaryDataEntry(key, value)  => (key, value) }.get
          val (stringKey, stringValue)   = dataTransaction.data.collectFirst { case StringDataEntry(key, value)  => (key, value) }.get

          val script =
            s"""
               |  {-# STDLIB_VERSION ${version.id} #-}
               |  {-# CONTENT_TYPE DAPP #-}
               |
               |  @Callable(i)
               |  func default() = {
               |    let result =
               |      getInteger("$intKey")          == $intValue            &&
               |      getIntegerValue("$intKey")     == $intValue            &&
               |      getString("$stringKey")        == "$stringValue"       &&
               |      getStringValue("$stringKey")   == "$stringValue"       &&
               |      getBoolean("$booleanKey")      == $booleanValue        &&
               |      getBooleanValue("$booleanKey") == $booleanValue        &&
               |      getBinary("$binaryKey")        == base58'$binaryValue' &&
               |      getBinaryValue("$binaryKey")   == base58'$binaryValue' &&
               |      getInteger("unexisting")       == unit                 &&
               |      getString("unexisting")        == unit                 &&
               |      getBinary("unexisting")        == unit                 &&
               |      getString("unexisting")        == unit
               |
               |    if (result) then [] else throw("failed")
               |  }
             """.stripMargin
          val expr = Parser.parseContract(script).get.value

          val ctx =
            PureContext.build(version, useNewPowPrecision = true).withEnvironment[Environment] |+|
              CryptoContext.build(Global, version).withEnvironment[Environment] |+|
              WavesContext.build(Global, DirectiveSet(version, Account, DApp).explicitGet())

          val compiledScript = ContractScript(version, ContractCompiler(ctx.compilerContext, expr, version).explicitGet()).explicitGet()
<<<<<<< HEAD
          val setScriptTx =
            SetScriptTransaction.selfSigned(1.toByte, recipient, Some(compiledScript), 1000000L, transferTx.timestamp + 5).explicitGet()

          val ci = Signed.invokeScript(
              1.toByte,
              masterAcc,
              recipient.toAddress,
              None,
              Seq.empty,
              FeeUnit * (FeeConstants(TransactionType.InvokeScript) + ScriptExtraFee),
              Waves,
              System.currentTimeMillis()
            )
=======
          val setScriptTx = TxHelpers.setScript(recipient, compiledScript)

          val invoke = TxHelpers.invoke(recipient.toAddress, invoker = masterAcc, version = TxVersion.V1)
>>>>>>> e05a253d

          append(genesis).explicitGet()
          append(Seq(dataTransaction)).explicitGet()
          append(Seq(setScriptTx)).explicitGet()
          append(Seq(invoke)).explicitGet()
        }
      }
  }

  property("addressFromPublicKey native") {
    val (masterAcc, _, genesis, setScriptTransaction, dataTransaction, transferTx, transfer2) = preconditionsAndPayments.sample.get
    val fs                                                                                    = smartEnabledFS.copy(preActivatedFeatures = smartEnabledFS.preActivatedFeatures + (BlockchainFeatures.RideV6.id -> 0))

    assertDiffAndState(fs) { append =>
      append(genesis).explicitGet()
      append(Seq(setScriptTransaction, dataTransaction)).explicitGet()
      append(Seq(transferTx)).explicitGet()

      val script = TestCompiler(V6)
        .compileExpression(
          s"""
             | addressFromPublicKey(base58'${transferTx.sender}') == Address(base58'${transferTx.sender.toAddress}') &&
             | addressFromPublicKey(base58'$TestEthOrdersPublicKey') == Address(base58'${TestEthOrdersPublicKey.toAddress}')
           """.stripMargin
        )

      val setScriptTx = SetScriptTransaction
        .selfSigned(1.toByte, masterAcc, Some(script), 1000000L, transferTx.timestamp + 5)
        .explicitGet()

      append(Seq(setScriptTx)).explicitGet()
      append(Seq(transfer2)).explicitGet()
    }
  }
}<|MERGE_RESOLUTION|>--- conflicted
+++ resolved
@@ -1,54 +1,38 @@
 package com.wavesplatform.state.diffs.smart.predef
 
-import cats.syntax.semigroup._
+import cats.syntax.semigroup.*
 import com.wavesplatform.block.Block
 import com.wavesplatform.common.state.ByteStr
 import com.wavesplatform.common.utils.{Base58, Base64, EitherExt2}
 import com.wavesplatform.db.WithDomain
 import com.wavesplatform.features.BlockchainFeatures
 import com.wavesplatform.features.BlockchainFeatures.BlockV5
-import com.wavesplatform.lagonaki.mocks.TestBlock._
+import com.wavesplatform.lagonaki.mocks.TestBlock.*
 import com.wavesplatform.lang.Global
-import com.wavesplatform.lang.Testing._
+import com.wavesplatform.lang.Testing.*
 import com.wavesplatform.lang.directives.{DirectiveDictionary, DirectiveSet}
-import com.wavesplatform.lang.directives.values._
+import com.wavesplatform.lang.directives.values.*
 import com.wavesplatform.lang.script.ContractScript
 import com.wavesplatform.lang.script.v1.ExprScript
-import com.wavesplatform.lang.utils._
+import com.wavesplatform.lang.utils.*
 import com.wavesplatform.lang.v1.compiler.{ContractCompiler, ExpressionCompiler, TestCompiler}
 import com.wavesplatform.lang.v1.estimator.v2.ScriptEstimatorV2
 import com.wavesplatform.lang.v1.evaluator.ctx.impl.{CryptoContext, PureContext}
 import com.wavesplatform.lang.v1.evaluator.ctx.impl.waves.WavesContext
 import com.wavesplatform.lang.v1.parser.Parser
 import com.wavesplatform.lang.v1.traits.Environment
-import com.wavesplatform.state._
-<<<<<<< HEAD
-import com.wavesplatform.state.diffs.{ENOUGH_AMT, FeeValidation}
-import com.wavesplatform.state.diffs.FeeValidation.{FeeConstants, FeeUnit}
+import com.wavesplatform.state.*
 import com.wavesplatform.state.diffs.smart.smartEnabledFS
-import com.wavesplatform.test._
-import com.wavesplatform.transaction.{DataTransaction, GenesisTransaction, TransactionType, TxVersion}
-import com.wavesplatform.transaction.Asset.Waves
-import com.wavesplatform.transaction.assets.{IssueTransaction, SponsorFeeTransaction}
-=======
-import com.wavesplatform.state.diffs.smart.smartEnabledFS
-import com.wavesplatform.test.PropSpec
->>>>>>> e05a253d
+import com.wavesplatform.test.*
+import com.wavesplatform.transaction.{TxHelpers, TxVersion}
 import com.wavesplatform.transaction.serialization.impl.PBTransactionSerializer
 import com.wavesplatform.transaction.smart.SetScriptTransaction
 import com.wavesplatform.transaction.smart.script.ScriptCompiler
-<<<<<<< HEAD
-import com.wavesplatform.transaction.utils.Signed
-import com.wavesplatform.utils._
-import org.scalacheck.Gen
-=======
-import com.wavesplatform.transaction.smart.SetScriptTransaction
-import com.wavesplatform.transaction.{TxHelpers, TxVersion}
->>>>>>> e05a253d
+import com.wavesplatform.utils.*
 import shapeless.Coproduct
 
 class ContextFunctionsTest extends PropSpec with WithDomain with EthHelpers {
-  import DomainPresets._
+  import DomainPresets.*
 
   private val preconditionsAndPayments = {
     val master = TxHelpers.signer(1)
@@ -291,47 +275,6 @@
   }
 
   property("get assetInfo by asset id") {
-<<<<<<< HEAD
-    forAll(for {
-      (masterAcc, _, genesis, setScriptTransaction, dataTransaction, transferTx, transfer2) <- preconditionsAndPayments
-      version                                                                               <- Gen.oneOf(DirectiveDictionary[StdLibVersion].all.filter(_ >= V3).toSeq)
-    } yield (masterAcc, genesis, setScriptTransaction, dataTransaction, transferTx, transfer2, version)) {
-      case (masterAcc, genesis, setScriptTransaction, dataTransaction, transferTx, transfer2, version) =>
-        val fs = settingsForRide(version).blockchainSettings.functionalitySettings
-        assertDiffAndState(fs) { append =>
-          append(genesis).explicitGet()
-          append(Seq(setScriptTransaction, dataTransaction)).explicitGet()
-
-          val quantity    = 100000000L
-          val decimals    = 6.toByte
-          val reissuable  = true
-          val assetScript = None
-
-          val issueTx = IssueTransaction(
-            TxVersion.V2,
-            masterAcc.publicKey,
-            "testAsset".utf8Bytes,
-            "Test asset".utf8Bytes,
-            quantity,
-            decimals,
-            reissuable,
-            assetScript,
-            MinIssueFee * 2,
-            dataTransaction.timestamp + 5
-          ).signWith(masterAcc.privateKey)
-
-          val sponsoredFee = 100
-          val sponsorTx =
-            SponsorFeeTransaction
-              .signed(
-                TxVersion.V1,
-                masterAcc.publicKey,
-                issueTx.asset,
-                Some(sponsoredFee),
-                MinIssueFee,
-                dataTransaction.timestamp + 6,
-                masterAcc.privateKey
-=======
     DirectiveDictionary[StdLibVersion].all
       .filter(_ >= V3)
       .foreach { version =>
@@ -341,18 +284,7 @@
           v4Activation <- if (version >= V4) Seq(true) else Seq(false, true)
           v5Activation <- if (version >= V5) Seq(true) else Seq(false, true)
         } yield {
-          val fs = {
-            val features = smartEnabledFS.copy(preActivatedFeatures = smartEnabledFS.preActivatedFeatures + (FeeSponsorship.id -> 0))
-            val features1 =
-              if (v4Activation)
-                features.copy(preActivatedFeatures = features.preActivatedFeatures + (BlockV5.id -> 0))
-              else
-                features
-            if (v5Activation)
-              features1.copy(preActivatedFeatures = features1.preActivatedFeatures + (SynchronousCalls.id -> 0))
-            else
-              features1
-          }
+          val fs = settingsForRide(version).blockchainSettings.functionalitySettings
 
           assertDiffAndState(fs) { append =>
             append(genesis).explicitGet()
@@ -407,7 +339,6 @@
                    |
             """.stripMargin,
                 estimator
->>>>>>> e05a253d
               )
               .explicitGet()
               ._1
@@ -462,55 +393,6 @@
   }
 
   property("block info by height") {
-<<<<<<< HEAD
-    forAll(for {
-      (masterAcc, _, genesis, setScriptTransaction, dataTransaction, transferTx, transfer2) <- preconditionsAndPayments
-      version                                                                               <- Gen.oneOf(DirectiveDictionary[StdLibVersion].all.filter(_ >= V3).toSeq)
-      withVrf                                                                               <- Gen.oneOf(version >= V4, true)
-    } yield (masterAcc, genesis, setScriptTransaction, dataTransaction, transferTx, transfer2, version, withVrf)) {
-      case (masterAcc, genesis, setScriptTransaction, dataTransaction, transferTx, transfer2, version, withVrf) =>
-        val generationSignature =
-          if (withVrf) ByteStr(new Array[Byte](Block.GenerationVRFSignatureLength)) else ByteStr(new Array[Byte](Block.GenerationSignatureLength))
-
-        val settingsVersion = if (withVrf) Seq(version, V4).max else version
-        val settings        = settingsForRide(settingsVersion).blockchainSettings.functionalitySettings
-
-        val (v4DeclOpt, v4CheckOpt) =
-          if (version >= V4)
-            if (withVrf)
-              (s"let checkVrf = block.vrf != unit", "&& checkVrf")
-            else
-              (s"let checkVrf = block.vrf == unit", "&& checkVrf")
-          else ("", "")
-
-        assertDiffAndState(settings) { append =>
-          append(genesis).explicitGet()
-          append(Seq(setScriptTransaction, dataTransaction)).explicitGet()
-          append(Seq(transferTx)).explicitGet()
-
-          val script = ScriptCompiler
-            .compile(
-              s"""
-                 | {-# STDLIB_VERSION ${version.id} #-}
-                 | {-# CONTENT_TYPE EXPRESSION #-}
-                 | {-# SCRIPT_TYPE ACCOUNT #-}
-                 |
-                 | let nonExistedBlockNeg = !blockInfoByHeight(-1).isDefined()
-                 | let nonExistedBlockZero = !blockInfoByHeight(0).isDefined()
-                 | let nonExistedBlockNextPlus = !blockInfoByHeight(6).isDefined()
-                 |
-                 | let block = blockInfoByHeight(3).value()
-                 | let checkHeight = block.height == 3
-                 | let checkBaseTarget = block.baseTarget == 2
-                 | let checkGenSignature = block.generationSignature == base58'$generationSignature'
-                 | let checkGenerator = block.generator.bytes == base58'${defaultSigner.publicKey.toAddress}'
-                 | let checkGeneratorPublicKey = block.generatorPublicKey == base58'${defaultSigner.publicKey}'
-                 | $v4DeclOpt
-                 |
-                 | nonExistedBlockNeg && nonExistedBlockZero && nonExistedBlockNextPlus && checkHeight && checkBaseTarget && checkGenSignature && checkGenerator && checkGeneratorPublicKey
-                 | $v4CheckOpt
-                 |
-=======
     DirectiveDictionary[StdLibVersion].all
       .filter(_ >= V3)
       .foreach { version =>
@@ -522,13 +404,8 @@
           val generationSignature =
             if (withVrf) ByteStr(new Array[Byte](Block.GenerationVRFSignatureLength)) else ByteStr(new Array[Byte](Block.GenerationSignatureLength))
 
-          val fs =
-            if (version >= V5) smartEnabledFS.copy(preActivatedFeatures = smartEnabledFS.preActivatedFeatures + (SynchronousCalls.id -> 0))
-            else smartEnabledFS
-
-          val fsWithVrf =
-            if (withVrf) fs.copy(preActivatedFeatures = fs.preActivatedFeatures + (BlockV5.id -> 0))
-            else fs
+          val settingsVersion = if (withVrf) Seq(version, V4).max else version
+          val settings        = settingsForRide(settingsVersion).blockchainSettings.functionalitySettings
 
           val (v4DeclOpt, v4CheckOpt) =
             if (version >= V4)
@@ -538,7 +415,7 @@
                 (s"let checkVrf = block.vrf == unit", "&& checkVrf")
             else ("", "")
 
-          assertDiffAndState(fsWithVrf) { append =>
+          assertDiffAndState(settings) { append =>
             append(genesis).explicitGet()
             append(Seq(setScriptTransaction, dataTransaction)).explicitGet()
             append(Seq(transferTx)).explicitGet()
@@ -565,7 +442,6 @@
                    | nonExistedBlockNeg && nonExistedBlockZero && nonExistedBlockNextPlus && checkHeight && checkBaseTarget && checkGenSignature && checkGenerator && checkGeneratorPublicKey
                    | $v4CheckOpt
                    |
->>>>>>> e05a253d
               """.stripMargin,
                 estimator
               )
@@ -608,45 +484,8 @@
              |}
              |""".stripMargin
 
-<<<<<<< HEAD
-          val script =
-            s"""{-# STDLIB_VERSION 3 #-}
-               |{-# CONTENT_TYPE DAPP #-}
-               |
-               |@Callable(xx)
-               |func compareBlocks() = {
-               |     let lastBlockByHeight = extract(blockInfoByHeight(height))
-               |
-               |     if lastBlock.height              == lastBlockByHeight.height &&
-               |        lastBlock.timestamp           == lastBlockByHeight.timestamp &&
-               |        lastBlock.baseTarget          == lastBlockByHeight.baseTarget &&
-               |        lastBlock.generationSignature == lastBlockByHeight.generationSignature &&
-               |        lastBlock.generator           == lastBlockByHeight.generator &&
-               |        lastBlock.generatorPublicKey  == lastBlockByHeight.generatorPublicKey
-               |     then WriteSet([])
-               |     else throw("blocks do not match")
-               |}
-               |""".stripMargin
-
-          val compiledScript = TestCompiler(V3).compileContract(script)
-          val setScriptTx =
-            SetScriptTransaction.selfSigned(1.toByte, masterAcc, Some(compiledScript), 1000000L, transferTx.timestamp + 5).explicitGet()
-          val fc = Terms.FUNCTION_CALL(FunctionHeader.User("compareBlocks"), List.empty)
-
-          val ci = Signed.invokeScript(
-            1.toByte,
-            masterAcc,
-            masterAcc.toAddress,
-            Some(fc),
-            Seq.empty,
-            FeeValidation.FeeUnit * (FeeValidation.FeeConstants(TransactionType.InvokeScript) + FeeValidation.ScriptExtraFee),
-            Waves,
-            System.currentTimeMillis()
-          )
-=======
         val compiledScript = TestCompiler(V3).compileContract(script)
         val setScriptTx = TxHelpers.setScript(masterAcc, compiledScript)
->>>>>>> e05a253d
 
         val invoke = TxHelpers.invoke(
           dApp = masterAcc.toAddress,
@@ -840,26 +679,11 @@
   }
 
   property("self-state functions") {
-<<<<<<< HEAD
-    val preconditions =
-      for {
-        (masterAcc, recipient, genesis, _, dataTransaction, transferTx, _) <- preconditionsAndPayments
-        version                                                            <- Gen.oneOf(DirectiveDictionary[StdLibVersion].all.filter(_ >= V5))
-      } yield (version, masterAcc, recipient, genesis, dataTransaction, transferTx)
-
-    forAll(preconditions) {
-      case (version, masterAcc, recipient, genesis, dataTransaction, transferTx) =>
-        val fs = settingsForRide(version).blockchainSettings.functionalitySettings
-=======
     DirectiveDictionary[StdLibVersion].all
       .filter(_ >= V5)
       .foreach { version =>
         val (masterAcc, recipient, genesis, _, dataTransaction, transferTx, _) = preconditionsAndPayments
-        val fs = smartEnabledFS.copy(
-          preActivatedFeatures = smartEnabledFS.preActivatedFeatures ++
-            Map(BlockchainFeatures.SynchronousCalls.id -> 0)
-        )
->>>>>>> e05a253d
+        val fs = settingsForRide(version).blockchainSettings.functionalitySettings
         assertDiffAndState(fs) { append =>
           val (intKey, intValue)         = dataTransaction.data.collectFirst { case IntegerDataEntry(key, value) => (key, value) }.get
           val (booleanKey, booleanValue) = dataTransaction.data.collectFirst { case BooleanDataEntry(key, value) => (key, value) }.get
@@ -898,25 +722,9 @@
               WavesContext.build(Global, DirectiveSet(version, Account, DApp).explicitGet())
 
           val compiledScript = ContractScript(version, ContractCompiler(ctx.compilerContext, expr, version).explicitGet()).explicitGet()
-<<<<<<< HEAD
-          val setScriptTx =
-            SetScriptTransaction.selfSigned(1.toByte, recipient, Some(compiledScript), 1000000L, transferTx.timestamp + 5).explicitGet()
-
-          val ci = Signed.invokeScript(
-              1.toByte,
-              masterAcc,
-              recipient.toAddress,
-              None,
-              Seq.empty,
-              FeeUnit * (FeeConstants(TransactionType.InvokeScript) + ScriptExtraFee),
-              Waves,
-              System.currentTimeMillis()
-            )
-=======
           val setScriptTx = TxHelpers.setScript(recipient, compiledScript)
 
           val invoke = TxHelpers.invoke(recipient.toAddress, invoker = masterAcc, version = TxVersion.V1)
->>>>>>> e05a253d
 
           append(genesis).explicitGet()
           append(Seq(dataTransaction)).explicitGet()
@@ -927,28 +735,30 @@
   }
 
   property("addressFromPublicKey native") {
-    val (masterAcc, _, genesis, setScriptTransaction, dataTransaction, transferTx, transfer2) = preconditionsAndPayments.sample.get
-    val fs                                                                                    = smartEnabledFS.copy(preActivatedFeatures = smartEnabledFS.preActivatedFeatures + (BlockchainFeatures.RideV6.id -> 0))
-
-    assertDiffAndState(fs) { append =>
-      append(genesis).explicitGet()
-      append(Seq(setScriptTransaction, dataTransaction)).explicitGet()
-      append(Seq(transferTx)).explicitGet()
-
-      val script = TestCompiler(V6)
-        .compileExpression(
-          s"""
-             | addressFromPublicKey(base58'${transferTx.sender}') == Address(base58'${transferTx.sender.toAddress}') &&
-             | addressFromPublicKey(base58'$TestEthOrdersPublicKey') == Address(base58'${TestEthOrdersPublicKey.toAddress}')
+    val (masterAcc, _, genesis, setScriptTransactions, dataTransaction, transferTx, transfer2) = preconditionsAndPayments
+    val fs = smartEnabledFS.copy(preActivatedFeatures = smartEnabledFS.preActivatedFeatures + (BlockchainFeatures.RideV6.id -> 0))
+
+    setScriptTransactions.foreach { setScriptTransaction =>
+      assertDiffAndState(fs) { append =>
+        append(genesis).explicitGet()
+        append(Seq(setScriptTransaction, dataTransaction)).explicitGet()
+        append(Seq(transferTx)).explicitGet()
+
+        val script = TestCompiler(V6)
+          .compileExpression(
+            s"""
+               | addressFromPublicKey(base58'${transferTx.sender}') == Address(base58'${transferTx.sender.toAddress}') &&
+               | addressFromPublicKey(base58'$TestEthOrdersPublicKey') == Address(base58'${TestEthOrdersPublicKey.toAddress}')
            """.stripMargin
-        )
-
-      val setScriptTx = SetScriptTransaction
-        .selfSigned(1.toByte, masterAcc, Some(script), 1000000L, transferTx.timestamp + 5)
-        .explicitGet()
-
-      append(Seq(setScriptTx)).explicitGet()
-      append(Seq(transfer2)).explicitGet()
+          )
+
+        val setScriptTx = SetScriptTransaction
+          .selfSigned(1.toByte, masterAcc, Some(script), 1000000L, transferTx.timestamp + 5)
+          .explicitGet()
+
+        append(Seq(setScriptTx)).explicitGet()
+        append(Seq(transfer2)).explicitGet()
+      }
     }
   }
 }