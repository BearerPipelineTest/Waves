package com.wavesplatform.state.diffs

import cats._
import com.wavesplatform.BlocksTransactionsHelpers
import com.wavesplatform.block.Block
import com.wavesplatform.common.state.ByteStr
import com.wavesplatform.common.utils.EitherExt2
import com.wavesplatform.db.WithDomain
import com.wavesplatform.features.BlockchainFeatures
import com.wavesplatform.features.BlockchainFeatures.BlockV5
import com.wavesplatform.lagonaki.mocks.TestBlock
import com.wavesplatform.lang.directives.values._
import com.wavesplatform.lang.script.Script
import com.wavesplatform.lang.script.v1.ExprScript
import com.wavesplatform.lang.utils._
import com.wavesplatform.lang.v1.compiler.{ExpressionCompiler, TestCompiler}
import com.wavesplatform.lang.v1.estimator.ScriptEstimatorV1
import com.wavesplatform.lang.v1.parser.Parser
import com.wavesplatform.settings.{FunctionalitySettings, TestFunctionalitySettings}
import com.wavesplatform.state._
import com.wavesplatform.state.diffs.smart.smartEnabledFS
<<<<<<< HEAD
import com.wavesplatform.test._
import com.wavesplatform.transaction.Asset.{IssuedAsset, Waves}
import com.wavesplatform.transaction.assets._
import com.wavesplatform.transaction.transfer._
import com.wavesplatform.transaction.{GenesisTransaction, TxVersion}
=======
import com.wavesplatform.test.PropSpec
import com.wavesplatform.transaction.Asset.{IssuedAsset, Waves}
import com.wavesplatform.transaction.assets._
import com.wavesplatform.transaction.transfer._
import com.wavesplatform.transaction.{GenesisTransaction, Transaction, TxVersion}
>>>>>>> 196097fb
import fastparse.Parsed
import org.scalacheck.{Arbitrary, Gen}

class AssetTransactionsDiffTest extends PropSpec with BlocksTransactionsHelpers with WithDomain {

  def issueReissueBurnTxs(isReissuable: Boolean): Gen[((GenesisTransaction, IssueTransaction), (ReissueTransaction, BurnTransaction))] =
    for {
      master <- accountGen
      ts     <- timestampGen
      genesis: GenesisTransaction = GenesisTransaction.create(master.toAddress, ENOUGH_AMT, ts).explicitGet()
      ia                     <- positiveLongGen
      ra                     <- positiveLongGen
      ba                     <- positiveLongGen.suchThat(x => x < ia + ra)
      (issue, reissue, burn) <- issueReissueBurnGeneratorP(ia, ra, ba, master) suchThat (_._1.reissuable == isReissuable)
    } yield ((genesis, issue), (reissue, burn))

  property("Issue+Reissue+Burn do not break waves invariant and updates state") {
    forAll(issueReissueBurnTxs(isReissuable = true)) {
      case ((gen, issue), (reissue, burn)) =>
        assertDiffAndState(Seq(TestBlock.create(Seq(gen, issue))), TestBlock.create(Seq(reissue, burn))) {
          case (blockDiff, newState) =>
            val totalPortfolioDiff = Monoid.combineAll(blockDiff.portfolios.values)

            totalPortfolioDiff.balance shouldBe 0
            totalPortfolioDiff.effectiveBalance shouldBe 0
            totalPortfolioDiff.assets shouldBe Map(reissue.asset -> (reissue.quantity - burn.quantity))

            val totalAssetVolume = issue.quantity + reissue.quantity - burn.quantity
            newState.balance(issue.sender.toAddress, reissue.asset) shouldEqual totalAssetVolume
        }
    }
  }

  property("Cannot reissue/burn non-existing alias") {
    val setup: Gen[(GenesisTransaction, ReissueTransaction, BurnTransaction)] = for {
      master <- accountGen
      ts     <- timestampGen
      genesis: GenesisTransaction = GenesisTransaction.create(master.toAddress, ENOUGH_AMT, ts).explicitGet()
      reissue <- reissueGen
      burn    <- burnGen
    } yield (genesis, reissue, burn)

    forAll(setup) {
      case (gen, reissue, burn) =>
        assertDiffEi(Seq(TestBlock.create(Seq(gen))), TestBlock.create(Seq(reissue))) { blockDiffEi =>
          blockDiffEi should produce("Referenced assetId not found")
        }
        assertDiffEi(Seq(TestBlock.create(Seq(gen))), TestBlock.create(Seq(burn))) { blockDiffEi =>
          blockDiffEi should produce("Referenced assetId not found")
        }
    }
  }

  property("Cannot reissue/burn non-owned alias") {
    val setup = for {
      ((gen, issue), (_, _)) <- issueReissueBurnTxs(isReissuable = true)
      other                  <- accountGen.suchThat(_.toAddress != issue.sender.toAddress)
      quantity               <- positiveLongGen
      reissuable2            <- Arbitrary.arbitrary[Boolean]
      fee                    <- Gen.choose(1L, 2000000L)
      timestamp              <- timestampGen
      reissue = ReissueTransaction.selfSigned(1.toByte, other, issue.asset, quantity, reissuable2, fee, timestamp).explicitGet()
      burn    = BurnTransaction.selfSigned(1.toByte, other, issue.asset, quantity, fee, timestamp).explicitGet()
    } yield ((gen, issue), reissue, burn)

    forAll(setup) {
      case ((gen, issue), reissue, burn) =>
        assertDiffEi(Seq(TestBlock.create(Seq(gen, issue))), TestBlock.create(Seq(reissue))) { blockDiffEi =>
          blockDiffEi should produce("Asset was issued by other address")
        }
        assertDiffEi(Seq(TestBlock.create(Seq(gen, issue))), TestBlock.create(Seq(burn))) { blockDiffEi =>
          blockDiffEi should produce("Asset was issued by other address")
        }
    }
  }

  property("Can burn non-owned alias if feature 'BurnAnyTokens' activated") {
    val setup = for {
      issuer    <- accountGen
      burner    <- accountGen.suchThat(_ != issuer)
      timestamp <- timestampGen
      genesis: GenesisTransaction = GenesisTransaction.create(issuer.toAddress, ENOUGH_AMT, timestamp).explicitGet()
      (issue, _, _) <- issueReissueBurnGeneratorP(ENOUGH_AMT, issuer)
      assetTransfer <- transferGeneratorP(issuer, burner.toAddress, issue.asset, Waves)
      wavesTransfer <- wavesTransferGeneratorP(issuer, burner.toAddress)
      burn = BurnTransaction
        .selfSigned(1.toByte, burner, issue.asset, assetTransfer.amount, wavesTransfer.amount, timestamp)
        .explicitGet()
    } yield (genesis, issue, assetTransfer, wavesTransfer, burn)

    val fs =
      TestFunctionalitySettings.Enabled
        .copy(
          preActivatedFeatures = Map(BlockchainFeatures.SmartAccounts.id -> 0, BlockchainFeatures.BurnAnyTokens.id -> 0)
        )

    forAll(setup) {
      case (genesis, issue, assetTransfer, wavesTransfer, burn) =>
        assertDiffAndState(Seq(TestBlock.create(Seq(genesis, issue, assetTransfer, wavesTransfer))), TestBlock.create(Seq(burn)), fs) {
          case (_, newState) =>
            newState.balance(burn.sender.toAddress, burn.asset) shouldEqual 0
        }
    }
  }

  property("Can not reissue > long.max") {
    val setup = for {
      issuer    <- accountGen
      timestamp <- timestampGen
      genesis: GenesisTransaction = GenesisTransaction.create(issuer.toAddress, ENOUGH_AMT, timestamp).explicitGet()
      assetName   <- genBoundedBytes(IssueTransaction.MinAssetNameLength, IssueTransaction.MaxAssetNameLength)
      description <- genBoundedBytes(0, IssueTransaction.MaxAssetDescriptionLength)
      quantity    <- Gen.choose(Long.MaxValue / 200, Long.MaxValue / 100)
      fee         <- Gen.choose(MinIssueFee, 2 * MinIssueFee)
      decimals    <- Gen.choose(1: Byte, 8: Byte)
      issue       <- createLegacyIssue(issuer, assetName, description, quantity, decimals, reissuable = true, fee, timestamp)
      assetId = issue.asset
      reissue = ReissueTransaction.selfSigned(1.toByte, issuer, assetId, Long.MaxValue, reissuable = true, 1, timestamp).explicitGet()
    } yield (issuer, assetId, genesis, issue, reissue)

    val fs =
      TestFunctionalitySettings.Enabled
        .copy(
          preActivatedFeatures = Map(BlockchainFeatures.SmartAccounts.id -> 0, BlockchainFeatures.DataTransaction.id -> 0)
        )

    forAll(setup) {
      case (_, _, genesis, issue, reissue) =>
        assertDiffEi(Seq(TestBlock.create(Seq(genesis, issue))), TestBlock.create(Seq(reissue)), fs) { ei =>
          ei should produce("Asset total value overflow")
        }
    }
  }

  property("Can request reissue > long.max before BurnAnyTokens activated") {
    val setup = for {
      issuer    <- accountGen
      timestamp <- timestampGen
      genesis: GenesisTransaction = GenesisTransaction.create(issuer.toAddress, ENOUGH_AMT, timestamp).explicitGet()
      assetName   <- genBoundedBytes(IssueTransaction.MinAssetNameLength, IssueTransaction.MaxAssetNameLength)
      description <- genBoundedBytes(0, IssueTransaction.MaxAssetDescriptionLength)
      quantity    <- Gen.choose(Long.MaxValue / 200, Long.MaxValue / 100)
      fee         <- Gen.choose(MinIssueFee, 2 * MinIssueFee)
      decimals    <- Gen.choose(1: Byte, 8: Byte)
      issue       <- createLegacyIssue(issuer, assetName, description, quantity, decimals, reissuable = true, fee, timestamp)
      assetId = issue.asset
      reissue = ReissueTransaction.selfSigned(1.toByte, issuer, assetId, Long.MaxValue, reissuable = true, 1, timestamp).explicitGet()
    } yield (issuer, assetId, genesis, issue, reissue)

    val fs =
      TestFunctionalitySettings.Enabled

    forAll(setup) {
      case (_, _, genesis, issue, reissue) =>
        assertDiffEi(Seq(TestBlock.create(Seq(genesis, issue))), TestBlock.create(Seq(reissue)), fs) { ei =>
          ei should produce("negative asset balance")
        }
    }
  }

  property("Can not total issue > long.max") {
    val setup = for {
      issuer    <- accountGen
      holder    <- accountGen.suchThat(_ != issuer)
      timestamp <- timestampGen
      genesis: GenesisTransaction = GenesisTransaction.create(issuer.toAddress, ENOUGH_AMT, timestamp).explicitGet()
      assetName   <- genBoundedBytes(IssueTransaction.MinAssetNameLength, IssueTransaction.MaxAssetNameLength)
      description <- genBoundedBytes(0, IssueTransaction.MaxAssetDescriptionLength)
      quantity    <- Gen.choose(Long.MaxValue / 200, Long.MaxValue / 100)
      fee         <- Gen.choose(MinIssueFee, 2 * MinIssueFee)
      decimals    <- Gen.choose(1: Byte, 8: Byte)
      issue       <- createLegacyIssue(issuer, assetName, description, quantity, decimals, reissuable = true, fee, timestamp)
      assetId = issue.asset
      attachment <- genBoundedBytes(0, TransferTransaction.MaxAttachmentSize)
      transfer = TransferTransaction
        .selfSigned(1.toByte, issuer, holder.toAddress, assetId, quantity - 1, Waves, fee, ByteStr(attachment), timestamp)
        .explicitGet()
      reissue = ReissueTransaction
        .selfSigned(1.toByte, issuer, assetId, (Long.MaxValue - quantity) + 1, reissuable = true, 1, timestamp)
        .explicitGet()
    } yield (issuer, assetId, genesis, issue, reissue, transfer)

    val fs =
      TestFunctionalitySettings.Enabled
        .copy(
          preActivatedFeatures = Map(BlockchainFeatures.SmartAccounts.id -> 0, BlockchainFeatures.DataTransaction.id -> 0)
        )

    forAll(setup) {
      case (_, _, genesis, issue, reissue, transfer) =>
        assertDiffEi(Seq(TestBlock.create(Seq(genesis, issue, transfer))), TestBlock.create(Seq(reissue)), fs) { ei =>
          ei should produce("Asset total value overflow")
        }
    }
  }

  property("Cannot reissue non-reissuable alias") {
    forAll(issueReissueBurnTxs(isReissuable = false)) {
      case ((gen, issue), (reissue, _)) =>
        assertDiffEi(Seq(TestBlock.create(Seq(gen, issue))), TestBlock.create(Seq(reissue))) { blockDiffEi =>
          blockDiffEi should produce("Asset is not reissuable")
        }
    }
  }

  private def createScript(code: String, version: StdLibVersion) = {
    val Parsed.Success(expr, _) = Parser.parseExpr(code).get
    ExprScript(version, ExpressionCompiler(compilerContext(version, Expression, isAssetScript = false), expr).explicitGet()._1).explicitGet()
  }

  def genesisIssueTransferReissue(
      code: String,
      version: StdLibVersion = V1
  ): Gen[(Seq[GenesisTransaction], IssueTransaction, TransferTransaction, ReissueTransaction, ReissueTransaction)] =
    for {
      timestamp          <- timestampGen
      initialWavesAmount <- Gen.choose(Long.MaxValue / 1000, Long.MaxValue / 100)
      accountA           <- accountGen
      accountB           <- accountGen
      smallFee           <- Gen.choose(1L, 10L)
      genesisTx1 = GenesisTransaction.create(accountA.toAddress, initialWavesAmount, timestamp).explicitGet()
      genesisTx2 = GenesisTransaction.create(accountB.toAddress, initialWavesAmount, timestamp).explicitGet()
      reissuable = true
      (_, assetName, description, quantity, decimals, _, _, _) <- issueParamGen
      issue = IssueTransaction(
        TxVersion.V2,
        accountA.publicKey,
        assetName,
        description,
        quantity,
        decimals,
        reissuable,
        Some(createScript(code, version)),
        smallFee,
        timestamp + 1
      ).signWith(accountA.privateKey)
      assetId = IssuedAsset(issue.id())
      transfer = TransferTransaction
        .selfSigned(TxVersion.V1, accountA, accountB.toAddress, assetId, issue.quantity, Waves, smallFee, ByteStr.empty, timestamp + 2)
        .explicitGet()
      reissue        = ReissueTransaction.selfSigned(TxVersion.V1, accountA, assetId, quantity, reissuable, smallFee, timestamp + 3).explicitGet()
      illegalReissue = ReissueTransaction.selfSigned(TxVersion.V1, accountB, assetId, quantity, reissuable, smallFee, timestamp + 3).explicitGet()
    } yield (Seq(genesisTx1, genesisTx2), issue, transfer, reissue, illegalReissue)

  property("Can issue smart asset with script") {
    forAll(for {
      acc        <- accountGen
      genesis    <- genesisGeneratorP(acc.toAddress)
      smartIssue <- issueV2TransactionGen(acc)
    } yield (genesis, smartIssue)) {
      case (gen, issue) =>
        assertDiffAndState(Seq(TestBlock.create(Seq(gen))), TestBlock.create(Seq(issue)), smartEnabledFS) {
          case (blockDiff, newState) =>
            newState.assetDescription(IssuedAsset(issue.id())) shouldBe Some(
              AssetDescription(
                issue.assetId,
                issue.sender,
                issue.name,
                issue.description,
                issue.decimals,
                issue.reissuable,
                BigInt(issue.quantity),
                Height @@ 2,
                issue.script.map(
                  s =>
                    AssetScriptInfo(
                      s,
                      Script
<<<<<<< HEAD
                        .estimate(s, EstimatorProvider.EstimatorBlockchainExt(newState).estimator, fixEstimateOfVerifier = true, useContractVerifierLimit = false)
=======
                        .estimate(s, ScriptEstimatorV1, useContractVerifierLimit = false)
>>>>>>> 196097fb
                        .explicitGet()
                  )
                ),
                0L,
                issue.decimals == 0 && issue.quantity == 1 && !issue.reissuable
              )
            )
            blockDiff.transactions.contains(issue.id()) shouldBe true
            newState.transactionInfo(issue.id()).isDefined shouldBe true
            newState.transactionInfo(issue.id()).isDefined shouldEqual true
        }
    }
  }

  property("Can transfer when script evaluates to TRUE") {
    forAll(genesisIssueTransferReissue("true")) {
      case (gen, issue, transfer, _, _) =>
        assertDiffAndState(Seq(TestBlock.create(gen)), TestBlock.create(Seq(issue, transfer)), smartEnabledFS) {
          case (blockDiff, newState) =>
            val totalPortfolioDiff = Monoid.combineAll(blockDiff.portfolios.values)
            totalPortfolioDiff.assets(IssuedAsset(issue.id())) shouldEqual issue.quantity
            newState.balance(newState.resolveAlias(transfer.recipient).explicitGet(), IssuedAsset(issue.id())) shouldEqual transfer.amount
        }
    }
  }

  property("Cannot transfer when script evaluates to FALSE") {
    forAll(genesisIssueTransferReissue("false")) {
      case (gen, issue, transfer, _, _) =>
        assertDiffEi(Seq(TestBlock.create(gen)), TestBlock.create(Seq(issue, transfer)), smartEnabledFS)(
          ei => ei should produce("TransactionNotAllowedByScript")
        )
    }
  }

  property("Cannot reissue when script evaluates to FALSE") {
    forAll(genesisIssueTransferReissue("false")) {
      case (gen, issue, _, reissue, _) =>
        assertDiffEi(Seq(TestBlock.create(gen)), TestBlock.create(Seq(issue, reissue)), smartEnabledFS)(
          ei => ei should produce("TransactionNotAllowedByScript")
        )
    }
  }

  property("Only issuer can reissue") {
    forAll(genesisIssueTransferReissue("true")) {
      case (gen, issue, _, _, illegalReissue) =>
        assertDiffEi(Seq(TestBlock.create(gen)), TestBlock.create(Seq(issue, illegalReissue)), smartEnabledFS) { ei =>
          ei should produce("Asset was issued by other address")
        }
    }
  }

  val assetInfoUpdateEnabled: FunctionalitySettings = TestFunctionalitySettings.Enabled
    .copy(
      preActivatedFeatures = TestFunctionalitySettings.Enabled.preActivatedFeatures + (BlockchainFeatures.BlockV5.id -> 0) + (BlockchainFeatures.NG.id -> 0),
      minAssetInfoUpdateInterval = 100
    )

  property("Can't update before activation") {
    forAll(genesisIssueUpdate) {
      case (gen, issue, update) =>
        assertDiffEi(Seq(TestBlock.create(gen)), TestBlock.create(Seq(issue, update))) { ei =>
          ei should produce("Ride V4, VRF, Protobuf, Failed transactions feature has not been activated yet")
        }
    }
  }

  property(s"Can't update right before ${assetInfoUpdateEnabled.minAssetInfoUpdateInterval} blocks") {
    forAll(genesisIssueUpdate, Gen.chooseNum(0, assetInfoUpdateEnabled.minAssetInfoUpdateInterval - 2)) {
      case ((gen, issue, update), blocksCount) =>
        val blocks = Seq.fill(blocksCount)(TestBlock.create(Seq.empty, Block.ProtoBlockVersion))

        assertDiffEi(TestBlock.create(gen :+ issue) +: blocks, TestBlock.create(Seq(update), Block.ProtoBlockVersion), assetInfoUpdateEnabled) { ei =>
          ei should produce(
            s"Can't update info of asset with id=${issue.id()} " +
              s"before ${assetInfoUpdateEnabled.minAssetInfoUpdateInterval + 1} block, " +
              s"current height=${blocks.size + 2}, minUpdateInfoInterval=${assetInfoUpdateEnabled.minAssetInfoUpdateInterval}"
          )
        }
    }
  }

  property(s"Can update after ${assetInfoUpdateEnabled.minAssetInfoUpdateInterval} blocks") {
    forAll(genesisIssueUpdate) {
      case (gen, issue, update) =>
        val blocks =
          TestBlock.create(gen :+ issue) +: Seq.fill(assetInfoUpdateEnabled.minAssetInfoUpdateInterval)(
            TestBlock.create(Seq.empty, Block.ProtoBlockVersion)
          )

        assertDiffEi(blocks, TestBlock.create(Seq(update), Block.ProtoBlockVersion), assetInfoUpdateEnabled) { ei =>
          val info = ei
            .explicitGet()
            .updatedAssets(update.assetId)
            .left
            .get

          info.name.toStringUtf8 shouldEqual update.name
          info.description.toStringUtf8 shouldEqual update.description
        }
    }
  }

  property(s"Can update with CompositeBlockchain") {
    forAll(genesisIssueUpdateWithSecondAsset) {
      case (gen, issues, signer, update1) =>
        withDomain(domainSettingsWithFS(assetInfoUpdateEnabled.copy(minAssetInfoUpdateInterval = 0))) { d =>
          val blockchain   = d.blockchainUpdater
          val genesisBlock = TestBlock.create(gen ++ issues)
          d.appendBlock(genesisBlock)

          val (keyBlock, mbs) =
            UnsafeBlocks.unsafeChainBaseAndMicro(
              genesisBlock.id(),
              Nil,
              Seq(Seq(update1)),
              signer,
              Block.ProtoBlockVersion,
              genesisBlock.header.timestamp + 100
            )
          d.appendBlock(keyBlock)
          val microBlockId = d.appendMicroBlock(mbs.head)

          val issue  = issues(0)
          val issue1 = issues(1)

          { // Check liquid block
            val desc = blockchain.assetDescription(issue.asset).get
            desc.name shouldBe issue.name
            desc.description shouldBe issue.description

            val desc1 = blockchain.assetDescription(issue1.asset).get
            desc1.name.toStringUtf8 shouldBe update1.name
            desc1.description.toStringUtf8 shouldBe update1.description

            desc.lastUpdatedAt shouldBe 1
            desc1.lastUpdatedAt shouldBe blockchain.height
          }

          val (keyBlock1, _) =
            UnsafeBlocks.unsafeChainBaseAndMicro(microBlockId, Nil, Nil, signer, Block.ProtoBlockVersion, keyBlock.header.timestamp + 100)
          d.appendBlock(keyBlock1)

          { // Check after new key block
            val desc = blockchain.assetDescription(issue.asset).get
            desc.name shouldBe issue.name
            desc.description shouldBe issue.description

            val desc1 = blockchain.assetDescription(issue1.asset).get
            desc1.name.toStringUtf8 shouldBe update1.name
            desc1.description.toStringUtf8 shouldBe update1.description

            desc.lastUpdatedAt shouldBe 1
            desc1.lastUpdatedAt shouldBe (blockchain.height - 1)
          }
        }
    }
  }

  property("Asset V4 complexity limit is 4000") {
    val exprV4WithComplexityBetween3000And4000 =
      """
        | {-#STDLIB_VERSION 4 #-}
        | {-#SCRIPT_TYPE ASSET #-}
        | {-#CONTENT_TYPE EXPRESSION #-}
        |
        | groth16Verify_15inputs(base64'ZGdnZHMK',base64'ZGdnZHMK',base64'ZGdnZHMK')
      """.stripMargin

    val exprV4WithComplexityAbove4000 =
      """
        | {-#STDLIB_VERSION 4 #-}
        | {-#SCRIPT_TYPE ASSET #-}
        | {-#CONTENT_TYPE EXPRESSION #-}
        |
        | groth16Verify_15inputs(base64'ZGdnZHMK',base64'ZGdnZHMK',base64'ZGdnZHMK') &&
        | groth16Verify_15inputs(base64'ZGdnZHMK',base64'ZGdnZHMK',base64'ZGdnZHMK')
      """.stripMargin

    val rideV4Activated = TestFunctionalitySettings.Enabled.copy(
      preActivatedFeatures = Map(
        BlockchainFeatures.Ride4DApps.id -> 0,
        BlockchainFeatures.BlockV5.id    -> 0
      )
    )

    forAll(genesisIssueTransferReissue(exprV4WithComplexityBetween3000And4000, V4)) {
      case (gen, issue, _, _, _) =>
        assertDiffAndState(Seq(TestBlock.create(gen)), TestBlock.create(Seq(issue)), rideV4Activated) {
          case (blockDiff, _) =>
            val totalPortfolioDiff = Monoid.combineAll(blockDiff.portfolios.values)
            totalPortfolioDiff.assets(IssuedAsset(issue.id())) shouldEqual issue.quantity
        }
    }

    forAll(genesisIssueTransferReissue(exprV4WithComplexityAbove4000, V4)) {
      case (gen, issue, _, _, _) =>
        assertDiffEi(Seq(TestBlock.create(gen)), TestBlock.create(Seq(issue)), rideV4Activated) {
          _ should produce("Script is too complex: 5207 > 4000")
        }
    }
  }

  private val genesisIssueUpdate =
    for {
      timestamp          <- timestampGen
      initialWavesAmount <- Gen.choose(Long.MaxValue / 1000, Long.MaxValue / 100)
      accountA           <- accountGen
      accountB           <- accountGen
      smallFee           <- Gen.choose(1L, 10L)
      genesisTx1 = GenesisTransaction.create(accountA.toAddress, initialWavesAmount, timestamp).explicitGet()
      genesisTx2 = GenesisTransaction.create(accountB.toAddress, initialWavesAmount, timestamp).explicitGet()
      (_, assetName, description, quantity, decimals, _, _, _) <- issueParamGen
      updName                                                  <- genBoundedString(IssueTransaction.MinAssetNameLength, IssueTransaction.MaxAssetNameLength)
      updDescription                                           <- genBoundedString(0, IssueTransaction.MaxAssetDescriptionLength)
      issue = IssueTransaction(TxVersion.V2, accountA.publicKey, assetName, description, quantity, decimals, false, None, smallFee, timestamp + 1)
        .signWith(accountA.privateKey)
      assetId = IssuedAsset(issue.id())
      update = UpdateAssetInfoTransaction
        .selfSigned(
          TxVersion.V1,
          accountA,
          assetId.id,
          updName,
          updDescription,
          timestamp,
          smallFee,
          Waves
        )
        .explicitGet()

    } yield (Seq(genesisTx1, genesisTx2), issue, update)

  private val genesisIssueUpdateWithSecondAsset = for {
    (gen, issue, _) <- genesisIssueUpdate
    accountC        <- accountGen
    genesisTx3 = GenesisTransaction.create(accountC.toAddress, Long.MaxValue / 100, gen.head.timestamp).explicitGet()
    issue1 = IssueTransaction
      .selfSigned(
        TxVersion.V2,
        accountC,
        issue.name.toStringUtf8,
        issue.description.toStringUtf8,
        issue.quantity,
        issue.decimals,
        false,
        None,
        10,
        issue.timestamp
      )
      .explicitGet()
    update1 = UpdateAssetInfoTransaction
      .selfSigned(
        TxVersion.V1,
        accountC,
        issue1.assetId,
        "Invalid",
        "Invalid",
        issue1.timestamp + 1,
        10,
        Waves
      )
      .explicitGet()
  } yield (gen :+ genesisTx3, Seq(issue, issue1), accountC, update1)

  property("estimation overflow") {
    val testScript = TestCompiler(V3).compileExpression {
      val n = 65
      s"""
         | func f0() = true
         | ${(0 until n).map(i => s"func f${i + 1}() = if (f$i()) then f$i() else f$i()").mkString("\n")}
         | f$n()
       """.stripMargin
    }

    def t       = System.currentTimeMillis()
    val sender  = accountGen.sample.get
    val genesis = GenesisTransaction.create(sender.toAddress, ENOUGH_AMT, t).explicitGet()

    def issue(script: Script) =
      IssueTransaction.selfSigned(2.toByte, sender, "name", "", ENOUGH_AMT, 0, true, Some(script), 100000000, t).explicitGet()
    def setAssetScript(asset: IssuedAsset) =
      SetAssetScriptTransaction.selfSigned(2.toByte, sender, asset, Some(testScript), 100000000, t).explicitGet()

    def settings(checkNegative: Boolean = false, checkSumOverflow: Boolean = false): FunctionalitySettings = {
      TestFunctionalitySettings
        .withFeatures(BlockV5)
        .copy(
          estimationOverflowFixHeight = if (checkNegative) 0 else 999,
          estimatorSumOverflowFixHeight = if (checkSumOverflow) 0 else 999
        )
    }

    def assert(preparingTxs: Seq[Transaction], scriptedTx: () => Transaction) = {
      withDomain(domainSettingsWithFS(settings())) { db =>
        db.appendBlock(preparingTxs: _*)
        val tx = scriptedTx()
        db.appendBlock(tx)
        db.liquidDiff.errorMessage(tx.id()) shouldBe None
      }

      withDomain(domainSettingsWithFS(settings(checkNegative = true))) { db =>
        db.appendBlock(preparingTxs: _*)
        (the[Exception] thrownBy db.appendBlock(scriptedTx())).getMessage should include("Unexpected negative complexity")
      }

      withDomain(domainSettingsWithFS(settings(checkSumOverflow = true))) { db =>
        db.appendBlock(preparingTxs: _*)
        (the[Exception] thrownBy db.appendBlock(scriptedTx())).getMessage should include("Illegal script")
      }
    }

    val emptyIssue = issue(TestCompiler(V3).compileExpression("true"))
    assert(Seq(genesis, emptyIssue), () => setAssetScript(IssuedAsset(emptyIssue.id())))
    assert(Seq(genesis), () => issue(testScript))
  }
}<|MERGE_RESOLUTION|>--- conflicted
+++ resolved
@@ -19,19 +19,12 @@
 import com.wavesplatform.settings.{FunctionalitySettings, TestFunctionalitySettings}
 import com.wavesplatform.state._
 import com.wavesplatform.state.diffs.smart.smartEnabledFS
-<<<<<<< HEAD
+import com.wavesplatform.test.PropSpec
 import com.wavesplatform.test._
 import com.wavesplatform.transaction.Asset.{IssuedAsset, Waves}
 import com.wavesplatform.transaction.assets._
 import com.wavesplatform.transaction.transfer._
-import com.wavesplatform.transaction.{GenesisTransaction, TxVersion}
-=======
-import com.wavesplatform.test.PropSpec
-import com.wavesplatform.transaction.Asset.{IssuedAsset, Waves}
-import com.wavesplatform.transaction.assets._
-import com.wavesplatform.transaction.transfer._
 import com.wavesplatform.transaction.{GenesisTransaction, Transaction, TxVersion}
->>>>>>> 196097fb
 import fastparse.Parsed
 import org.scalacheck.{Arbitrary, Gen}
 
@@ -300,11 +293,7 @@
                     AssetScriptInfo(
                       s,
                       Script
-<<<<<<< HEAD
-                        .estimate(s, EstimatorProvider.EstimatorBlockchainExt(newState).estimator, fixEstimateOfVerifier = true, useContractVerifierLimit = false)
-=======
-                        .estimate(s, ScriptEstimatorV1, useContractVerifierLimit = false)
->>>>>>> 196097fb
+                        .estimate(s, ScriptEstimatorV1, fixEstimateOfVerifier = true, useContractVerifierLimit = false)
                         .explicitGet()
                   )
                 ),
