--- conflicted
+++ resolved
@@ -207,7 +207,6 @@
             .explicitGet()
       )
       checkFixDApp = dAppWithFix
-<<<<<<< HEAD
         .map(a => Signed.invokeScript(TxVersion.V2, invoker, a._1.toAddress, None, Nil, fee, Waves, ts))
       checkNoFixDApp = dAppWithNoFix.map(a => Signed.invokeScript(TxVersion.V2, invoker, a._1.toAddress, None, Nil, fee, Waves, ts))
     } yield (
@@ -223,7 +222,7 @@
     d.appendBlock(genesisTxs: _*)
     d.appendBlock(setNoFix: _*)
     d.appendBlock(checkNoFix: _*)
-    checkNoFix.foreach(tx => d.blockchain.transactionMeta(tx.id.value()).get._2 shouldBe true)
+    checkNoFix.foreach(tx => d.blockchain.transactionSucceeded(tx.id.value()) shouldBe true)
   }
 
   private def assertFix(d: Domain, lastVersion: StdLibVersion): Unit = {
@@ -231,55 +230,12 @@
     d.appendBlock(genesisTxs: _*)
     d.appendBlock(setFix: _*)
     d.appendBlock(checkFix: _*)
-    checkFix.foreach(tx => d.blockchain.transactionMeta(tx.id.value()).get._2 shouldBe true)
+    checkFix.foreach(tx => d.blockchain.transactionSucceeded(tx.id.value()) shouldBe true)
 
     d.appendBlock(setNoFix: _*)
     checkNoFix.foreach { tx =>
       val error = if (tx.isInstanceOf[InvokeScriptTransaction]) "no fix error" else "TransactionNotAllowedByScript"
       (the[RuntimeException] thrownBy d.appendBlock(tx)).getMessage should include(error)
-=======
-        .map(
-          a =>
-            InvokeScriptTransaction
-              .selfSigned(TxVersion.V2, invoker, a._1.toAddress, None, Nil, fee, Waves, ts)
-              .explicitGet()
-        )
-      checkNoFixDApp = () =>
-        dAppWithNoFix.map(
-          a =>
-            InvokeScriptTransaction
-              .selfSigned(TxVersion.V2, invoker, a._1.toAddress, None, Nil, fee, Waves, ts)
-              .explicitGet()
-        )
-    } yield (invokerGenesis :: genesisTxs, setNoFix, setFix, checkFix, checkNoFix, setNoFixDApp, setFixDApp, checkFixDApp, checkNoFixDApp)
-
-  property(s"string functions return correct results for unicode input after ${BlockchainFeatures.SynchronousCalls} activation") {
-    val (genesisTxs, setNoFix, setFix, checkFix, checkNoFix, setNoFixDApp, setFixDApp, checkFixDApp, checkNoFixDApp) = scenario.sample.get
-    withDomain(domainSettingsWithFS(fs)) { d =>
-      d.appendBlock(genesisTxs: _*)
-
-      val checkNoFix1     = checkNoFix()
-      val checkNoFixDApp1 = checkNoFixDApp()
-      d.appendBlock(setNoFix ::: setNoFixDApp: _*)
-
-      val checkNoFixTxs = checkNoFix1 ::: checkNoFixDApp1
-      d.appendBlock(checkNoFixTxs: _*)
-      checkNoFixTxs.foreach(tx => d.blockchain.transactionSucceeded(tx.id.value()) shouldBe true)
-
-      d.appendBlock()
-      d.blockchain.height shouldBe activationHeight
-
-      val checkFixTxs = checkFix ::: checkFixDApp
-      d.appendBlock(setFix ::: setFixDApp: _*)
-      d.appendBlock(checkFixTxs: _*)
-      checkFixTxs.foreach(tx => d.blockchain.transactionSucceeded(tx.id.value()) shouldBe true)
-      checkNoFix().foreach { tx =>
-        (the[RuntimeException] thrownBy d.appendBlock(tx)).getMessage should include("TransactionNotAllowedByScript")
-      }
-      checkNoFixDApp().foreach { tx =>
-        (the[RuntimeException] thrownBy d.appendBlock(tx)).getMessage should include("ScriptExecutionError(error = DApp")
-      }
->>>>>>> 7fc71bd6
     }
   }
 
