package com.wavesplatform.state.diffs.ci.sync

import com.wavesplatform.TransactionGenBase
import com.wavesplatform.account.Address
import com.wavesplatform.db.WithDomain
import com.wavesplatform.db.WithState.AddrWithBalance
import com.wavesplatform.features.BlockchainFeatures._
import com.wavesplatform.lang.directives.values.V5
import com.wavesplatform.lang.script.Script
import com.wavesplatform.lang.v1.compiler.TestCompiler
import com.wavesplatform.settings.TestFunctionalitySettings
import com.wavesplatform.test._
<<<<<<< HEAD
import com.wavesplatform.transaction.{Asset, GenesisTransaction, TxVersion}
import com.wavesplatform.transaction.Asset.{IssuedAsset, Waves}
import com.wavesplatform.transaction.assets.IssueTransaction
import com.wavesplatform.transaction.smart.SetScriptTransaction
import com.wavesplatform.transaction.utils.Signed
=======
import com.wavesplatform.transaction.Asset.IssuedAsset
import com.wavesplatform.transaction.{Asset, TxHelpers}
>>>>>>> e05a253d

class SyncDAppNegativeSponsorFeeTest extends PropSpec with WithDomain {

  private def sigVerify(c: Boolean) =
    s""" strict c = ${if (c) (1 to 5).map(_ => "sigVerify(base58'', base58'', base58'')").mkString(" || ") else "true"} """

  private def dApp1Script(dApp2: Address, bigComplexity: Boolean): Script =
    TestCompiler(V5).compileContract(
      s"""
         | @Callable(i)
         | func default() = {
         |    ${sigVerify(bigComplexity)}
         |    strict r = Address(base58'$dApp2').invoke("default", [], [])
         |    []
         | }
       """.stripMargin
    )

  private def dApp2Script(asset: Asset, bigComplexity: Boolean): Script =
    TestCompiler(V5).compileContract(
      s"""
         | @Callable(i)
         | func default() = {
         |   ${sigVerify(bigComplexity)}
         |   [
         |     SponsorFee(base58'$asset', -1)
         |   ]
         | }
       """.stripMargin
    )

<<<<<<< HEAD
  private def scenario(bigComplexityDApp1: Boolean, bigComplexityDApp2: Boolean) =
    for {
      invoker <- accountGen
      dApp1   <- accountGen
      dApp2   <- accountGen
      fee     <- ciFee()
      gTx1     = GenesisTransaction.create(invoker.toAddress, ENOUGH_AMT, ts).explicitGet()
      gTx2     = GenesisTransaction.create(dApp1.toAddress, ENOUGH_AMT, ts).explicitGet()
      gTx3     = GenesisTransaction.create(dApp2.toAddress, fee * 3, ts).explicitGet()
      itx      = IssueTransaction.selfSigned(1.toByte, dApp2, "name", "", 100, 0, true, None, fee, ts).explicitGet()
      asset    = IssuedAsset(itx.id.value())
      ssTx1    = SetScriptTransaction.selfSigned(1.toByte, dApp1, Some(dApp1Script(dApp2.toAddress, bigComplexityDApp1)), fee, ts).explicitGet()
      ssTx2    = SetScriptTransaction.selfSigned(1.toByte, dApp2, Some(dApp2Script(asset, bigComplexityDApp2)), fee, ts).explicitGet()
      invokeTx = () => Signed.invokeScript(TxVersion.V3, invoker, dApp1.toAddress, None, Nil, fee, Waves, ts)
    } yield (Seq(gTx1, gTx2, gTx3, itx, ssTx1, ssTx2), invokeTx, dApp2.toAddress, asset)

  private val settings =
    TestFunctionalitySettings
      .withFeatures(BlockV5, SynchronousCalls)
=======
  private val settings =
    TestFunctionalitySettings
      .withFeatures(BlockV5, SynchronousCalls)
      .copy(syncDAppCheckTransfersHeight = 4)
>>>>>>> e05a253d

  property("negative sponsor amount") {
    for {
      bigComplexityDApp1 <- Seq(false, true)
      bigComplexityDApp2 <- Seq(false, true)
    } {
      val invoker = TxHelpers.signer(0)
      val dApp1   = TxHelpers.signer(1)
      val dApp2   = TxHelpers.signer(2)

      val balances = AddrWithBalance.enoughBalances(invoker, dApp1, dApp2)

      val issue      = TxHelpers.issue(dApp2, 100)
      val asset      = IssuedAsset(issue.id.value())
      val setScript1 = TxHelpers.setScript(dApp1, dApp1Script(dApp2.toAddress, bigComplexityDApp1))
      val setScript2 = TxHelpers.setScript(dApp2, dApp2Script(asset, bigComplexityDApp2))

      val preparingTxs = Seq(issue, setScript1, setScript2)

      val invoke1 = TxHelpers.invoke(dApp1.toAddress, func = None, invoker = invoker)
      val invoke2 = TxHelpers.invoke(dApp1.toAddress, func = None, invoker = invoker)

      withDomain(domainSettingsWithFS(settings), balances) { d =>
        d.appendBlock(preparingTxs: _*)

<<<<<<< HEAD
        val invoke1 = invoke()
        if (!bigComplexityDApp1 && !bigComplexityDApp2) {
          d.appendAndCatchError(invoke1).toString should include("Negative sponsor amount")
        } else {
          d.appendAndAssertFailed(invoke1)
        }
=======
        if (bigComplexityDApp1 || bigComplexityDApp2) {
          d.appendBlock(invoke1)
          d.liquidDiff.errorMessage(invoke1.txId).get.text should include("NegativeMinFee(-1,asset)")
        } else {
          d.appendBlockE(invoke1) should produce("NegativeMinFee(-1,asset)")
          d.appendBlock()
        }

        d.appendBlock()
        d.appendBlockE(invoke2) should produce("Negative sponsor amount = -1")
>>>>>>> e05a253d
      }
    }
  }
}<|MERGE_RESOLUTION|>--- conflicted
+++ resolved
@@ -1,25 +1,16 @@
 package com.wavesplatform.state.diffs.ci.sync
 
-import com.wavesplatform.TransactionGenBase
 import com.wavesplatform.account.Address
 import com.wavesplatform.db.WithDomain
 import com.wavesplatform.db.WithState.AddrWithBalance
-import com.wavesplatform.features.BlockchainFeatures._
+import com.wavesplatform.features.BlockchainFeatures.*
 import com.wavesplatform.lang.directives.values.V5
 import com.wavesplatform.lang.script.Script
 import com.wavesplatform.lang.v1.compiler.TestCompiler
 import com.wavesplatform.settings.TestFunctionalitySettings
-import com.wavesplatform.test._
-<<<<<<< HEAD
-import com.wavesplatform.transaction.{Asset, GenesisTransaction, TxVersion}
-import com.wavesplatform.transaction.Asset.{IssuedAsset, Waves}
-import com.wavesplatform.transaction.assets.IssueTransaction
-import com.wavesplatform.transaction.smart.SetScriptTransaction
-import com.wavesplatform.transaction.utils.Signed
-=======
+import com.wavesplatform.test.*
+import com.wavesplatform.transaction.{Asset, TxHelpers}
 import com.wavesplatform.transaction.Asset.IssuedAsset
-import com.wavesplatform.transaction.{Asset, TxHelpers}
->>>>>>> e05a253d
 
 class SyncDAppNegativeSponsorFeeTest extends PropSpec with WithDomain {
 
@@ -51,32 +42,9 @@
        """.stripMargin
     )
 
-<<<<<<< HEAD
-  private def scenario(bigComplexityDApp1: Boolean, bigComplexityDApp2: Boolean) =
-    for {
-      invoker <- accountGen
-      dApp1   <- accountGen
-      dApp2   <- accountGen
-      fee     <- ciFee()
-      gTx1     = GenesisTransaction.create(invoker.toAddress, ENOUGH_AMT, ts).explicitGet()
-      gTx2     = GenesisTransaction.create(dApp1.toAddress, ENOUGH_AMT, ts).explicitGet()
-      gTx3     = GenesisTransaction.create(dApp2.toAddress, fee * 3, ts).explicitGet()
-      itx      = IssueTransaction.selfSigned(1.toByte, dApp2, "name", "", 100, 0, true, None, fee, ts).explicitGet()
-      asset    = IssuedAsset(itx.id.value())
-      ssTx1    = SetScriptTransaction.selfSigned(1.toByte, dApp1, Some(dApp1Script(dApp2.toAddress, bigComplexityDApp1)), fee, ts).explicitGet()
-      ssTx2    = SetScriptTransaction.selfSigned(1.toByte, dApp2, Some(dApp2Script(asset, bigComplexityDApp2)), fee, ts).explicitGet()
-      invokeTx = () => Signed.invokeScript(TxVersion.V3, invoker, dApp1.toAddress, None, Nil, fee, Waves, ts)
-    } yield (Seq(gTx1, gTx2, gTx3, itx, ssTx1, ssTx2), invokeTx, dApp2.toAddress, asset)
-
   private val settings =
     TestFunctionalitySettings
       .withFeatures(BlockV5, SynchronousCalls)
-=======
-  private val settings =
-    TestFunctionalitySettings
-      .withFeatures(BlockV5, SynchronousCalls)
-      .copy(syncDAppCheckTransfersHeight = 4)
->>>>>>> e05a253d
 
   property("negative sponsor amount") {
     for {
@@ -96,31 +64,16 @@
 
       val preparingTxs = Seq(issue, setScript1, setScript2)
 
-      val invoke1 = TxHelpers.invoke(dApp1.toAddress, func = None, invoker = invoker)
-      val invoke2 = TxHelpers.invoke(dApp1.toAddress, func = None, invoker = invoker)
+      val invoke = TxHelpers.invoke(dApp1.toAddress, func = None, invoker = invoker)
 
       withDomain(domainSettingsWithFS(settings), balances) { d =>
-        d.appendBlock(preparingTxs: _*)
+        d.appendBlock(preparingTxs*)
 
-<<<<<<< HEAD
-        val invoke1 = invoke()
         if (!bigComplexityDApp1 && !bigComplexityDApp2) {
-          d.appendAndCatchError(invoke1).toString should include("Negative sponsor amount")
+          d.appendAndCatchError(invoke).toString should include("Negative sponsor amount")
         } else {
-          d.appendAndAssertFailed(invoke1)
+          d.appendAndAssertFailed(invoke)
         }
-=======
-        if (bigComplexityDApp1 || bigComplexityDApp2) {
-          d.appendBlock(invoke1)
-          d.liquidDiff.errorMessage(invoke1.txId).get.text should include("NegativeMinFee(-1,asset)")
-        } else {
-          d.appendBlockE(invoke1) should produce("NegativeMinFee(-1,asset)")
-          d.appendBlock()
-        }
-
-        d.appendBlock()
-        d.appendBlockE(invoke2) should produce("Negative sponsor amount = -1")
->>>>>>> e05a253d
       }
     }
   }
