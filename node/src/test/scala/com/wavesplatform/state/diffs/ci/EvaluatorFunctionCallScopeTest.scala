package com.wavesplatform.state.diffs.ci

<<<<<<< HEAD
import com.wavesplatform.TransactionGenBase
import com.wavesplatform.common.utils.EitherExt2
import com.wavesplatform.db.WithDomain
import com.wavesplatform.features.BlockchainFeatures.*
=======
import com.wavesplatform.db.WithDomain
import com.wavesplatform.db.WithState.AddrWithBalance
import com.wavesplatform.features.BlockchainFeatures._
>>>>>>> e05a253d
import com.wavesplatform.lang.directives.values.V5
import com.wavesplatform.lang.script.Script
import com.wavesplatform.lang.v1.compiler.TestCompiler
import com.wavesplatform.settings.TestFunctionalitySettings
<<<<<<< HEAD
import com.wavesplatform.state.diffs.ENOUGH_AMT
import com.wavesplatform.test.*
import com.wavesplatform.transaction.Asset.Waves
import com.wavesplatform.transaction.smart.SetScriptTransaction
import com.wavesplatform.transaction.utils.Signed
import com.wavesplatform.transaction.{GenesisTransaction, TxVersion}
=======
import com.wavesplatform.test._
import com.wavesplatform.transaction.TxHelpers
>>>>>>> e05a253d

class EvaluatorFunctionCallScopeTest extends PropSpec with WithDomain {

  private val dAppScript: Script =
    TestCompiler(V5).compileContract(
      s"""
         | @Callable(i)
         | func default() = {
         |   let a = 4
         |   func g(b: Int) = a
         |   func f(a: Int) = g(a)
         |   let r = f(1)
         |   [
         |     IntegerEntry("key", r)
         |   ]
         | }
       """.stripMargin
    )

<<<<<<< HEAD
  private val scenario =
    for {
      invoker <- accountGen
      dApp1   <- accountGen
      fee     <- ciFee()
      gTx1     = GenesisTransaction.create(invoker.toAddress, ENOUGH_AMT, ts).explicitGet()
      gTx2     = GenesisTransaction.create(dApp1.toAddress, ENOUGH_AMT, ts).explicitGet()
      ssTx1    = SetScriptTransaction.selfSigned(1.toByte, dApp1, Some(dApp1Script), fee, ts).explicitGet()
      invokeTx = () => Signed.invokeScript(TxVersion.V3, invoker, dApp1.toAddress, None, Nil, fee, Waves, ts)
    } yield (Seq(gTx1, gTx2, ssTx1), invokeTx, dApp1.toAddress)

=======
>>>>>>> e05a253d
  private val settings =
    TestFunctionalitySettings
      .withFeatures(BlockV5, SynchronousCalls)
      .copy(estimatorSumOverflowFixHeight = 4)

  property("arg of the first function should NOT overlap var accessed from body of the second function AFTER fix") {
<<<<<<< HEAD
    val (preparingTxs, invoke, dApp) = scenario.sample.get
    withDomain(domainSettingsWithFS(settings)) { d =>
      d.appendBlock(preparingTxs *)

      d.appendBlock(invoke())
      d.blockchain.accountData(dApp, "key").get.value shouldBe 1

      val transaction = invoke()
      d.appendBlock(transaction)
      d.blockchain.accountData(dApp, "key").get.value shouldBe 4
=======
    val invoker = TxHelpers.signer(0)
    val dApp    = TxHelpers.signer(1)
    val balances = AddrWithBalance.enoughBalances(invoker, dApp)

    val setScript = TxHelpers.setScript(dApp, dAppScript)
    val invoke = () => TxHelpers.invoke(dApp.toAddress, func = None, invoker = invoker)

    withDomain(domainSettingsWithFS(settings), balances) { d =>
      d.appendBlock(setScript)

      d.appendBlock(invoke())
      d.blockchain.accountData(dApp.toAddress, "key").get.value shouldBe 1

      d.appendBlock(invoke())
      d.blockchain.accountData(dApp.toAddress, "key").get.value shouldBe 4
>>>>>>> e05a253d
    }
  }
}<|MERGE_RESOLUTION|>--- conflicted
+++ resolved
@@ -1,30 +1,14 @@
 package com.wavesplatform.state.diffs.ci
 
-<<<<<<< HEAD
-import com.wavesplatform.TransactionGenBase
-import com.wavesplatform.common.utils.EitherExt2
 import com.wavesplatform.db.WithDomain
 import com.wavesplatform.features.BlockchainFeatures.*
-=======
-import com.wavesplatform.db.WithDomain
 import com.wavesplatform.db.WithState.AddrWithBalance
-import com.wavesplatform.features.BlockchainFeatures._
->>>>>>> e05a253d
 import com.wavesplatform.lang.directives.values.V5
 import com.wavesplatform.lang.script.Script
 import com.wavesplatform.lang.v1.compiler.TestCompiler
 import com.wavesplatform.settings.TestFunctionalitySettings
-<<<<<<< HEAD
-import com.wavesplatform.state.diffs.ENOUGH_AMT
 import com.wavesplatform.test.*
-import com.wavesplatform.transaction.Asset.Waves
-import com.wavesplatform.transaction.smart.SetScriptTransaction
-import com.wavesplatform.transaction.utils.Signed
-import com.wavesplatform.transaction.{GenesisTransaction, TxVersion}
-=======
-import com.wavesplatform.test._
 import com.wavesplatform.transaction.TxHelpers
->>>>>>> e05a253d
 
 class EvaluatorFunctionCallScopeTest extends PropSpec with WithDomain {
 
@@ -44,38 +28,12 @@
        """.stripMargin
     )
 
-<<<<<<< HEAD
-  private val scenario =
-    for {
-      invoker <- accountGen
-      dApp1   <- accountGen
-      fee     <- ciFee()
-      gTx1     = GenesisTransaction.create(invoker.toAddress, ENOUGH_AMT, ts).explicitGet()
-      gTx2     = GenesisTransaction.create(dApp1.toAddress, ENOUGH_AMT, ts).explicitGet()
-      ssTx1    = SetScriptTransaction.selfSigned(1.toByte, dApp1, Some(dApp1Script), fee, ts).explicitGet()
-      invokeTx = () => Signed.invokeScript(TxVersion.V3, invoker, dApp1.toAddress, None, Nil, fee, Waves, ts)
-    } yield (Seq(gTx1, gTx2, ssTx1), invokeTx, dApp1.toAddress)
-
-=======
->>>>>>> e05a253d
   private val settings =
     TestFunctionalitySettings
       .withFeatures(BlockV5, SynchronousCalls)
       .copy(estimatorSumOverflowFixHeight = 4)
 
   property("arg of the first function should NOT overlap var accessed from body of the second function AFTER fix") {
-<<<<<<< HEAD
-    val (preparingTxs, invoke, dApp) = scenario.sample.get
-    withDomain(domainSettingsWithFS(settings)) { d =>
-      d.appendBlock(preparingTxs *)
-
-      d.appendBlock(invoke())
-      d.blockchain.accountData(dApp, "key").get.value shouldBe 1
-
-      val transaction = invoke()
-      d.appendBlock(transaction)
-      d.blockchain.accountData(dApp, "key").get.value shouldBe 4
-=======
     val invoker = TxHelpers.signer(0)
     val dApp    = TxHelpers.signer(1)
     val balances = AddrWithBalance.enoughBalances(invoker, dApp)
@@ -91,7 +49,6 @@
 
       d.appendBlock(invoke())
       d.blockchain.accountData(dApp.toAddress, "key").get.value shouldBe 4
->>>>>>> e05a253d
     }
   }
 }