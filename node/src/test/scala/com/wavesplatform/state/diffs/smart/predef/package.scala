package com.wavesplatform.state.diffs.smart

import com.wavesplatform.common.state.ByteStr
import com.wavesplatform.common.utils.{Base64, EitherExt2}
import com.wavesplatform.crypto
import com.wavesplatform.lang.directives.DirectiveSet
import com.wavesplatform.lang.directives.values._
import com.wavesplatform.lang.utils._
import com.wavesplatform.lang.v1.compiler.ExpressionCompiler
import com.wavesplatform.lang.v1.compiler.Terms.EVALUATED
import com.wavesplatform.lang.v1.evaluator.EvaluatorV1
import com.wavesplatform.lang.v1.parser.Parser
import com.wavesplatform.lang.v1.traits.Environment
import com.wavesplatform.state.Blockchain
import com.wavesplatform.transaction.smart.BlockchainContext.In
import com.wavesplatform.transaction.smart.{BlockchainContext, buildThisValue}
import com.wavesplatform.transaction.transfer.TransferTransaction
import com.wavesplatform.transaction.{Authorized, DataTransaction, EthereumTransaction, Proofs, ProvenTransaction, Transaction, VersionedTransaction}
import com.wavesplatform.utils.EmptyBlockchain
import monix.eval.Coeval
import shapeless.Coproduct

package object predef {
  val chainId: Byte = 'u'

  def runScript[T <: EVALUATED](script: String, version: StdLibVersion, t: In, blockchain: Blockchain, chainId: Byte): Either[String, T] = {
    val expr = Parser.parseExpr(script).get.value
    for {
      compileResult <- ExpressionCompiler(compilerContext(version, Expression, isAssetScript = false), expr)
      (typedExpr, _) = compileResult
      directives     = DirectiveSet(version, Account, Expression).explicitGet()
      evalContext <- BlockchainContext.build(
        version,
        chainId,
        Coeval.evalOnce(buildThisValue(t, blockchain, directives, Coproduct[Environment.Tthis](Environment.AssetId(Array())))).map(_.explicitGet()),
        Coeval.evalOnce(blockchain.height),
        blockchain,
        isTokenContext = false,
        isContract = false,
        Coproduct[Environment.Tthis](Environment.AssetId(Array())),
        ByteStr.empty
      )
      r <- EvaluatorV1().apply[T](evalContext, typedExpr)
    } yield r
  }

  def runScript[T <: EVALUATED](script: String, t: In = null, ctxV: StdLibVersion = V1, chainId: Byte = chainId): Either[String, T] =
    runScript[T](script, ctxV, t, EmptyBlockchain, chainId)

  def runScript[T <: EVALUATED](script: String, t: In, chainId: Byte): Either[String, T] =
    runScript[T](script, V1, t, EmptyBlockchain, chainId)

  def runScript[T <: EVALUATED](script: String, tx: Transaction, blockchain: Blockchain): Either[String, T] =
    runScript[T](script, V1, Coproduct(tx), blockchain, chainId)

  def runScriptWithCustomContext[T <: EVALUATED](
<<<<<<< HEAD
    script: String,
    tx: Transaction,
    v: StdLibVersion = V1,
    blockchain: Blockchain = EmptyBlockchain
=======
      script: String,
      t: In,
      chainId: Byte,
      ctxV: StdLibVersion = V1,
      blockchain: Blockchain = EmptyBlockchain
>>>>>>> 2f13caf8
  ): Either[String, T] =
    runScript[T](script, v, Coproduct(tx), blockchain, 'T'.toByte)

  private def dropLastLine(str: String): String = str.replace("\r", "").split('\n').init.mkString("\n")

  def scriptWithAllV1Functions(tx: DataTransaction, t: TransferTransaction): String =
    s"""${dropLastLine(scriptWithV1PureFunctions(tx, t))}
       |${dropLastLine(scriptWithV1WavesFunctions(tx, t))}
       |${dropLastLine(scriptWithCryptoFunctions)}
       |if rnd then pure && waves else crypto""".stripMargin

  def scriptWithV1PureFunctions(tx: DataTransaction, t: TransferTransaction): String =
    s"""
       | # Pure context
       | # 1) basic(+ eq) -> mulLong, divLong, modLong, sumLong, subLong, sumString, sumByteVector
       |
       | let rnd = tx.timestamp % 2 == 0
       | let longAll = 1000 * 2 == 2000 && 1000 / 2 == 500 && 1000 % 2 == 0 && 1000 + 2 == 1002 && 1000 - 2 == 998
       | let sumString = "ha" + "-" +"ha" == "ha-ha"
       | let sumByteVector = match tx {
       |     case d0: DataTransaction =>
       |      let body = d0.bodyBytes
       |      body + base64'${Base64.encode(tx.bodyBytes())}' == base64'${Base64.encode(tx.bodyBytes())}' + base64'${Base64.encode(tx.bodyBytes())}'
       |     case _: TransferTransaction => true
       |     case _ => false
       |   }
       |
       | let eqUnion = match tx {
       |   case _: DataTransaction => true
       |   case t0: TransferTransaction => t0.recipient == Address(base58'${t.recipient.toString}')
       |   case _ => false
       | }
       |
       | let basic = longAll && sumString && sumByteVector && eqUnion
       |
       | # 2) ne
       | let nePrim = 1000 != 999 && "ha" +"ha" != "ha-ha" && tx.bodyBytes != base64'hahaha'
       | let neDataEntryAndGetElement = match tx {
       |    case d1: DataTransaction => d1.data[0] != DataEntry("ha", true)
       |    case _: TransferTransaction => true
       |    case _ => false
       |  }
       |
       | let neOptionAndExtractHeight = match tx {
       |   case _: DataTransaction => true
       |   case _: TransferTransaction => extract(transactionHeightById(tx.id)) != 0
       |   case _ => false
       | }
       |
       | let ne = nePrim && neDataEntryAndGetElement && neOptionAndExtractHeight
       |
       |# 3) gt, ge
       | let gteLong = 1000 > 999 && 1000 >= 999
       |
       |# 4) getListSize
       | let getListSize = match tx {
       |    case d2: DataTransaction => size(d2.data) != 0
       |    case _: TransferTransaction => true
       |    case _ => false
       |  }
       |
       |# 5) unary
       | let unary = -1 == -1 && false == !true
       |
       |# 6) fraction, sizeBytes, takeBytes, dropBytes, takeRightBytes, dropRightBytes, sizeString, takeString, dropString,
       |#    takeRightString, dropRightString, isDefined
       | let frAction = fraction(12, 3, 4) == 9
       | let bytesOps = match tx {
       |     case d3: DataTransaction =>
       |       size(d3.bodyBytes) != 0 && take(d3.bodyBytes, 1) != base58'ha' && drop(d3.bodyBytes, 1) != base58'ha' && takeRight(d3.bodyBytes, 1) != base58'ha' && dropRight(d3.bodyBytes, 1) != base58'ha'
       |     case t1: TransferTransaction => isDefined(t1.feeAssetId) == false
       |     case _ => false
       |   }
       | let strOps = size("haha") != 0 && take("haha", 1) != "" && drop("haha", 0) != "" && takeRight("haha", 1) != "" && dropRight("haha", 0) != ""
       |
       | let pure = basic && ne && gteLong && getListSize && unary && frAction && bytesOps && strOps
       | pure""".stripMargin

  def scriptWithV1WavesFunctions(tx: DataTransaction, t: TransferTransaction): String =
    s""" # Waves context
       | let txById = match tx {
       |     case _: DataTransaction => true
       |     case _: TransferTransaction =>
       |       let g = extract(transactionById(base58'${tx.id().toString}'))
       |       g.id == base58'${tx.id().toString}'
       |     case _ => false
       | }
       | let entries = match tx {
       |   case d: DataTransaction =>
       |     let int = extract(getInteger(d.data, "${tx.data(0).key}"))
       |     let bool = extract(getBoolean(d.data, "${tx.data(1).key}"))
       |     let blob = extract(getBinary(d.data, "${tx.data(2).key}"))
       |     let str = extract(getString(d.data, "${tx.data(3).key}"))
       |     let dataByKey = toString(int) == "${tx.data(0).value}" || toString(bool) == "${tx.data(1).value}" ||
       |                     size(blob) > 0 || str == "${tx.data(3).value}"
       |
       |     let d0 = extract(getInteger(d.data, 0))
       |     let d1 = extract(getBoolean(d.data, 1))
       |     let d2 = getBinary(d.data, 2)
       |     let d3 = getString(d.data, 3)
       |     let dataByIndex = toBytes(d0) == base64'abcdef' || toBytes(d1) == base64'ghijkl' ||
       |                       isDefined(d2) || toBytes(extract(d3)) == base64'mnopqr'
       |
       |     dataByKey && dataByIndex
       |
       |   case _: TransferTransaction =>
       |     let add = Address(base58'${t.recipient}')
       |     let long = extract(getInteger(add,"${tx.data(0).key}")) == ${tx.data(0).value}
       |     let bool1 = extract(getBoolean(add,"${tx.data(1).key}")) == ${tx.data(1).value}
       |     let bin = extract(getBinary(add,"${tx.data(2).key}")) ==  base58'${tx.data(2).value}'
       |     let str1 = extract(getString(add,"${tx.data(3).key}")) == "${tx.data(3).value}"
       |     long && bool1 && bin && str1
       |
       |   case _: CreateAliasTransaction => throw("oh no")
       |   case _: BurnTransaction => throw()
       |   case _ => false
       | }
       |
       | let aFromPK = addressFromPublicKey(tx.senderPublicKey) == tx.sender
       | let aFromStrOrRecip = match tx {
       |   case _: DataTransaction => addressFromString("${tx.sender.toAddress}") == Address(base58'${tx.sender.toAddress}')
       |   case t1: TransferTransaction => addressFromRecipient(t1.recipient) == Address(base58'${t.recipient}')
       |   case _ => false
       | }
       |
       | let balances = assetBalance(tx.sender, unit) > 0 && wavesBalance(tx.sender) != 0
       |
       | let waves = txById && entries && balances && aFromPK && aFromStrOrRecip && height > 0
       | waves""".stripMargin

  def scriptWithCryptoFunctions: String =
    s"""
       | # Crypto context
       | let bks = blake2b256(base58'') != base58'' && keccak256(base58'') != base58'' && sha256(base58'') != base58''
       | let sig = sigVerify(base58'333', base58'123', base58'567') != true
       | let str58 = fromBase58String(toBase58String(tx.id)) == tx.id
       | let str64 = fromBase64String(toBase64String(tx.id)) == tx.id
       |
       | let crypto = bks && sig && str58 && str64
       | crypto""".stripMargin

  def letProof(p: Proofs, prefix: String)(i: Int): String =
    s"let ${prefix.replace(".", "")}proof$i = $prefix.proofs[$i] == base58'${p.proofs.applyOrElse(i, (_: Int) => ByteStr.empty).toString}'"

  def provenPart(t: Transaction with Authorized, emptyBodyBytes: Boolean = false, checkProofs: Boolean = true): String = {
    val version = t match {
      case _: EthereumTransaction  => 0
      case v: VersionedTransaction => v.version
      case _                       => 1
    }
    val proofs = t match {
      case p: ProvenTransaction => p.proofs
      case _                    => Proofs(Seq())
    }
    val bodyBytesCheck =
      if (emptyBodyBytes)
        "t.bodyBytes.size() == 0"
      else
        s""" blake2b256(t.bodyBytes) == base64'${ByteStr(crypto.fastHash(t.bodyBytes.apply().array)).base64}' """

    s"""
       | let id = t.id == base58'${t.id().toString}'
       | let fee = t.fee == ${t.fee}
       | let timestamp = t.timestamp == ${t.timestamp}
       | let bodyBytes = $bodyBytesCheck
       | let sender = t.sender == Address(base58'${t.sender.toAddress}')
       | let senderPublicKey = t.senderPublicKey == base58'${t.sender}'
       | let version = t.version == $version
       | ${ if (checkProofs) Range(0, 8).map(letProof(proofs, "t")).mkString("\n") else ""}
     """.stripMargin
  }

  def assertProofs(p: String): String = {
    val prefix = p.replace(".", "")
    s"${prefix}proof0 && ${prefix}proof1 && ${prefix}proof2 && ${prefix}proof3 && ${prefix}proof4 && ${prefix}proof5 && ${prefix}proof6 && ${prefix}proof7"
  }

  def assertProvenPart(prefix: String, proofs: Boolean = true): String =
    s"id && fee && timestamp && sender && senderPublicKey && ${if (proofs) assertProofs(prefix) + " &&" else ""} bodyBytes && version"
}<|MERGE_RESOLUTION|>--- conflicted
+++ resolved
@@ -54,18 +54,10 @@
     runScript[T](script, V1, Coproduct(tx), blockchain, chainId)
 
   def runScriptWithCustomContext[T <: EVALUATED](
-<<<<<<< HEAD
-    script: String,
-    tx: Transaction,
-    v: StdLibVersion = V1,
-    blockchain: Blockchain = EmptyBlockchain
-=======
       script: String,
-      t: In,
-      chainId: Byte,
-      ctxV: StdLibVersion = V1,
+      tx: Transaction,
+      v: StdLibVersion = V1,
       blockchain: Blockchain = EmptyBlockchain
->>>>>>> 2f13caf8
   ): Either[String, T] =
     runScript[T](script, v, Coproduct(tx), blockchain, 'T'.toByte)
 
