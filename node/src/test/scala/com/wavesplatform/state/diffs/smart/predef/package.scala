--- conflicted
+++ resolved
@@ -167,13 +167,8 @@
        |
        | let aFromPK = addressFromPublicKey(tx.senderPublicKey) == tx.sender
        | let aFromStrOrRecip = match tx {
-<<<<<<< HEAD
-       |   case _: DataTransaction => addressFromString("${tx.sender.address}") == Address(base58'${tx.sender.bytes.toString}')
+       |   case _: DataTransaction => addressFromString("${tx.sender.stringRepr}") == Address(base58'${tx.sender.bytes.toString}')
        |   case t1: TransferTransaction => addressFromRecipient(t1.recipient) == Address(base58'${t.recipient.bytes.toString}')
-=======
-       |   case _: DataTransaction => addressFromString("${tx.sender.stringRepr}") == Address(base58'${tx.sender.bytes.base58}')
-       |   case t1: TransferTransaction => addressFromRecipient(t1.recipient) == Address(base58'${t.recipient.bytes.base58}')
->>>>>>> 3e982a59
        |   case _ => false
        | }
        |
