package com.wavesplatform.state.diffs.ci

import com.wavesplatform.common.utils.EitherExt2
import com.wavesplatform.db.WithState.AddrWithBalance
import com.wavesplatform.db.{DBCacheSettings, WithDomain, WithState}
import com.wavesplatform.features.BlockchainFeatures
<<<<<<< HEAD
import com.wavesplatform.lang.contract
=======
import com.wavesplatform.lang.contract.DApp
>>>>>>> e05a253d
import com.wavesplatform.lang.contract.DApp.{CallableAnnotation, CallableFunction}
import com.wavesplatform.lang.directives.values.V4
import com.wavesplatform.lang.script.ContractScript.ContractScriptImpl
import com.wavesplatform.lang.script.Script
import com.wavesplatform.lang.v1.FunctionHeader
import com.wavesplatform.lang.v1.compiler.Terms.{CONST_BOOLEAN, CONST_LONG, CONST_STRING, FUNC, FUNCTION_CALL, REF}
import com.wavesplatform.lang.v1.evaluator.FunctionIds
import com.wavesplatform.protobuf.dapp.DAppMeta
import com.wavesplatform.settings.TestFunctionalitySettings
<<<<<<< HEAD
import com.wavesplatform.state.diffs.ENOUGH_AMT
import com.wavesplatform.test._
import com.wavesplatform.transaction.{GenesisTransaction, Transaction}
import com.wavesplatform.transaction.Asset.Waves
import com.wavesplatform.transaction.smart.{InvokeScriptTransaction, SetScriptTransaction}
import com.wavesplatform.transaction.utils.Signed
import org.scalacheck.Gen
import org.scalamock.scalatest.MockFactory
=======
import com.wavesplatform.test.{PropSpec, produce}
import com.wavesplatform.transaction.TxHelpers
>>>>>>> e05a253d
import org.scalatest.{EitherValues, Inside}
import org.scalatestplus.scalacheck.ScalaCheckPropertyChecks

class DAppDataEntryTypeTest
    extends PropSpec
    with ScalaCheckPropertyChecks
    with Inside
    with WithState
    with DBCacheSettings
    with WithDomain
    with EitherValues {

<<<<<<< HEAD
  private val time = new TestTime
  private def ts   = time.getTimestamp()

  private val fsWithV5 = TestFunctionalitySettings.Enabled.copy(preActivatedFeatures = Map(
=======
  private val fsWithV5 = TestFunctionalitySettings.Enabled.copy(
    preActivatedFeatures = Map(
>>>>>>> e05a253d
      BlockchainFeatures.SmartAccounts.id   -> 0,
      BlockchainFeatures.SmartAssets.id     -> 0,
      BlockchainFeatures.Ride4DApps.id      -> 0,
      BlockchainFeatures.FeeSponsorship.id  -> 0,
      BlockchainFeatures.DataTransaction.id -> 0,
      BlockchainFeatures.BlockReward.id     -> 0,
      BlockchainFeatures.BlockV5.id         -> 0
    ), estimatorPreCheckHeight = Int.MaxValue)

  private def dApp(constructor: String): Script = {
    val value = if (constructor == "BooleanEntry") CONST_LONG(1) else CONST_BOOLEAN(true)
    ContractScriptImpl(
      V4,
      contract.DApp(
        DAppMeta(),
        Nil,
        List(
          CallableFunction(
            CallableAnnotation("i"),
            FUNC(
              "default",
              Nil,
              FUNCTION_CALL(
                FunctionHeader.Native(FunctionIds.CREATE_LIST),
                List(
                  FUNCTION_CALL(
                    FunctionHeader.User(constructor),
                    List(CONST_STRING("key").explicitGet(), value)
                  ),
                  REF("nil")
                )
              )
            )
          )
        ),
        None
      )
    )
  }

<<<<<<< HEAD
  private def paymentPreconditions(constructor: String): Gen[(List[Transaction], InvokeScriptTransaction)] =
    for {
      dAppAcc <- accountGen
      invoker <- accountGen
      fee     <- ciFee()
    } yield {
      for {
        genesis  <- GenesisTransaction.create(dAppAcc.toAddress, ENOUGH_AMT, ts)
        genesis2 <- GenesisTransaction.create(invoker.toAddress, ENOUGH_AMT, ts)
        setDApp  <- SetScriptTransaction.selfSigned(1.toByte, dAppAcc, Some(dApp(constructor)), fee, ts)
      } yield (List(genesis, genesis2, setDApp), Signed.invokeScript(1.toByte, invoker, dAppAcc.toAddress, None, Nil, fee, Waves, ts))
    }.explicitGet()

  private def assert(constructor: String) = {
    val (preparingTxs, invoke) = paymentPreconditions(constructor).sample.get
    withDomain(domainSettingsWithFS(fsWithV5)) { d =>
      d.appendBlock(preparingTxs*)
=======
  private def assert(constructor: String) = {
    val dAppAcc = TxHelpers.signer(0)
    val invoker = TxHelpers.signer(1)
    val balances = AddrWithBalance.enoughBalances(dAppAcc, invoker)

    val setScript = TxHelpers.setScript(dAppAcc, dApp(constructor))
    val invoke = TxHelpers.invoke(dAppAcc.toAddress, func = None, invoker = invoker)

    withDomain(domainSettingsWithFS(fsWithV5), balances) { d =>
      d.appendBlock(setScript)
>>>>>>> e05a253d
      val value = if (constructor == "BooleanEntry") "1" else "true"
      d.appendBlockE(invoke) should produce(s"can't reconstruct $constructor from Map(key -> key, value -> $value)")
    }
  }

  property(s"DataEntry value type is checked") {
    List("IntegerEntry", "StringEntry", "BinaryEntry", "BooleanEntry").foreach(assert)
  }
}<|MERGE_RESOLUTION|>--- conflicted
+++ resolved
@@ -4,11 +4,7 @@
 import com.wavesplatform.db.WithState.AddrWithBalance
 import com.wavesplatform.db.{DBCacheSettings, WithDomain, WithState}
 import com.wavesplatform.features.BlockchainFeatures
-<<<<<<< HEAD
 import com.wavesplatform.lang.contract
-=======
-import com.wavesplatform.lang.contract.DApp
->>>>>>> e05a253d
 import com.wavesplatform.lang.contract.DApp.{CallableAnnotation, CallableFunction}
 import com.wavesplatform.lang.directives.values.V4
 import com.wavesplatform.lang.script.ContractScript.ContractScriptImpl
@@ -18,19 +14,8 @@
 import com.wavesplatform.lang.v1.evaluator.FunctionIds
 import com.wavesplatform.protobuf.dapp.DAppMeta
 import com.wavesplatform.settings.TestFunctionalitySettings
-<<<<<<< HEAD
-import com.wavesplatform.state.diffs.ENOUGH_AMT
-import com.wavesplatform.test._
-import com.wavesplatform.transaction.{GenesisTransaction, Transaction}
-import com.wavesplatform.transaction.Asset.Waves
-import com.wavesplatform.transaction.smart.{InvokeScriptTransaction, SetScriptTransaction}
-import com.wavesplatform.transaction.utils.Signed
-import org.scalacheck.Gen
-import org.scalamock.scalatest.MockFactory
-=======
-import com.wavesplatform.test.{PropSpec, produce}
+import com.wavesplatform.test.*
 import com.wavesplatform.transaction.TxHelpers
->>>>>>> e05a253d
 import org.scalatest.{EitherValues, Inside}
 import org.scalatestplus.scalacheck.ScalaCheckPropertyChecks
 
@@ -43,15 +28,8 @@
     with WithDomain
     with EitherValues {
 
-<<<<<<< HEAD
-  private val time = new TestTime
-  private def ts   = time.getTimestamp()
-
-  private val fsWithV5 = TestFunctionalitySettings.Enabled.copy(preActivatedFeatures = Map(
-=======
   private val fsWithV5 = TestFunctionalitySettings.Enabled.copy(
     preActivatedFeatures = Map(
->>>>>>> e05a253d
       BlockchainFeatures.SmartAccounts.id   -> 0,
       BlockchainFeatures.SmartAssets.id     -> 0,
       BlockchainFeatures.Ride4DApps.id      -> 0,
@@ -92,25 +70,6 @@
     )
   }
 
-<<<<<<< HEAD
-  private def paymentPreconditions(constructor: String): Gen[(List[Transaction], InvokeScriptTransaction)] =
-    for {
-      dAppAcc <- accountGen
-      invoker <- accountGen
-      fee     <- ciFee()
-    } yield {
-      for {
-        genesis  <- GenesisTransaction.create(dAppAcc.toAddress, ENOUGH_AMT, ts)
-        genesis2 <- GenesisTransaction.create(invoker.toAddress, ENOUGH_AMT, ts)
-        setDApp  <- SetScriptTransaction.selfSigned(1.toByte, dAppAcc, Some(dApp(constructor)), fee, ts)
-      } yield (List(genesis, genesis2, setDApp), Signed.invokeScript(1.toByte, invoker, dAppAcc.toAddress, None, Nil, fee, Waves, ts))
-    }.explicitGet()
-
-  private def assert(constructor: String) = {
-    val (preparingTxs, invoke) = paymentPreconditions(constructor).sample.get
-    withDomain(domainSettingsWithFS(fsWithV5)) { d =>
-      d.appendBlock(preparingTxs*)
-=======
   private def assert(constructor: String) = {
     val dAppAcc = TxHelpers.signer(0)
     val invoker = TxHelpers.signer(1)
@@ -121,7 +80,6 @@
 
     withDomain(domainSettingsWithFS(fsWithV5), balances) { d =>
       d.appendBlock(setScript)
->>>>>>> e05a253d
       val value = if (constructor == "BooleanEntry") "1" else "true"
       d.appendBlockE(invoke) should produce(s"can't reconstruct $constructor from Map(key -> key, value -> $value)")
     }
