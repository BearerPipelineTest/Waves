package com.wavesplatform.state.diffs.ci

<<<<<<< HEAD
import com.wavesplatform.account.Address
import com.wavesplatform.common.utils.EitherExt2
=======
>>>>>>> e05a253d
import com.wavesplatform.db.WithDomain
import com.wavesplatform.db.WithState.AddrWithBalance
import com.wavesplatform.features.BlockchainFeatures
import com.wavesplatform.lang.directives.values.V4
import com.wavesplatform.lang.script.Script
import com.wavesplatform.lang.v1.compiler.TestCompiler
import com.wavesplatform.settings.TestFunctionalitySettings
import com.wavesplatform.state.diffs.ENOUGH_AMT
<<<<<<< HEAD
import com.wavesplatform.test._
import com.wavesplatform.transaction.Asset.{IssuedAsset, Waves}
import com.wavesplatform.transaction.assets.IssueTransaction
import com.wavesplatform.transaction.smart.{InvokeScriptTransaction, SetScriptTransaction}
import com.wavesplatform.transaction.utils.Signed
import com.wavesplatform.transaction.{CreateAliasTransaction, GenesisTransaction, Transaction}
import org.scalacheck.Gen
=======
import com.wavesplatform.test.PropSpec
import com.wavesplatform.transaction.Asset.IssuedAsset
import com.wavesplatform.transaction.TxHelpers
>>>>>>> e05a253d

class ScriptTransferByAliasTest extends PropSpec with WithDomain {

  private val activationHeight = 4

  private val fsWithV5 = TestFunctionalitySettings.Enabled.copy(preActivatedFeatures = Map(
      BlockchainFeatures.SmartAccounts.id    -> 0,
      BlockchainFeatures.SmartAssets.id      -> 0,
      BlockchainFeatures.Ride4DApps.id       -> 0,
      BlockchainFeatures.FeeSponsorship.id   -> 0,
      BlockchainFeatures.DataTransaction.id  -> 0,
      BlockchainFeatures.BlockReward.id      -> 0,
      BlockchainFeatures.BlockV5.id          -> 0,
      BlockchainFeatures.SynchronousCalls.id -> activationHeight
    ), estimatorPreCheckHeight = Int.MaxValue)

  private val verifier: Script =
    TestCompiler(V4).compileExpression(
      s"""
         |  {-# STDLIB_VERSION 4          #-}
         |  {-# CONTENT_TYPE   EXPRESSION #-}
         |
         |  match tx {
         |    case t: TransferTransaction =>
         |        match t.recipient {
         |            case alias: Alias     => true
         |            case address: Address => throw("alias expected!")
         |        }
         |    case _ => true
         |  }
       """.stripMargin
    )

  private val transferAmount = 123
  private val alias          = "alias"

  private def dApp(asset: IssuedAsset): Script = {
    TestCompiler(V4).compileContract(
      s"""
         | {-# STDLIB_VERSION 4       #-}
         | {-# CONTENT_TYPE   DAPP    #-}
         | {-# SCRIPT_TYPE    ACCOUNT #-}
         |
         | @Callable(i)
         | func default() =
         |   [
         |     ScriptTransfer(Alias("$alias"), $transferAmount, base58'$asset')
         |   ]
       """.stripMargin
    )
  }

<<<<<<< HEAD
  private val paymentPreconditions: Gen[(List[Transaction], () => InvokeScriptTransaction, IssuedAsset, Address)] =
    for {
      dAppAcc  <- accountGen
      invoker  <- accountGen
      receiver <- accountGen
      fee      <- ciFee(sc = 1)
    } yield {
      for {
        genesis     <- GenesisTransaction.create(dAppAcc.toAddress, ENOUGH_AMT, ts)
        genesis2    <- GenesisTransaction.create(invoker.toAddress, ENOUGH_AMT, ts)
        genesis3    <- GenesisTransaction.create(receiver.toAddress, ENOUGH_AMT, ts)
        createAlias <- CreateAliasTransaction.selfSigned(2.toByte, receiver, alias, fee, ts)
        issue       <- IssueTransaction.selfSigned(2.toByte, dAppAcc, "Asset", "Description", ENOUGH_AMT, 8, true, Some(verifier), fee, ts)
        asset = IssuedAsset(issue.id())
        setDApp <- SetScriptTransaction.selfSigned(1.toByte, dAppAcc, Some(dApp(asset)), fee, ts)
        invoke = () => Signed.invokeScript(1.toByte, invoker, dAppAcc.toAddress, None, Nil, fee, Waves, ts)
      } yield (List(genesis, genesis2, genesis3, createAlias, issue, setDApp), invoke, asset, receiver.toAddress)
    }.explicitGet()

  property(s"ScriptTransfer alias recipient is mapped correctly after ${BlockchainFeatures.SynchronousCalls} activation") {
    val (preparingTxs, invoke, asset, receiver) = paymentPreconditions.sample.get
    withDomain(domainSettingsWithFS(fsWithV5)) { d =>
      d.appendBlock(preparingTxs*)
=======
  property(s"ScriptTransfer alias recipient is mapped correctly after ${BlockchainFeatures.SynchronousCalls} activation") {
    val dAppAcc = TxHelpers.signer(0)
    val invoker = TxHelpers.signer(1)
    val receiver = TxHelpers.signer(2)

    val balances = AddrWithBalance.enoughBalances(dAppAcc, invoker, receiver)

    val createAlias = TxHelpers.createAlias(alias, receiver)
    val issue = TxHelpers.issue(dAppAcc, ENOUGH_AMT, script = Some(verifier))
    val asset = IssuedAsset(issue.id())
    val setDApp = TxHelpers.setScript(dAppAcc, dApp(asset))
    val preparingTxs = Seq(createAlias, issue, setDApp)

    val invoke1 = TxHelpers.invoke(dAppAcc.toAddress, func = None, invoker = invoker, fee = TxHelpers.ciFee(sc = 1))
    val invoke2 = TxHelpers.invoke(dAppAcc.toAddress, func = None, invoker = invoker, fee = TxHelpers.ciFee(sc = 1))

    withDomain(domainSettingsWithFS(fsWithV5), balances) { d =>
      d.appendBlock(preparingTxs: _*)
>>>>>>> e05a253d

      d.appendBlock(invoke1)
      d.blockchain.bestLiquidDiff.get.errorMessage(invoke1.id()).get.text should include(
        s"Transaction is not allowed by script of the asset $asset: alias expected!"
      )

      d.appendBlock()
      d.blockchainUpdater.height shouldBe activationHeight

      d.appendBlock(invoke2)
      d.blockchain.bestLiquidDiff.get.errorMessage(invoke2.id()) shouldBe None
      d.balance(receiver.toAddress, asset) shouldBe transferAmount
    }
  }
}<|MERGE_RESOLUTION|>--- conflicted
+++ resolved
@@ -1,10 +1,5 @@
 package com.wavesplatform.state.diffs.ci
 
-<<<<<<< HEAD
-import com.wavesplatform.account.Address
-import com.wavesplatform.common.utils.EitherExt2
-=======
->>>>>>> e05a253d
 import com.wavesplatform.db.WithDomain
 import com.wavesplatform.db.WithState.AddrWithBalance
 import com.wavesplatform.features.BlockchainFeatures
@@ -13,19 +8,9 @@
 import com.wavesplatform.lang.v1.compiler.TestCompiler
 import com.wavesplatform.settings.TestFunctionalitySettings
 import com.wavesplatform.state.diffs.ENOUGH_AMT
-<<<<<<< HEAD
-import com.wavesplatform.test._
-import com.wavesplatform.transaction.Asset.{IssuedAsset, Waves}
-import com.wavesplatform.transaction.assets.IssueTransaction
-import com.wavesplatform.transaction.smart.{InvokeScriptTransaction, SetScriptTransaction}
-import com.wavesplatform.transaction.utils.Signed
-import com.wavesplatform.transaction.{CreateAliasTransaction, GenesisTransaction, Transaction}
-import org.scalacheck.Gen
-=======
-import com.wavesplatform.test.PropSpec
+import com.wavesplatform.test.*
 import com.wavesplatform.transaction.Asset.IssuedAsset
 import com.wavesplatform.transaction.TxHelpers
->>>>>>> e05a253d
 
 class ScriptTransferByAliasTest extends PropSpec with WithDomain {
 
@@ -78,31 +63,6 @@
     )
   }
 
-<<<<<<< HEAD
-  private val paymentPreconditions: Gen[(List[Transaction], () => InvokeScriptTransaction, IssuedAsset, Address)] =
-    for {
-      dAppAcc  <- accountGen
-      invoker  <- accountGen
-      receiver <- accountGen
-      fee      <- ciFee(sc = 1)
-    } yield {
-      for {
-        genesis     <- GenesisTransaction.create(dAppAcc.toAddress, ENOUGH_AMT, ts)
-        genesis2    <- GenesisTransaction.create(invoker.toAddress, ENOUGH_AMT, ts)
-        genesis3    <- GenesisTransaction.create(receiver.toAddress, ENOUGH_AMT, ts)
-        createAlias <- CreateAliasTransaction.selfSigned(2.toByte, receiver, alias, fee, ts)
-        issue       <- IssueTransaction.selfSigned(2.toByte, dAppAcc, "Asset", "Description", ENOUGH_AMT, 8, true, Some(verifier), fee, ts)
-        asset = IssuedAsset(issue.id())
-        setDApp <- SetScriptTransaction.selfSigned(1.toByte, dAppAcc, Some(dApp(asset)), fee, ts)
-        invoke = () => Signed.invokeScript(1.toByte, invoker, dAppAcc.toAddress, None, Nil, fee, Waves, ts)
-      } yield (List(genesis, genesis2, genesis3, createAlias, issue, setDApp), invoke, asset, receiver.toAddress)
-    }.explicitGet()
-
-  property(s"ScriptTransfer alias recipient is mapped correctly after ${BlockchainFeatures.SynchronousCalls} activation") {
-    val (preparingTxs, invoke, asset, receiver) = paymentPreconditions.sample.get
-    withDomain(domainSettingsWithFS(fsWithV5)) { d =>
-      d.appendBlock(preparingTxs*)
-=======
   property(s"ScriptTransfer alias recipient is mapped correctly after ${BlockchainFeatures.SynchronousCalls} activation") {
     val dAppAcc = TxHelpers.signer(0)
     val invoker = TxHelpers.signer(1)
@@ -120,8 +80,7 @@
     val invoke2 = TxHelpers.invoke(dAppAcc.toAddress, func = None, invoker = invoker, fee = TxHelpers.ciFee(sc = 1))
 
     withDomain(domainSettingsWithFS(fsWithV5), balances) { d =>
-      d.appendBlock(preparingTxs: _*)
->>>>>>> e05a253d
+      d.appendBlock(preparingTxs*)
 
       d.appendBlock(invoke1)
       d.blockchain.bestLiquidDiff.get.errorMessage(invoke1.id()).get.text should include(
