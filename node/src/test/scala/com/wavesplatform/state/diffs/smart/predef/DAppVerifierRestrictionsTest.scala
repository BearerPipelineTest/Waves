--- conflicted
+++ resolved
@@ -1,45 +1,26 @@
 package com.wavesplatform.state.diffs.smart.predef
 
-<<<<<<< HEAD
 import com.wavesplatform.common.utils.EitherExt2
 import com.wavesplatform.db.WithDomain
+import com.wavesplatform.db.WithState.AddrWithBalance
 import com.wavesplatform.lang.contract.DApp
 import com.wavesplatform.lang.contract.DApp.{VerifierAnnotation, VerifierFunction}
-=======
-import com.wavesplatform.db.WithDomain
-import com.wavesplatform.db.WithState.AddrWithBalance
->>>>>>> e05a253d
 import com.wavesplatform.lang.directives.values.V5
 import com.wavesplatform.lang.script.{ContractScript, Script}
 import com.wavesplatform.lang.v1.FunctionHeader
 import com.wavesplatform.lang.v1.compiler.Terms.{BLOCK, CONST_BOOLEAN, DECLARATION, EXPR, FUNC, FUNCTION_CALL, LET, REF}
 import com.wavesplatform.lang.v1.compiler.TestCompiler
-<<<<<<< HEAD
 import com.wavesplatform.lang.v1.estimator.v3.ScriptEstimatorV3
 import com.wavesplatform.protobuf.dapp.DAppMeta
-import com.wavesplatform.state.diffs.ENOUGH_AMT
-import com.wavesplatform.state.diffs.ci.ciFee
 import com.wavesplatform.test.*
-import com.wavesplatform.transaction.GenesisTransaction
-import com.wavesplatform.transaction.smart.SetScriptTransaction
-=======
-import com.wavesplatform.test._
 import com.wavesplatform.transaction.TxHelpers
->>>>>>> e05a253d
 import org.scalatest.EitherValues
 
 class DAppVerifierRestrictionsTest extends PropSpec with WithDomain with EitherValues {
 
   import DomainPresets.*
 
-<<<<<<< HEAD
-  private val time = new TestTime
-  private def ts   = time.getTimestamp()
-
   private def verifierContract1(syncCall: String) = TestCompiler(V5).compileContract(
-=======
-  private def contract(call: String) = TestCompiler(V5).compileContract(
->>>>>>> e05a253d
     s"""
        | {-# STDLIB_VERSION 5       #-}
        | {-# CONTENT_TYPE   DAPP    #-}
@@ -53,7 +34,6 @@
      """.stripMargin
   )
 
-<<<<<<< HEAD
   private def verifierContract2(syncCall: String) = TestCompiler(V5).compileContract(
     s"""
        | {-# STDLIB_VERSION 5       #-}
@@ -148,25 +128,25 @@
      """.stripMargin
   )
 
-  private def scenario(contract: String => Script) =
-    for {
-      account1 <- accountGen
-      account2 <- accountGen
-      fee      <- ciFee()
-      genesis1           = GenesisTransaction.create(account1.toAddress, ENOUGH_AMT, ts).explicitGet()
-      genesis2           = GenesisTransaction.create(account2.toAddress, ENOUGH_AMT, ts).explicitGet()
-      setInvoke          = SetScriptTransaction.selfSigned(1.toByte, account1, Some(contract("invoke")), fee, ts).explicitGet()
-      setReentrantInvoke = SetScriptTransaction.selfSigned(1.toByte, account2, Some(contract("reentrantInvoke")), fee, ts).explicitGet()
-    } yield (List(genesis1, genesis2), setInvoke, setReentrantInvoke)
+  private def scenario(contract: String => Script) = {
+    val account1 = TxHelpers.signer(1)
+    val account2 = TxHelpers.signer(2)
+
+    val balances = AddrWithBalance.enoughBalances(account1, account2)
+
+    val setInvoke = TxHelpers.setScript(account1, contract("invoke"))
+    val setReentrantInvoke = TxHelpers.setScript(account2, contract("reentrantInvoke"))
+
+    (balances, setInvoke, setReentrantInvoke)
+  }
 
   property("sync calls are prohibited from dApp verifier both before and after fix") {
     for {
       contract <- List(verifierContract1 _, verifierContract2 _, verifierContract3 _, verifierContract4 _, verifierContract5 _)
       features <- List(RideV5, RideV6)
     } {
-      val (genesis, setInvoke, setReentrantInvoke) = scenario(contract).sample.get
-      withDomain(features) { d =>
-        d.appendBlock(genesis*)
+      val (balances, setInvoke, setReentrantInvoke) = scenario(contract)
+      withDomain(features, balances) { d =>
         (the[RuntimeException] thrownBy d.appendBlock(setInvoke)).getMessage should include(
           s"DApp-to-dApp invocations are not allowed from verifier"
         )
@@ -179,9 +159,8 @@
 
   property("sync calls are prohibited from declarations before fix") {
     List(true, false).foreach { callFromCallable =>
-      val (genesis, setInvoke, setReentrantInvoke) = scenario(declarationsContract(_, callFromCallable)).sample.get
-      withDomain(RideV5) { d =>
-        d.appendBlock(genesis*)
+      val (balances, setInvoke, setReentrantInvoke) = scenario(declarationsContract(_, callFromCallable))
+      withDomain(RideV5, balances) { d =>
         (the[RuntimeException] thrownBy d.appendBlock(setInvoke)).getMessage should include(s"DApp-to-dApp invocations are not allowed from verifier")
         (the[RuntimeException] thrownBy d.appendBlock(setReentrantInvoke)).getMessage should include(
           s"DApp-to-dApp invocations are not allowed from verifier"
@@ -192,35 +171,13 @@
 
   property("sync calls are NOT prohibited from declarations after fix") {
     List(true, false).foreach { callFromCallable =>
-      val (genesis, setInvoke, setReentrantInvoke) = scenario(declarationsContract(_, callFromCallable)).sample.get
-      withDomain(RideV6) { d =>
-        d.appendBlock(genesis*)
+      val (balances, setInvoke, setReentrantInvoke) = scenario(declarationsContract(_, callFromCallable))
+      withDomain(RideV6, balances) { d =>
         d.appendBlock(setInvoke)
         d.appendBlock(setReentrantInvoke)
         d.blockchain.transactionSucceeded(setInvoke.id.value()) shouldBe true
         d.blockchain.transactionSucceeded(setReentrantInvoke.id.value()) shouldBe true
       }
-=======
-  private val scenario = {
-    val account1 = TxHelpers.signer(1)
-    val account2 = TxHelpers.signer(2)
-
-    val balances = AddrWithBalance.enoughBalances(account1, account2)
-
-    val setInvoke = TxHelpers.setScript(account1, contract("invoke"))
-    val setReentrantInvoke = TxHelpers.setScript(account2, contract("reentrantInvoke"))
-
-    (balances, setInvoke, setReentrantInvoke)
-  }
-
-  property("sync calls are prohibited from dApp verifier") {
-    val (balances, setInvoke, setReentrantInvoke) = scenario
-    withDomain(RideV5, balances) { d =>
-      (the[RuntimeException] thrownBy d.appendBlock(setInvoke)).getMessage should include(s"DApp-to-dApp invocations are not allowed from verifier")
-      (the[RuntimeException] thrownBy d.appendBlock(setReentrantInvoke)).getMessage should include(
-        s"DApp-to-dApp invocations are not allowed from verifier"
-      )
->>>>>>> e05a253d
     }
   }
 
