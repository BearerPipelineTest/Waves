package com.wavesplatform.state.diffs.smart.predef
<<<<<<< HEAD
=======

>>>>>>> e05a253d
import com.wavesplatform.account.Address
import com.wavesplatform.db.WithDomain
import com.wavesplatform.lang.directives.values.V5
import com.wavesplatform.lang.script.Script
import com.wavesplatform.lang.v1.compiler.TestCompiler
import com.wavesplatform.state.{BooleanDataEntry, EmptyDataEntry}
<<<<<<< HEAD
import com.wavesplatform.state.diffs.ENOUGH_AMT
import com.wavesplatform.state.diffs.ci.ciFee
import com.wavesplatform.test._
import com.wavesplatform.transaction.{DataTransaction, GenesisTransaction, TxVersion}
import com.wavesplatform.transaction.Asset.Waves
import com.wavesplatform.transaction.smart.SetScriptTransaction
import com.wavesplatform.transaction.utils.Signed
=======
import com.wavesplatform.test.PropSpec
import com.wavesplatform.transaction.{TxHelpers, TxVersion}
>>>>>>> e05a253d

class IsDataStorageUntouchedTest extends PropSpec with WithDomain {

  import DomainPresets._

  private val contract = TestCompiler(V5).compileContract(
    s"""
       |{-# STDLIB_VERSION 5       #-}
       |{-# CONTENT_TYPE   DAPP    #-}
       |{-#SCRIPT_TYPE     ACCOUNT #-}
       |
       | @Callable(i)
       | func default() = {
       |   let check = isDataStorageUntouched(this)
       |   [ BooleanEntry("virgin", check) ]
       | }
     """.stripMargin
  )

<<<<<<< HEAD
  private val scenario =
    for {
      master  <- accountGen
      invoker <- accountGen
      fee     <- ciFee()
      gTx1         = GenesisTransaction.create(master.toAddress, ENOUGH_AMT, ts).explicitGet()
      gTx2         = GenesisTransaction.create(invoker.toAddress, ENOUGH_AMT, ts).explicitGet()
      dataTx       = DataTransaction.selfSigned(TxVersion.V2, master, Seq(BooleanDataEntry("q", true)), 15000000, ts).explicitGet()
      deleteDataTx = DataTransaction.selfSigned(TxVersion.V2, master, Seq(EmptyDataEntry("q")), 15000000, ts).explicitGet()
      ssTx         = SetScriptTransaction.selfSigned(1.toByte, master, Some(contract), fee, ts).explicitGet()
      invokeTx     = Signed.invokeScript(TxVersion.V3, invoker, master.toAddress, None, Nil, fee, Waves, ts)
    } yield (Seq(gTx1, gTx2, ssTx), dataTx, deleteDataTx, invokeTx, master.toAddress)
=======
  private val scenario = {
    val master = TxHelpers.signer(0)
    val invoker = TxHelpers.signer(1)

    val genesis = Seq(
      TxHelpers.genesis(master.toAddress),
      TxHelpers.genesis(invoker.toAddress)
    )
    val dataTx = TxHelpers.dataV2(master, Seq(BooleanDataEntry("q", true)))
    val deleteDataTx = TxHelpers.dataV2(master, Seq(EmptyDataEntry("q")))
    val setScript = TxHelpers.setScript(master, contract)
    val invoke = TxHelpers.invoke(master.toAddress, invoker = invoker)

    (genesis :+ setScript, dataTx, deleteDataTx, invoke, master.toAddress)
  }
>>>>>>> e05a253d

  property("isDataStorageUntouched true") {
    val (genesisTxs, _, _, invokeTx, dApp) = scenario
    withDomain(RideV5) { d =>
      d.appendBlock(genesisTxs*)
      d.appendBlock(invokeTx)
      d.blockchain.accountData(dApp, "virgin") shouldBe Some(BooleanDataEntry("virgin", true))
    }
  }

  property("isDataStorageUntouched false") {
    val (genesisTxs, dataTx, _, invokeTx, dApp) = scenario
    withDomain(RideV5) { d =>
      val genesis = d.appendBlock(genesisTxs*).id()

      d.appendBlock(dataTx)
      d.appendBlock(invokeTx)
      d.blockchain.accountData(dApp, "virgin") shouldBe Some(BooleanDataEntry("virgin", false))

      d.rollbackTo(genesis)
      d.appendBlock(invokeTx)
      d.blockchain.accountData(dApp, "virgin") shouldBe Some(BooleanDataEntry("virgin", true))
    }
  }

  property("isDataStorageUntouched false after delete") {
    val (genesisTxs, dataTx, deleteDataTx, invokeTx, dApp) = scenario
    withDomain(RideV5) { d =>
      val genesis = d.appendBlock(genesisTxs*).id()

      d.appendBlock(dataTx, deleteDataTx)
      d.appendBlock(invokeTx)
      d.blockchain.accountData(dApp, "virgin") shouldBe Some(BooleanDataEntry("virgin", false))

      d.rollbackTo(genesis)
      d.appendBlock(invokeTx)
      d.blockchain.accountData(dApp, "virgin") shouldBe Some(BooleanDataEntry("virgin", true))
    }
  }

  property("isDataStorageUntouched in sync dApp") {
    def syncDApp(nextDApp: Address): Script = TestCompiler(V5).compileContract(
      s"""
         | {-# STDLIB_VERSION 5       #-}
         | {-# CONTENT_TYPE   DAPP    #-}
         | {-# SCRIPT_TYPE    ACCOUNT #-}
         |
         | @Callable(i)
         | func default() = {
         |   let address  = Address(base58'$nextDApp')
         |   strict start = isDataStorageUntouched(address)
         |   strict r     = invoke(address, "default", [], [])
         |   strict end   = isDataStorageUntouched(address)
         |   [
         |     BooleanEntry("start", start),
         |     BooleanEntry("end", end)
         |   ]
         | }
       """.stripMargin
    )

<<<<<<< HEAD
    val scenario =
      for {
        dApp1 <- accountGen
        dApp2 <- accountGen
        fee   <- ciFee()
        genesis1 = GenesisTransaction.create(dApp1.toAddress, ENOUGH_AMT, ts).explicitGet()
        genesis2 = GenesisTransaction.create(dApp2.toAddress, ENOUGH_AMT, ts).explicitGet()
        setDApp1 = SetScriptTransaction.selfSigned(1.toByte, dApp1, Some(syncDApp(dApp2.toAddress)), fee, ts).explicitGet()
        setDApp2 = SetScriptTransaction.selfSigned(1.toByte, dApp2, Some(contract), fee, ts).explicitGet()
        invoke   = Signed.invokeScript(1.toByte, dApp1, dApp1.toAddress, None, Nil, fee, Waves, ts)
      } yield (List(genesis1, genesis2, setDApp1, setDApp2), invoke)

    val (genesisTxs, invokeTx) = scenario.sample.get
=======
    val scenario = {
      val dApp1 = TxHelpers.signer(0)
      val dApp2 = TxHelpers.signer(1)

      val genesis = Seq(
        TxHelpers.genesis(dApp1.toAddress),
        TxHelpers.genesis(dApp2.toAddress)
      )
      val setScript1 = TxHelpers.setScript(dApp1, syncDApp(dApp2.toAddress))
      val setScript2 = TxHelpers.setScript(dApp2, contract)

      val invoke = TxHelpers.invoke(dApp1.toAddress, invoker = dApp1, version = TxVersion.V1)

      (genesis :+ setScript1 :+ setScript2, invoke)
    }

    val (genesisTxs, invokeTx) = scenario
>>>>>>> e05a253d
    withDomain(RideV5) { d =>
      d.appendBlock(genesisTxs*).id()
      d.appendBlock(invokeTx)
      d.blockchain.accountData(invokeTx.dApp.asInstanceOf[Address], "start") shouldBe Some(BooleanDataEntry("start", true))
      d.blockchain.accountData(invokeTx.dApp.asInstanceOf[Address], "end") shouldBe Some(BooleanDataEntry("end", false))
    }
  }
}<|MERGE_RESOLUTION|>--- conflicted
+++ resolved
@@ -1,30 +1,17 @@
 package com.wavesplatform.state.diffs.smart.predef
-<<<<<<< HEAD
-=======
 
->>>>>>> e05a253d
 import com.wavesplatform.account.Address
 import com.wavesplatform.db.WithDomain
 import com.wavesplatform.lang.directives.values.V5
 import com.wavesplatform.lang.script.Script
 import com.wavesplatform.lang.v1.compiler.TestCompiler
 import com.wavesplatform.state.{BooleanDataEntry, EmptyDataEntry}
-<<<<<<< HEAD
-import com.wavesplatform.state.diffs.ENOUGH_AMT
-import com.wavesplatform.state.diffs.ci.ciFee
-import com.wavesplatform.test._
-import com.wavesplatform.transaction.{DataTransaction, GenesisTransaction, TxVersion}
-import com.wavesplatform.transaction.Asset.Waves
-import com.wavesplatform.transaction.smart.SetScriptTransaction
-import com.wavesplatform.transaction.utils.Signed
-=======
-import com.wavesplatform.test.PropSpec
+import com.wavesplatform.test.*
 import com.wavesplatform.transaction.{TxHelpers, TxVersion}
->>>>>>> e05a253d
 
 class IsDataStorageUntouchedTest extends PropSpec with WithDomain {
 
-  import DomainPresets._
+  import DomainPresets.*
 
   private val contract = TestCompiler(V5).compileContract(
     s"""
@@ -40,20 +27,6 @@
      """.stripMargin
   )
 
-<<<<<<< HEAD
-  private val scenario =
-    for {
-      master  <- accountGen
-      invoker <- accountGen
-      fee     <- ciFee()
-      gTx1         = GenesisTransaction.create(master.toAddress, ENOUGH_AMT, ts).explicitGet()
-      gTx2         = GenesisTransaction.create(invoker.toAddress, ENOUGH_AMT, ts).explicitGet()
-      dataTx       = DataTransaction.selfSigned(TxVersion.V2, master, Seq(BooleanDataEntry("q", true)), 15000000, ts).explicitGet()
-      deleteDataTx = DataTransaction.selfSigned(TxVersion.V2, master, Seq(EmptyDataEntry("q")), 15000000, ts).explicitGet()
-      ssTx         = SetScriptTransaction.selfSigned(1.toByte, master, Some(contract), fee, ts).explicitGet()
-      invokeTx     = Signed.invokeScript(TxVersion.V3, invoker, master.toAddress, None, Nil, fee, Waves, ts)
-    } yield (Seq(gTx1, gTx2, ssTx), dataTx, deleteDataTx, invokeTx, master.toAddress)
-=======
   private val scenario = {
     val master = TxHelpers.signer(0)
     val invoker = TxHelpers.signer(1)
@@ -69,7 +42,6 @@
 
     (genesis :+ setScript, dataTx, deleteDataTx, invoke, master.toAddress)
   }
->>>>>>> e05a253d
 
   property("isDataStorageUntouched true") {
     val (genesisTxs, _, _, invokeTx, dApp) = scenario
@@ -131,21 +103,6 @@
        """.stripMargin
     )
 
-<<<<<<< HEAD
-    val scenario =
-      for {
-        dApp1 <- accountGen
-        dApp2 <- accountGen
-        fee   <- ciFee()
-        genesis1 = GenesisTransaction.create(dApp1.toAddress, ENOUGH_AMT, ts).explicitGet()
-        genesis2 = GenesisTransaction.create(dApp2.toAddress, ENOUGH_AMT, ts).explicitGet()
-        setDApp1 = SetScriptTransaction.selfSigned(1.toByte, dApp1, Some(syncDApp(dApp2.toAddress)), fee, ts).explicitGet()
-        setDApp2 = SetScriptTransaction.selfSigned(1.toByte, dApp2, Some(contract), fee, ts).explicitGet()
-        invoke   = Signed.invokeScript(1.toByte, dApp1, dApp1.toAddress, None, Nil, fee, Waves, ts)
-      } yield (List(genesis1, genesis2, setDApp1, setDApp2), invoke)
-
-    val (genesisTxs, invokeTx) = scenario.sample.get
-=======
     val scenario = {
       val dApp1 = TxHelpers.signer(0)
       val dApp2 = TxHelpers.signer(1)
@@ -163,7 +120,6 @@
     }
 
     val (genesisTxs, invokeTx) = scenario
->>>>>>> e05a253d
     withDomain(RideV5) { d =>
       d.appendBlock(genesisTxs*).id()
       d.appendBlock(invokeTx)
