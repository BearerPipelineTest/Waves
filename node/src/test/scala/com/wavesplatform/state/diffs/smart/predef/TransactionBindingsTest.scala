package com.wavesplatform.state.diffs.smart.predef

import com.wavesplatform.account.{Address, Alias}
import com.wavesplatform.common.state.ByteStr
import com.wavesplatform.common.utils.{Base58, EitherExt2}
import com.wavesplatform.crypto
import com.wavesplatform.features.BlockchainFeatures
import com.wavesplatform.lang.Testing.evaluated
import com.wavesplatform.lang.directives.values.{Asset as AssetType, *}
import com.wavesplatform.lang.directives.{DirectiveDictionary, DirectiveSet}
import com.wavesplatform.lang.script.v1.ExprScript
import com.wavesplatform.lang.v1.compiler.ExpressionCompiler
import com.wavesplatform.lang.v1.compiler.Terms.*
import com.wavesplatform.lang.v1.compiler.TestCompiler
import com.wavesplatform.lang.v1.evaluator.EvaluatorV1
import com.wavesplatform.lang.v1.evaluator.ctx.impl.waves.{FieldNames, WavesContext}
import com.wavesplatform.lang.v1.evaluator.ctx.impl.{CryptoContext, PureContext}
import com.wavesplatform.lang.v1.parser.Parser
import com.wavesplatform.lang.v1.traits.Environment
import com.wavesplatform.lang.v1.compiler
import com.wavesplatform.lang.{Common, Global}
import com.wavesplatform.settings.WavesSettings
import com.wavesplatform.state.*
import com.wavesplatform.state.diffs.ci.*
import com.wavesplatform.test.*
import com.wavesplatform.transaction.Asset.{IssuedAsset, Waves}
import com.wavesplatform.transaction.assets.exchange.{Order, OrderType}
import com.wavesplatform.transaction.smart.BlockchainContext.In
import com.wavesplatform.transaction.smart.{InvokeExpressionTransaction, WavesEnvironment, buildThisValue}
import com.wavesplatform.transaction.smart.InvokeScriptTransaction.Payment
import com.wavesplatform.transaction.{DataTransaction, Proofs, TxHelpers, TxVersion}
import com.wavesplatform.utils.EmptyBlockchain
import monix.eval.Coeval
import org.scalamock.scalatest.PathMockFactory
import org.scalatest.EitherValues
import play.api.libs.json.Json
import shapeless.Coproduct

<<<<<<< HEAD
import scala.util.Random
=======
class TransactionBindingsTest extends PropSpec with PathMockFactory with EitherValues {
  private val T = 'T'.toByte

  def letProof(p: Proofs, prefix: String)(i: Int) =
    s"let ${prefix.replace(".", "")}proof$i = $prefix.proofs[$i] == base58'${p.proofs.applyOrElse(i, (_: Int) => ByteStr.empty).toString}'"

  def provenPart(t: ProvenTransaction): String = {
    val version = t match {
      case v: VersionedTransaction => v.version
      case _                       => 1
    }
    s"""
       |   let id = t.id == base58'${t.id().toString}'
       |   let fee = t.fee == ${t.assetFee._2}
       |   let timestamp = t.timestamp == ${t.timestamp}
       |   let bodyBytes = blake2b256(t.bodyBytes) == base64'${ByteStr(crypto.fastHash(t.bodyBytes.apply().array)).base64}'
       |   let sender = t.sender == addressFromPublicKey(base58'${t.sender}')
       |   let senderPublicKey = t.senderPublicKey == base58'${t.sender}'
       |   let version = t.version == $version
       |   ${Range(0, 8).map(letProof(t.proofs, "t")).mkString("\n")}
     """.stripMargin
  }
>>>>>>> 2f13caf8

class TransactionBindingsTest extends PropSpec with PathMockFactory with EitherValues {
  private val T = 'T'.toByte

  property("TransferTransaction binding") {
    Seq(
      TxHelpers.transfer(),
      TxHelpers.transfer(version = TxVersion.V1)
    ).foreach { tx =>
      // `version`  is not properly bound yet
      val result = runScript(
        s"""
           |match tx {
           | case t : TransferTransaction  =>
           |   ${provenPart(tx)}
           |   let amount = t.amount == ${tx.amount}
           |   let feeAssetId = if (${tx.feeAssetId != Waves})
           |      then extract(t.feeAssetId) == base58'${tx.feeAssetId.maybeBase58Repr.getOrElse("")}'
           |      else isDefined(t.feeAssetId) == false
           |   let assetId = if (${tx.assetId != Waves})
           |      then extract(t.assetId) == base58'${tx.assetId.maybeBase58Repr.getOrElse("")}'
           |      else isDefined(t.assetId) == false
           |   let recipient = match (t.recipient) {
           |       case a: Address => a.bytes == base58'${tx.recipient.cast[Address].fold("")(a => Base58.encode(a.bytes))}'
           |       case a: Alias => a.alias == ${Json.toJson(tx.recipient.cast[Alias].map(_.name).getOrElse(""))}
           |      }
           |    let attachment = t.attachment == base58'${Base58.encode(tx.attachment.arr)}'
           |   ${assertProvenPart("t")} && amount && feeAssetId && assetId && recipient && attachment
           | case _ => throw()
           | }
           |""".stripMargin,
        Coproduct(tx),
        T
      )
      result shouldBe evaluated(true)
    }
  }

  property("IssueTransaction binding") {
    val tx = TxHelpers.issue()
    val s =
      s"""
         |match tx {
         | case t : IssueTransaction =>
         |   ${provenPart(tx)}
         |   let quantity = t.quantity == ${tx.quantity}
         |   let decimals = t.decimals == ${tx.decimals}
         |   let reissuable = t.reissuable == ${tx.reissuable}
         |   let name = t.name == base58'${Base58.encode(tx.name.toByteArray)}'
         |   let description = t.description == base58'${Base58.encode(tx.description.toByteArray)}'
         |   let script = if (${tx.script.isDefined}) then extract(t.script) == base64'${tx.script
           .fold("")(_.bytes().base64)}' else isDefined(t.script) == false
         |   ${assertProvenPart("t")} && quantity && decimals && reissuable && script && name && description
         | case _ => throw()
         | }
         |""".stripMargin

    val result = runScript(
      s,
      Coproduct(tx),
      T
    )
    result shouldBe evaluated(true)
  }

  property("BurnTransaction binding") {
    val tx = TxHelpers.burn(IssuedAsset(ByteStr.fromLong(1)))
    val result = runScript(
      s"""
         |match tx {
         | case t : BurnTransaction =>
         |   ${provenPart(tx)}
         |   let quantity = t.quantity == ${tx.quantity}
         |   let assetId = t.assetId == base58'${tx.asset.id.toString}'
         |   ${assertProvenPart("t")} && quantity && assetId
         | case _ => throw()
         | }
         |""".stripMargin,
      Coproduct(tx),
      T
    )
    result shouldBe evaluated(true)
  }

  property("ReissueTransaction binding") {
    val tx = TxHelpers.reissue(IssuedAsset(ByteStr.fromLong(1)))
    val result = runScript(
      s"""
         |match tx {
         | case t : ReissueTransaction =>
         |   ${provenPart(tx)}
         |   let quantity = t.quantity == ${tx.quantity}
         |   let assetId = t.assetId == base58'${tx.asset.id.toString}'
         |   let reissuable = t.reissuable == ${tx.reissuable}
         |   ${assertProvenPart("t")} && quantity && assetId && reissuable
         | case _ => throw()
         | }
         |""".stripMargin,
      Coproduct(tx),
      T
    )
    result shouldBe evaluated(true)
  }

  property("CreateAliasTransaction binding") {
    val tx = TxHelpers.createAlias("alias")
    val result = runScript(
      s"""
        |match tx {
        | case t : CreateAliasTransaction =>
        |   ${provenPart(tx)}
        |   let alias = t.alias == ${Json.toJson(tx.alias.name)}
        |   ${assertProvenPart("t")} && alias
        | case _ => throw()
        | }
        |""".stripMargin,
      Coproduct(tx),
      T
    )
    result shouldBe evaluated(true)
  }

  property("LeaseTransaction binding") {
    val tx = TxHelpers.lease()
    val result = runScript(
      s"""
         |match tx {
         | case t : LeaseTransaction =>
         |   ${provenPart(tx)}
         |   let amount = t.amount == ${tx.amount}
         |   let recipient = match (t.recipient) {
         |       case a: Address => a.bytes == base58'${tx.recipient.cast[Address].fold("")(a => Base58.encode(a.bytes))}'
         |       case a: Alias => a.alias == ${Json.toJson(tx.recipient.cast[Alias].fold("")(_.name))}
         |      }
         |   ${assertProvenPart("t")} && amount && recipient
         | case _ => throw()
         | }
         |""".stripMargin,
      Coproduct(tx),
      T
    )
    result shouldBe evaluated(true)
  }

  property("LeaseCancelTransaction binding") {
    val tx = TxHelpers.leaseCancel(ByteStr.fill(32)(1))
    val result = runScript(
      s"""
         |match tx {
         | case t : LeaseCancelTransaction =>
         |   ${provenPart(tx)}
         |   let leaseId = t.leaseId == base58'${tx.leaseId.toString}'
         |   ${assertProvenPart("t")} && leaseId
         | case _ => throw()
         | }
         |""".stripMargin,
      Coproduct(tx),
      T
    )
    result shouldBe evaluated(true)
  }

  property("SponsorFeeTransaction binding (+ cancel sponsorship transaction)") {
    Seq(
      TxHelpers.sponsor(IssuedAsset(ByteStr.fromLong(1))),
      TxHelpers.sponsor(IssuedAsset(ByteStr.fromLong(1)), None)
    ).foreach { tx =>
      val result = runScript(
        s"""
           |match tx {
           | case t : SponsorFeeTransaction =>
           |   ${provenPart(tx)}
           |   let assetId = t.assetId == base58'${tx.asset.id.toString}'
           |   let minSponsoredAssetFee = if (${tx.minSponsoredAssetFee.isDefined}) then extract(t.minSponsoredAssetFee) == ${tx.minSponsoredAssetFee
             .getOrElse(0)} else isDefined(t.minSponsoredAssetFee) == false
           |   ${assertProvenPart("t")} && assetId && minSponsoredAssetFee
           | case _ => throw()
           | }
           |""".stripMargin,
        Coproduct(tx),
        T
      )
      result shouldBe evaluated(true)
    }
  }

  property("SetScriptTransaction binding") {
    val tx = TxHelpers.setScript(TxHelpers.defaultSigner, ExprScript(CONST_BOOLEAN(true)).explicitGet())
    val result = runScript(
      s"""
         |match tx {
         | case t : SetScriptTransaction =>
         |   ${provenPart(tx)}
         |   let script = if (${tx.script.isDefined}) then blake2b256(extract(t.script)) == base64'${tx.script
           .map(s => ByteStr(crypto.fastHash(s.bytes().arr)).base64)
           .getOrElse("")}' else isDefined(t.script) == false
         |   ${assertProvenPart("t")} && script
         | case _ => throw()
         | }
         |""".stripMargin,
      Coproduct(tx),
      T
    )
    result shouldBe evaluated(true)
  }

  property("UpdateAssetInfoTransaction binding") {
    val tx = TxHelpers.updateAssetInfo(ByteStr.fill(32)(1))
    val scriptSource =
      s"""
         |match tx {
         | case t : UpdateAssetInfoTransaction =>
         |   ${provenPart(tx)}
         |   let name        = t.name.toBytes()        == base58'${ByteStr(tx.name.getBytes)}'
         |   let description = t.description.toBytes() == base58'${ByteStr(tx.description.getBytes())}'
         |   let assetId     = t.assetId               == base58'${tx.assetId.id}'
         |   ${assertProvenPart("t")} && description && name && assetId
         | case _ => throw()
         | }
         |""".stripMargin

    runScript(scriptSource, Coproduct(tx), V4, T) shouldBe evaluated(true)
  }

  property("InvokeScriptTransaction binding") {
    val tx = TxHelpers.invoke(TxHelpers.secondAddress, func = Some("test"), invoker = TxHelpers.defaultSigner, payments = Seq(Payment(1, Waves)))
    val checkArgsScript = if (tx.funcCallOpt.get.args.nonEmpty) {
      tx.funcCallOpt.get.args
        .collect {
          case CONST_LONG(i)    => i.toString
          case CONST_STRING(s)  => s""""$s""""
          case CONST_BOOLEAN(b) => b.toString
          case CONST_BYTESTR(b) => s"base64'${b.base64}'"
        }
        .zipWithIndex
        .map { case (str, i) => s"t.args[$i] == $str" }
        .mkString("let checkArgs = ", " && ", "\n")
    } else {
      "let checkArgs = true"
    }

    val script =
      s"""
         |match tx {
         | case t : InvokeScriptTransaction  =>
         |   ${provenPart(tx)}
         |   let dAppAddressBytes = match t.dApp {
         |     case ad : Address => ad.bytes
         |     case _ : Alias => base58''
         |   }
         |   let dappAddress = dAppAddressBytes == base58'${Base58.encode(tx.dApp.bytes)}'
         |
         |   let paymentAmount = if(${tx.payments.nonEmpty})
         |     then extract(t.payment).amount == ${tx.payments.headOption.map(_.amount).getOrElse(-1)}
         |     else isDefined(t.payment) == false
         |
         |   let paymentAssetId = if(${tx.payments.nonEmpty})
         |     then if (${tx.payments.headOption.exists(_.assetId != Waves)})
         |             then extract(t.payment).assetId == base58'${tx.payments.headOption.flatMap(_.assetId.maybeBase58Repr).getOrElse("")}'
         |             else isDefined(extract(t.payment).assetId) == false
         |     else isDefined(t.payment) == false
         |
         |   let feeAssetId = if (${tx.feeAssetId != Waves})
         |      then extract(t.feeAssetId) == base58'${tx.feeAssetId.maybeBase58Repr.getOrElse("")}'
         |      else isDefined(t.feeAssetId) == false
         |
         |   let checkFunc = t.function == "${tx.funcCallOpt.get.function.funcName}"
         |   $checkArgsScript

         |   ${assertProvenPart("t")} && dappAddress && paymentAmount && paymentAssetId && feeAssetId && checkFunc && checkArgs
         |
         | case _ => throw()
         | }
         |""".stripMargin
    val result = runScriptWithCustomContext(script, tx, V3)
    result shouldBe evaluated(true)
  }

  property("InvokeScriptTransaction V4 context multiple payments") {
    val tx = TxHelpers.invoke(
      dApp = TxHelpers.secondAddress,
      func = Some("test"),
      invoker = TxHelpers.defaultSigner,
      payments = Seq(Payment(1, Waves), Payment(5, IssuedAsset(ByteStr.fill(32)(1))))
    )
    val paymentsStr = tx.payments
      .flatMap(_.assetId.maybeBase58Repr)
      .map(a => s"base58'$a'")
      .reverse
      .mkString("[", ",", "]")

    val size = tx.payments.size
    val script =
      s"""
         | func assetsAmountSum(acc: Int, p: AttachedPayment) = acc + p.amount
         | func extractAssets(acc: List[ByteVector], p: AttachedPayment) =
         |   match p.assetId {
         |     case _: Unit       => acc
         |     case a: ByteVector => a :: acc
         |   }
         |
         | match tx {
         |   case t : InvokeScriptTransaction =>
         |     let paymentAmount = ${Common.fold(size, "t.payments", "0", "assetsAmountSum")()} == ${tx.payments.map(_.amount).sum}
         |     let paymentAssets = ${Common.fold(size, "t.payments", "nil", "extractAssets")()} == $paymentsStr
         |
         |     paymentAmount && paymentAssets
         |
         |   case _ => throw()
         | }
         |""".stripMargin

    val blockchain = stub[Blockchain]
    (() => blockchain.settings).when().returning(WavesSettings.default().blockchainSettings)
    (() => blockchain.activatedFeatures).when().returning(Map(BlockchainFeatures.BlockV5.id -> 0))
    (() => blockchain.settings).when().returning(WavesSettings.default().blockchainSettings)

    val result = runScriptWithCustomContext(script, tx, V4, blockchain)
    result shouldBe evaluated(true)
  }

  property("InvokeExpressionTransaction binding") {
    val expression = TestCompiler(V6).compileFreeCall("[]")
    def script(tx: InvokeExpressionTransaction) =
      s"""
         | match tx {
         |   case t: InvokeExpressionTransaction  =>
         |     ${provenPart(tx)}
         |     let checkFeeAssetId = t.feeAssetId == ${tx.feeAssetId.fold("unit")(a => s"base58'${a.id.toString}'")}
         |     let checkExpression = t.expression == base58'${expression.bytes()}'
         |     ${assertProvenPart("t")} && checkFeeAssetId && checkExpression
         |   case _ => throw()
         | }
       """.stripMargin

    val fee     = ciFee(freeCall = true).sample.get
    val account = accountGen.sample.get
    val asset   = IssuedAsset(ByteStr.fromBytes(1, 2, 3))
    val tx1     = InvokeExpressionTransaction.selfSigned(TxVersion.V1, account, expression, fee, Waves, Random.nextLong()).explicitGet()
    val tx2     = InvokeExpressionTransaction.selfSigned(TxVersion.V1, account, expression, fee, asset, Random.nextLong()).explicitGet()

    runScriptWithCustomContext(script(tx1), tx1, V6) shouldBe evaluated(true)
    runScriptWithCustomContext(script(tx2), tx2, V6) shouldBe evaluated(true)
  }

  property("SetAssetScriptTransaction binding") {
    val tx = TxHelpers.setAssetScript(TxHelpers.defaultSigner, IssuedAsset(ByteStr.fill(32)(1)), ExprScript(CONST_BOOLEAN(true)).explicitGet())
    val result = runScript(
      s"""
         |match tx {
         | case t : SetAssetScriptTransaction =>
         |   ${provenPart(tx)}
         |   let script = if (${tx.script.isDefined}) then extract(t.script) == base64'${tx.script
           .map(_.bytes().base64)
           .getOrElse("")}' else isDefined(t.script) == false
         |    let assetId = t.assetId == base58'${tx.asset.id.toString}'
         |   ${assertProvenPart("t")} && script && assetId
         | case _ => throw()
         | }
         |""".stripMargin,
      Coproduct(tx),
      T
    )
    result shouldBe evaluated(true)
  }

  property("DataTransaction binding") {
    for {
      version    <- DirectiveDictionary[StdLibVersion].all
      useV4Check <- Seq(true, false)
      entryCount <- Seq(0, 1, DataTransaction.MaxEntryCount)
      dataEntries = (1 to entryCount).map(idx => StringDataEntry(s"key$idx", "value"))
      tx <- Seq(TxHelpers.data(TxHelpers.defaultSigner, dataEntries), TxHelpers.dataV2(TxHelpers.defaultSigner, dataEntries))
    } {
      def check(i: Int, rideType: String, valueOpt: Option[Any]): String = {
        val key        = s""" "${tx.data(i).key}" """
        val keyCheck   = s"t.data[$i].key == $key"
        val valueCheck = valueOpt.map(value => s"t.data[$i].value == $value").getOrElse("true")
        val matchCheck =
          s"""
             | match t.data[$i] {
             |   case entry: $rideType =>
             |     entry.key == $key &&
             |     ${valueOpt.map(value => s"entry.value == $value").getOrElse("true")}
             |   case _ =>
             |     throw("unexpected type instead $rideType")
             | }
         """.stripMargin

        if (useV4Check)
          s"$keyCheck && $matchCheck"
        else
          s"$keyCheck && $valueCheck"
      }

      def toRideChecks(i: Int): String =
        tx.data(i) match {
          case e: IntegerDataEntry => check(i, FieldNames.IntegerEntry, Some(e.value))
          case e: BooleanDataEntry => check(i, FieldNames.BooleanEntry, Some(e.value))
          case e: BinaryDataEntry =>
            check(
              i,
              FieldNames.BinaryEntry,
              Some(
                if (e.value.isEmpty)
                  "base58''"
                else
                  e.value.arr
                    .sliding(Global.MaxLiteralLength / 2, Global.MaxLiteralLength / 2)
                    .map(arr => s"base58'${Base58.encode(arr)}'")
                    .mkString(" + ")
              )
            )
          case e: StringDataEntry => check(i, FieldNames.StringEntry, Some(s""" "${e.value}" """))
          case _: EmptyDataEntry  => check(i, FieldNames.DeleteEntry, None)
        }

      val assertTxData =
        if (tx.data.nonEmpty)
          tx.data.indices
            .map(toRideChecks)
            .mkString(" && ")
        else
          "true"

      val script =
        s"""
            | match tx {
            |   case t : DataTransaction =>
            |     ${provenPart(tx)}
            |     ${assertProvenPart("t")} &&
            |     $assertTxData
            |   case _ => throw()
            | }
          """.stripMargin

      val result = runScript(script, Coproduct(tx), ctxV = version, chainId = T)

      if (useV4Check && version < V4 && tx.data.nonEmpty)
        result should produce("Compilation failed: Undefined type")
      else if (!useV4Check && version >= V4 && tx.data.exists(!_.isInstanceOf[EmptyDataEntry]))
        result should produce("Undefined field `value` of variable")
      else
        result shouldBe evaluated(true)
    }
  }

  property("MassTransferTransaction binding") {
    val tx = TxHelpers.massTransfer()
    def pg(i: Int) =
      s"""let recipient$i = match (t.transfers[$i].recipient) {
         |case a: Address => a.bytes == base58'${tx.transfers(i).address.cast[Address].fold("")(a => Base58.encode(a.bytes))}'
         |case a: Alias => a.alias == ${Json.toJson(tx.transfers(i).address.cast[Alias].map(_.name).getOrElse(""))}
         |}
         |let amount$i = t.transfers[$i].amount == ${tx.transfers(i).amount}
       """.stripMargin

    val resString =
      if (tx.transfers.isEmpty) assertProvenPart("t")
      else
        assertProvenPart("t") + s" &&" + {
          tx.transfers.indices
            .map(i => s"recipient$i && amount$i")
            .mkString(" && ")
        }

    val script = s"""
                    |match tx {
                    | case t : MassTransferTransaction =>
                    |    let assetId = if (${tx.assetId != Waves}) then extract(t.assetId) == base58'${tx.assetId.maybeBase58Repr
                      .getOrElse("")}'
                    |      else isDefined(t.assetId) == false
                    |     let transferCount = t.transferCount == ${tx.transfers.length}
                    |     let totalAmount = t.totalAmount == ${tx.transfers.map(_.amount.value).sum}
                    |     let attachment = t.attachment == base58'${Base58.encode(tx.attachment.arr)}'
                    |     ${tx.transfers.indices.map(pg).mkString("\n")}
                    |   ${provenPart(tx)}
                    |   $resString && assetId && transferCount && totalAmount && attachment
                    | case _ => throw()
                    | }
                    |""".stripMargin

    val result = runScript(
      script,
      Coproduct(tx),
      T
    )
    result shouldBe evaluated(true)
  }

  property("ExchangeTransaction binding") {
    val tx = TxHelpers.exchangeFromOrders(
      TxHelpers.orderV3(OrderType.BUY, IssuedAsset(ByteStr.fill(32)(1))),
      TxHelpers.orderV3(OrderType.SELL, IssuedAsset(ByteStr.fill(32)(1)))
    )
    def pg(ord: Order) = {
      val oType = ord.orderType.toString
      val script = s"""
                      |   let ${oType}Id = t.${oType}Order.id == base58'${ord.idStr()}'
                      |   let ${oType}Sender = t.${oType}Order.sender == addressFromPublicKey(base58'${ord.sender}')
                      |   let ${oType}SenderPk = t.${oType}Order.senderPublicKey == base58'${ord.sender}'
                      |   let ${oType}MatcherPk = t.${oType}Order.matcherPublicKey == base58'${ord.matcherPublicKey}'
                      |   let ${oType}Price = t.${oType}Order.price == ${ord.price}
                      |   let ${oType}Amount = t.${oType}Order.amount == ${ord.amount}
                      |   let ${oType}Timestamp = t.${oType}Order.timestamp == ${ord.timestamp}
                      |   let ${oType}Expiration = t.${oType}Order.expiration == ${ord.expiration}
                      |   let ${oType}OrderMatcherFee = t.${oType}Order.matcherFee == ${ord.matcherFee}
                      |   let ${oType}BodyBytes = t.${oType}Order.bodyBytes == base58'${Base58.encode(ord.bodyBytes())}'
                      |   ${Range(0, 8).map(letProof(Proofs(Seq(ord.signature)), s"t.${oType}Order")).mkString("\n")}
                      |   let ${oType}Proofs =${assertProofs(s"t.${oType}Order")}
                      |   let ${oType}AssetPairAmount = if (${ord.assetPair.amountAsset != Waves}) then extract(t.${oType}Order.assetPair.amountAsset) == base58'${ord.assetPair.amountAsset.maybeBase58Repr
                        .getOrElse("")}'
                      |   else isDefined(t.${oType}Order.assetPair.amountAsset) == false
                      |   let ${oType}AssetPairPrice = if (${ord.assetPair.priceAsset != Waves}) then extract(t.${oType}Order.assetPair.priceAsset) == base58'${ord.assetPair.priceAsset.maybeBase58Repr
                        .getOrElse("")}'
                      |   else isDefined(t.${oType}Order.assetPair.priceAsset) == false
                      |   let ${oType}MatcherFeeAssetId = if (${ord.matcherFeeAssetId != Waves}) then extract(t.${oType}Order.matcherFeeAssetId) == base58'${ord.matcherFeeAssetId.maybeBase58Repr
                        .getOrElse("")}'
                      |   else isDefined(t.${oType}Order.matcherFeeAssetId) == false
       """.stripMargin

      val lets = List(
        "Id",
        "Sender",
        "SenderPk",
        "MatcherPk",
        "Price",
        "Amount",
        "Timestamp",
        "Expiration",
        "OrderMatcherFee",
        "BodyBytes",
        "AssetPairAmount",
        "AssetPairPrice",
        "Proofs",
        "MatcherFeeAssetId"
      ).map(i => s"$oType$i")
        .mkString(" && ")

      (script, lets)
    }

    val s = s"""|match tx {
              | case t : ExchangeTransaction =>
              |   ${provenPart(tx)}
              |   let price = t.price == ${tx.price}
              |   let amount = t.amount == ${tx.amount}
              |   let buyMatcherFee = t.buyMatcherFee == ${tx.buyMatcherFee}
              |   let sellMatcherFee = t.sellMatcherFee == ${tx.sellMatcherFee}
              |   ${pg(tx.buyOrder)._1}
              |   ${pg(tx.sellOrder)._1}
              |   ${assertProvenPart("t")} && price && amount && buyMatcherFee && sellMatcherFee && ${pg(tx.buyOrder)._2} && ${pg(tx.sellOrder)._2}
              | case _ => throw()
              | }
              |""".stripMargin

    val result = runScript(
      s,
      Coproduct(tx),
      T
    )
    result shouldBe evaluated(true)
  }

  property("Order binding") {
    val order = TxHelpers.orderV3(OrderType.BUY, IssuedAsset(ByteStr.fill(32)(1)))
    val s = s"""
               |match tx {
               | case t : Order =>
               |   let id = t.id == base58'${order.id().toString}'
               |   let sender = t.sender == addressFromPublicKey(base58'${order.sender}')
               |   let senderPublicKey = t.senderPublicKey == base58'${order.sender}'
               |   let matcherPublicKey = t.matcherPublicKey == base58'${order.matcherPublicKey}'
               |   let timestamp = t.timestamp == ${order.timestamp}
               |   let price = t.price == ${order.price}
               |   let amount = t.amount == ${order.amount}
               |   let expiration = t.expiration == ${order.expiration}
               |   let matcherFee = t.matcherFee == ${order.matcherFee}
               |   let bodyBytes = t.bodyBytes == base64'${ByteStr(order.bodyBytes.apply()).base64}'
               |   ${Range(0, 8).map(letProof(order.proofs, "t")).mkString("\n")}
               |   let assetPairAmount = if (${order.assetPair.amountAsset != Waves}) then extract(t.assetPair.amountAsset) == base58'${order.assetPair.amountAsset.maybeBase58Repr
                 .getOrElse("")}'
               |   else isDefined(t.assetPair.amountAsset) == false
               |   let assetPairPrice = if (${order.assetPair.priceAsset != Waves}) then extract(t.assetPair.priceAsset) == base58'${order.assetPair.priceAsset.maybeBase58Repr
                 .getOrElse("")}'
               |   else isDefined(t.assetPair.priceAsset) == false
               |   let matcherFeeAssetId = if (${order.matcherFeeAssetId != Waves}) then extract(t.matcherFeeAssetId) == base58'${order.matcherFeeAssetId.maybeBase58Repr
                 .getOrElse("")}'
               |   else isDefined(t.matcherFeeAssetId) == false
               |   id && sender && senderPublicKey && matcherPublicKey && timestamp && price && amount && expiration && matcherFee && bodyBytes && ${assertProofs(
                 "t"
               )} && assetPairAmount && assetPairPrice && matcherFeeAssetId
               | case _ => throw()
               | }
               |""".stripMargin

    val result = runScript(
      s,
      Coproduct[In](order),
      T
    )
    result shouldBe evaluated(true)
  }

  property("Order type bindings") {
    val orders = Seq(
      TxHelpers.orderV3(OrderType.BUY, IssuedAsset(ByteStr.fill(32)(1))),
      TxHelpers.orderV3(OrderType.SELL, IssuedAsset(ByteStr.fill(32)(1)))
    )
    orders.foreach { ord =>
      val src =
        s"""
           |match tx {
           |  case o: Order =>
           |    let orderType = o.orderType
           |    orderType == ${if (ord.orderType == OrderType.BUY) "Buy" else "Sell"}
           |  case _ => throw()
           |}
       """.stripMargin

      runScript(src, Coproduct[In](ord), T) shouldBe an[Left[?, ?]]
      runWithSmartTradingActivated(src, Coproduct[In](ord), 'T') shouldBe evaluated(true)
    }
  }

  property("Bindings w/wo proofs/order") {
    val assetSupportedTxTypes: Seq[String] =
      Seq(
        "TransferTransaction",
        "ReissueTransaction",
        "BurnTransaction",
        "SetAssetScriptTransaction"
      )
    val order = TxHelpers.orderV3(OrderType.BUY, IssuedAsset(ByteStr.fill(32)(1)))
    assetSupportedTxTypes.foreach { txType =>
      val src1 =
        s"""
           |let expectedProof = base58'satoshi'
           |match tx {
           |  case t: $txType => t.proofs[1] == expectedProof
           |  case _ => true
           |}
        """.stripMargin

      val src2 =
        s"""
           |match tx {
           |  case _: Order => 1
           |  case _: $txType => 2
           |  case _ => 3
           |}
         """.stripMargin

      val noProofsError = s"Undefined field `proofs` of variable of type `$txType`"

      runForAsset(src1) should produce(noProofsError)

      runForAsset(src2).left.value

      runScript[EVALUATED](src1, Coproduct[In](order)) shouldBe Right(CONST_BOOLEAN(true))
      runScript[EVALUATED](src2, Coproduct[In](order)) shouldBe Right(CONST_LONG(1))
    }
  }

  def runForAsset(script: String): Either[String, EVALUATED] = {
    import cats.syntax.monoid.*
    import com.wavesplatform.lang.v1.CTX.*

    val expr       = Parser.parseExpr(script).get.value
    val directives = DirectiveSet(V2, AssetType, Expression).explicitGet()
    val ctx =
      PureContext.build(V2, useNewPowPrecision = true).withEnvironment[Environment] |+|
        CryptoContext.build(Global, V2).withEnvironment[Environment] |+|
        WavesContext.build(Global, DirectiveSet(V2, AssetType, Expression).explicitGet())

    val environment = new WavesEnvironment(
      chainId,
      Coeval(???),
      null,
      EmptyBlockchain,
      Coproduct[Environment.Tthis](Environment.AssetId(Array())),
      directives,
      ByteStr.empty
    )
    for {
      compileResult <- compiler.ExpressionCompiler(ctx.compilerContext, expr)
      (typedExpr, _) = compileResult
      r <- EvaluatorV1().apply[EVALUATED](ctx.evaluationContext(environment), typedExpr)
    } yield r
  }

  def runWithSmartTradingActivated(script: String, t: In = null, chainId: Byte = chainId): Either[String, EVALUATED] = {
    import cats.syntax.monoid.*
    import com.wavesplatform.lang.v1.CTX.*

    val expr = Parser.parseExpr(script).get.value

    val directives = DirectiveSet(V2, Account, Expression).explicitGet()
    val blockchain = stub[Blockchain]
    (() => blockchain.activatedFeatures).when().returning(Map(BlockchainFeatures.BlockV5.id -> 0))

    val ctx =
      PureContext.build(V2, useNewPowPrecision = true).withEnvironment[Environment] |+|
        CryptoContext.build(Global, V2).withEnvironment[Environment] |+|
        WavesContext.build(Global, directives)

    val env = new WavesEnvironment(
      chainId,
      Coeval(buildThisValue(t, blockchain, directives, Coproduct[Environment.Tthis](Environment.AssetId(Array()))).explicitGet()),
      null,
      EmptyBlockchain,
      Coproduct[Environment.Tthis](Environment.AssetId(Array())),
      directives,
      ByteStr.empty
    )

    for {
      compileResult <- ExpressionCompiler(ctx.compilerContext, expr)
      (typedExpr, _) = compileResult
      r <- EvaluatorV1().apply[EVALUATED](ctx.evaluationContext(env), typedExpr)
    } yield r
  }
}<|MERGE_RESOLUTION|>--- conflicted
+++ resolved
@@ -36,32 +36,7 @@
 import play.api.libs.json.Json
 import shapeless.Coproduct
 
-<<<<<<< HEAD
 import scala.util.Random
-=======
-class TransactionBindingsTest extends PropSpec with PathMockFactory with EitherValues {
-  private val T = 'T'.toByte
-
-  def letProof(p: Proofs, prefix: String)(i: Int) =
-    s"let ${prefix.replace(".", "")}proof$i = $prefix.proofs[$i] == base58'${p.proofs.applyOrElse(i, (_: Int) => ByteStr.empty).toString}'"
-
-  def provenPart(t: ProvenTransaction): String = {
-    val version = t match {
-      case v: VersionedTransaction => v.version
-      case _                       => 1
-    }
-    s"""
-       |   let id = t.id == base58'${t.id().toString}'
-       |   let fee = t.fee == ${t.assetFee._2}
-       |   let timestamp = t.timestamp == ${t.timestamp}
-       |   let bodyBytes = blake2b256(t.bodyBytes) == base64'${ByteStr(crypto.fastHash(t.bodyBytes.apply().array)).base64}'
-       |   let sender = t.sender == addressFromPublicKey(base58'${t.sender}')
-       |   let senderPublicKey = t.senderPublicKey == base58'${t.sender}'
-       |   let version = t.version == $version
-       |   ${Range(0, 8).map(letProof(t.proofs, "t")).mkString("\n")}
-     """.stripMargin
-  }
->>>>>>> 2f13caf8
 
 class TransactionBindingsTest extends PropSpec with PathMockFactory with EitherValues {
   private val T = 'T'.toByte
