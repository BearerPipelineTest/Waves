package com.wavesplatform.state.diffs.smart.predef

import com.wavesplatform.account.{Address, Alias}
import com.wavesplatform.common.state.ByteStr
import com.wavesplatform.common.utils.{Base58, EitherExt2}
import com.wavesplatform.crypto
import com.wavesplatform.features.BlockchainFeatures
import com.wavesplatform.lang.Testing.evaluated
import com.wavesplatform.lang.directives.values.{Asset => AssetType, _}
import com.wavesplatform.lang.directives.{DirectiveDictionary, DirectiveSet}
<<<<<<< HEAD
=======
import com.wavesplatform.lang.script.v1.ExprScript
import com.wavesplatform.lang.v1.compiler.ExpressionCompiler
>>>>>>> e05a253d
import com.wavesplatform.lang.v1.compiler.Terms._
import com.wavesplatform.lang.v1.compiler.{ExpressionCompiler, TestCompiler}
import com.wavesplatform.lang.v1.evaluator.EvaluatorV1
import com.wavesplatform.lang.v1.evaluator.ctx.impl.waves.{FieldNames, WavesContext}
import com.wavesplatform.lang.v1.evaluator.ctx.impl.{CryptoContext, PureContext}
import com.wavesplatform.lang.v1.parser.Parser
import com.wavesplatform.lang.v1.traits.Environment
<<<<<<< HEAD
import com.wavesplatform.lang.v1.{ContractLimits, compiler}
import com.wavesplatform.lang.{Common, Global}
=======
import com.wavesplatform.lang.v1.compiler
>>>>>>> e05a253d
import com.wavesplatform.settings.WavesSettings
import com.wavesplatform.state._
import com.wavesplatform.state.diffs.ci._
import com.wavesplatform.test._
import com.wavesplatform.transaction.Asset.{IssuedAsset, Waves}
import com.wavesplatform.transaction.assets.exchange.{Order, OrderType}
import com.wavesplatform.transaction.smart.BlockchainContext.In
<<<<<<< HEAD
import com.wavesplatform.transaction.smart.{InvokeExpressionTransaction, WavesEnvironment, buildThisValue}
import com.wavesplatform.transaction.{DataTransaction, Proofs, TxVersion}
=======
import com.wavesplatform.transaction.smart.InvokeScriptTransaction.Payment
import com.wavesplatform.transaction.smart.{WavesEnvironment, buildThisValue}
import com.wavesplatform.transaction.{DataTransaction, Proofs, ProvenTransaction, TxHelpers, TxVersion, VersionedTransaction}
>>>>>>> e05a253d
import com.wavesplatform.utils.EmptyBlockchain
import monix.eval.Coeval
import org.scalamock.scalatest.PathMockFactory
import org.scalatest.EitherValues
import play.api.libs.json.Json
import shapeless.Coproduct

import scala.util.Random

class TransactionBindingsTest extends PropSpec with PathMockFactory with EitherValues {
  private val T = 'T'.toByte

  property("TransferTransaction binding") {
    Seq(
      TxHelpers.transfer(),
      TxHelpers.transfer(version = TxVersion.V1)
    ).foreach { tx =>
      // `version`  is not properly bound yet
      val result = runScript(
        s"""
           |match tx {
           | case t : TransferTransaction  =>
           |   ${provenPart(tx)}
           |   let amount = t.amount == ${tx.amount}
           |   let feeAssetId = if (${tx.feeAssetId != Waves})
           |      then extract(t.feeAssetId) == base58'${tx.feeAssetId.maybeBase58Repr.getOrElse("")}'
           |      else isDefined(t.feeAssetId) == false
           |   let assetId = if (${tx.assetId != Waves})
           |      then extract(t.assetId) == base58'${tx.assetId.maybeBase58Repr.getOrElse("")}'
           |      else isDefined(t.assetId) == false
           |   let recipient = match (t.recipient) {
           |       case a: Address => a.bytes == base58'${tx.recipient.cast[Address].fold("")(a => Base58.encode(a.bytes))}'
           |       case a: Alias => a.alias == ${Json.toJson(tx.recipient.cast[Alias].map(_.name).getOrElse(""))}
           |      }
           |    let attachment = t.attachment == base58'${Base58.encode(tx.attachment.arr)}'
           |   ${assertProvenPart("t")} && amount && feeAssetId && assetId && recipient && attachment
           | case _ => throw()
           | }
           |""".stripMargin,
        Coproduct(tx),
        T
      )
      result shouldBe evaluated(true)
    }
  }

  property("IssueTransaction binding") {
    val tx = TxHelpers.issue()
    val s =
      s"""
         |match tx {
         | case t : IssueTransaction =>
         |   ${provenPart(tx)}
         |   let quantity = t.quantity == ${tx.quantity}
         |   let decimals = t.decimals == ${tx.decimals}
         |   let reissuable = t.reissuable == ${tx.reissuable}
         |   let name = t.name == base58'${Base58.encode(tx.name.toByteArray)}'
         |   let description = t.description == base58'${Base58.encode(tx.description.toByteArray)}'
         |   let script = if (${tx.script.isDefined}) then extract(t.script) == base64'${tx.script
        .fold("")(_.bytes().base64)}' else isDefined(t.script) == false
         |   ${assertProvenPart("t")} && quantity && decimals && reissuable && script && name && description
         | case _ => throw()
         | }
         |""".stripMargin

    val result = runScript(
      s,
      Coproduct(tx),
      T
    )
    result shouldBe evaluated(true)
  }

  property("BurnTransaction binding") {
    val tx = TxHelpers.burn(IssuedAsset(ByteStr.fromLong(1)))
    val result = runScript(
      s"""
         |match tx {
         | case t : BurnTransaction =>
         |   ${provenPart(tx)}
         |   let quantity = t.quantity == ${tx.quantity}
         |   let assetId = t.assetId == base58'${tx.asset.id.toString}'
         |   ${assertProvenPart("t")} && quantity && assetId
         | case _ => throw()
         | }
         |""".stripMargin,
      Coproduct(tx),
      T
    )
    result shouldBe evaluated(true)
  }

  property("ReissueTransaction binding") {
    val tx = TxHelpers.reissue(IssuedAsset(ByteStr.fromLong(1)))
    val result = runScript(
      s"""
         |match tx {
         | case t : ReissueTransaction =>
         |   ${provenPart(tx)}
         |   let quantity = t.quantity == ${tx.quantity}
         |   let assetId = t.assetId == base58'${tx.asset.id.toString}'
         |   let reissuable = t.reissuable == ${tx.reissuable}
         |   ${assertProvenPart("t")} && quantity && assetId && reissuable
         | case _ => throw()
         | }
         |""".stripMargin,
      Coproduct(tx),
      T
    )
    result shouldBe evaluated(true)
  }

  property("CreateAliasTransaction binding") {
    val tx = TxHelpers.createAlias("alias")
    val result = runScript(
      s"""
        |match tx {
        | case t : CreateAliasTransaction =>
        |   ${provenPart(tx)}
        |   let alias = t.alias == ${Json.toJson(tx.alias.name)}
        |   ${assertProvenPart("t")} && alias
        | case _ => throw()
        | }
        |""".stripMargin,
      Coproduct(tx),
      T
    )
    result shouldBe evaluated(true)
  }

  property("LeaseTransaction binding") {
    val tx = TxHelpers.lease()
    val result = runScript(
      s"""
         |match tx {
         | case t : LeaseTransaction =>
         |   ${provenPart(tx)}
         |   let amount = t.amount == ${tx.amount}
         |   let recipient = match (t.recipient) {
         |       case a: Address => a.bytes == base58'${tx.recipient.cast[Address].fold("")(a => Base58.encode(a.bytes))}'
         |       case a: Alias => a.alias == ${Json.toJson(tx.recipient.cast[Alias].fold("")(_.name))}
         |      }
         |   ${assertProvenPart("t")} && amount && recipient
         | case _ => throw()
         | }
         |""".stripMargin,
      Coproduct(tx),
      T
    )
    result shouldBe evaluated(true)
  }

  property("LeaseCancelTransaction binding") {
    val tx = TxHelpers.leaseCancel(ByteStr.fill(32)(1))
    val result = runScript(
      s"""
         |match tx {
         | case t : LeaseCancelTransaction =>
         |   ${provenPart(tx)}
         |   let leaseId = t.leaseId == base58'${tx.leaseId.toString}'
         |   ${assertProvenPart("t")} && leaseId
         | case _ => throw()
         | }
         |""".stripMargin,
      Coproduct(tx),
      T
    )
    result shouldBe evaluated(true)
  }

  property("SponsorFeeTransaction binding (+ cancel sponsorship transaction)") {
    Seq(
      TxHelpers.sponsor(IssuedAsset(ByteStr.fromLong(1))),
      TxHelpers.sponsor(IssuedAsset(ByteStr.fromLong(1)), None)
    ).foreach { tx =>
      val result = runScript(
        s"""
           |match tx {
           | case t : SponsorFeeTransaction =>
           |   ${provenPart(tx)}
           |   let assetId = t.assetId == base58'${tx.asset.id.toString}'
           |   let minSponsoredAssetFee = if (${tx.minSponsoredAssetFee.isDefined}) then extract(t.minSponsoredAssetFee) == ${tx.minSponsoredAssetFee
          .getOrElse(0)} else isDefined(t.minSponsoredAssetFee) == false
           |   ${assertProvenPart("t")} && assetId && minSponsoredAssetFee
           | case _ => throw()
           | }
           |""".stripMargin,
        Coproduct(tx),
        T
      )
      result shouldBe evaluated(true)
    }
  }

  property("SetScriptTransaction binding") {
    val tx = TxHelpers.setScript(TxHelpers.defaultSigner, ExprScript(CONST_BOOLEAN(true)).explicitGet())
    val result = runScript(
      s"""
         |match tx {
         | case t : SetScriptTransaction =>
         |   ${provenPart(tx)}
         |   let script = if (${tx.script.isDefined}) then blake2b256(extract(t.script)) == base64'${tx.script
           .map(s => ByteStr(crypto.fastHash(s.bytes().arr)).base64)
           .getOrElse("")}' else isDefined(t.script) == false
         |   ${assertProvenPart("t")} && script
         | case _ => throw()
         | }
         |""".stripMargin,
      Coproduct(tx),
      T
    )
    result shouldBe evaluated(true)
  }

  property("UpdateAssetInfoTransaction binding") {
    val tx = TxHelpers.updateAssetInfo(ByteStr.fill(32)(1))
    val scriptSource =
      s"""
         |match tx {
         | case t : UpdateAssetInfoTransaction =>
         |   ${provenPart(tx)}
         |   let name        = t.name.toBytes()        == base58'${ByteStr(tx.name.getBytes)}'
         |   let description = t.description.toBytes() == base58'${ByteStr(tx.description.getBytes())}'
         |   let assetId     = t.assetId               == base58'${tx.assetId.id}'
         |   ${assertProvenPart("t")} && description && name && assetId
         | case _ => throw()
         | }
         |""".stripMargin

    runScript(scriptSource, Coproduct(tx), V4, T) shouldBe evaluated(true)
  }

  property("InvokeScriptTransaction binding") {
<<<<<<< HEAD
    forAll(invokeScriptGen(paymentOptionGen)) { t =>
      val checkArgsScript = if (t.funcCallOpt.get.args.nonEmpty) {
        t.funcCallOpt.get.args
          .collect {
            case CONST_LONG(i)    => i.toString
            case CONST_STRING(s)  => s""""$s""""
            case CONST_BOOLEAN(b) => b.toString
            case CONST_BYTESTR(b) => s"base64'${b.base64}'"
          }
          .zipWithIndex
          .map { case (str, i) => s"t.args[$i] == $str" }
          .mkString("let checkArgs = ", " && ", "\n")
      } else {
        "let checkArgs = true"
      }

      val script =
        s"""
           |match tx {
           | case t : InvokeScriptTransaction  =>
           |   ${provenPart(t)}
           |   let dAppAddressBytes = match t.dApp {
           |     case ad : Address => ad.bytes
           |     case _ : Alias => base58''
           |   }
           |   let dappAddress = dAppAddressBytes == base58'${Base58.encode(t.dApp.bytes)}'
           |
           |   let paymentAmount = if(${t.payments.nonEmpty})
           |     then extract(t.payment).amount == ${t.payments.headOption.map(_.amount).getOrElse(-1)}
           |     else isDefined(t.payment) == false
           |
           |   let paymentAssetId = if(${t.payments.nonEmpty})
           |     then if (${t.payments.headOption.exists(_.assetId != Waves)})
           |             then extract(t.payment).assetId == base58'${t.payments.headOption.flatMap(_.assetId.maybeBase58Repr).getOrElse("")}'
           |             else isDefined(extract(t.payment).assetId) == false
           |     else isDefined(t.payment) == false
           |
           |   let feeAssetId = if (${t.feeAssetId != Waves})
           |      then extract(t.feeAssetId) == base58'${t.feeAssetId.maybeBase58Repr.getOrElse("")}'
           |      else isDefined(t.feeAssetId) == false
           |
           |   let checkFunc = t.function == "${t.funcCallOpt.get.function.funcName}"
           |   $checkArgsScript

           |   ${assertProvenPart("t")} && dappAddress && paymentAmount && paymentAssetId && feeAssetId && checkFunc && checkArgs
           |
           | case _ => throw()
           | }
           |""".stripMargin
      val result = runScriptWithCustomContext(script, t, V3)
      result shouldBe evaluated(true)
=======
    val tx = TxHelpers.invoke(TxHelpers.secondAddress, func = Some("test"), invoker = TxHelpers.defaultSigner, payments = Seq(Payment(1, Waves)))
    val checkArgsScript = if (tx.funcCallOpt.get.args.nonEmpty) {
      tx.funcCallOpt.get.args
        .collect {
          case CONST_LONG(i)    => i.toString
          case CONST_STRING(s)  => s""""$s""""
          case CONST_BOOLEAN(b) => b.toString
          case CONST_BYTESTR(b) => s"base64'${b.base64}'"
        }
        .zipWithIndex
        .map { case (str, i) => s"t.args[$i] == $str" }
        .mkString("let checkArgs = ", " && ", "\n")
    } else {
      "let checkArgs = true"
>>>>>>> e05a253d
    }

    val script =
      s"""
         |match tx {
         | case t : InvokeScriptTransaction  =>
         |   ${provenPart(tx)}
         |   let dAppAddressBytes = match t.dApp {
         |     case ad : Address => ad.bytes
         |     case _ : Alias => base58''
         |   }
         |   let dappAddress = dAppAddressBytes == base58'${Base58.encode(tx.dAppAddressOrAlias.bytes)}'
         |
         |   let paymentAmount = if(${tx.payments.nonEmpty})
         |     then extract(t.payment).amount == ${tx.payments.headOption.map(_.amount).getOrElse(-1)}
         |     else isDefined(t.payment) == false
         |
         |   let paymentAssetId = if(${tx.payments.nonEmpty})
         |     then if (${tx.payments.headOption.exists(_.assetId != Waves)})
         |             then extract(t.payment).assetId == base58'${tx.payments.headOption.flatMap(_.assetId.maybeBase58Repr).getOrElse("")}'
         |             else isDefined(extract(t.payment).assetId) == false
         |     else isDefined(t.payment) == false
         |
         |   let feeAssetId = if (${tx.feeAssetId != Waves})
         |      then extract(t.feeAssetId) == base58'${tx.feeAssetId.maybeBase58Repr.getOrElse("")}'
         |      else isDefined(t.feeAssetId) == false
         |
         |   let checkFunc = t.function == "${tx.funcCallOpt.get.function.funcName}"
         |   $checkArgsScript

         |   ${assertProvenPart("t")} && dappAddress && paymentAmount && paymentAssetId && feeAssetId && checkFunc && checkArgs
         |
         | case _ => throw()
         | }
         |""".stripMargin
    val result = runScriptWithCustomContext(script, Coproduct(tx), T, V3)
    result shouldBe evaluated(true)
  }

  property("InvokeScriptTransaction V4 context multiple payments") {
<<<<<<< HEAD
    forAll(invokeScriptGen(paymentListGen)) { t =>
      val paymentsStr = t.payments
        .flatMap(_.assetId.maybeBase58Repr)
        .map(a => s"base58'$a'")
        .reverse
        .mkString("[", ",", "]")

      val size = t.payments.size
      val script =
        s"""
           | func assetsAmountSum(acc: Int, p: AttachedPayment) = acc + p.amount
           | func extractAssets(acc: List[ByteVector], p: AttachedPayment) =
           |   match p.assetId {
           |     case _: Unit       => acc
           |     case a: ByteVector => a :: acc
           |   }
           |
           | match tx {
           |   case t : InvokeScriptTransaction =>
           |     let paymentAmount = ${Common.fold(size, "t.payments", "0", "assetsAmountSum")()} == ${t.payments.map(_.amount).sum}
           |     let paymentAssets = ${Common.fold(size, "t.payments", "nil", "extractAssets")()} == $paymentsStr
           |
           |     paymentAmount && paymentAssets
           |
           |   case _ => throw()
           | }
           |""".stripMargin
=======
    val tx = TxHelpers.invoke(
      dApp = TxHelpers.secondAddress,
      func = Some("test"),
      invoker = TxHelpers.defaultSigner,
      payments = Seq(Payment(1, Waves), Payment(5, IssuedAsset(ByteStr.fill(32)(1))))
    )
    val paymentsStr = tx.payments
      .flatMap(_.assetId.maybeBase58Repr)
      .map(a => s"base58'$a'")
      .reverse
      .mkString("[", ",", "]")

    val script =
      s"""
         | func assetsAmountSum(acc: Int, p: AttachedPayment) = acc + p.amount
         | func extractAssets(acc: List[ByteVector], p: AttachedPayment) =
         |   match p.assetId {
         |     case _: Unit       => acc
         |     case a: ByteVector => a :: acc
         |   }
         |
         | match tx {
         |   case t : InvokeScriptTransaction =>
         |     let paymentAmount = FOLD<${tx.payments.size}>(t.payments, 0, assetsAmountSum) == ${tx.payments.map(_.amount).sum}
         |     let paymentAssets = FOLD<${tx.payments.size}>(t.payments, nil, extractAssets) == $paymentsStr
         |
         |     paymentAmount && paymentAssets
         |
         |   case _ => throw()
         | }
         |""".stripMargin
>>>>>>> e05a253d

    val blockchain = stub[Blockchain]
    (() => blockchain.settings).when().returning(WavesSettings.default().blockchainSettings)
    (() => blockchain.activatedFeatures).when().returning(Map(BlockchainFeatures.BlockV5.id -> 0))
    (() => blockchain.settings).when().returning(WavesSettings.default().blockchainSettings)

<<<<<<< HEAD
      val result = runScriptWithCustomContext(script, t, V4, blockchain)
      result shouldBe evaluated(true)
    }
=======
    val result = runScriptWithCustomContext(script, Coproduct(tx), T, V4, blockchain)
    result shouldBe evaluated(true)
>>>>>>> e05a253d
  }

  property("InvokeExpressionTransaction binding") {
    val expression = TestCompiler(V6).compileFreeCall("[]")
    def script(tx: InvokeExpressionTransaction) =
      s"""
         | match tx {
         |   case t: InvokeExpressionTransaction  =>
         |     ${provenPart(tx)}
         |     let checkFeeAssetId = t.feeAssetId == ${tx.feeAssetId.fold("unit")(a => s"base58'${a.id.toString}'")}
         |     let checkExpression = t.expression == base58'${expression.bytes()}'
         |     ${assertProvenPart("t")} && checkFeeAssetId && checkExpression
         |   case _ => throw()
         | }
       """.stripMargin

    val fee     = ciFee(freeCall = true).sample.get
    val account = accountGen.sample.get
    val asset   = IssuedAsset(ByteStr.fromBytes(1, 2, 3))
    val tx1     = InvokeExpressionTransaction.selfSigned(TxVersion.V1, account, expression, fee, Waves, Random.nextLong()).explicitGet()
    val tx2     = InvokeExpressionTransaction.selfSigned(TxVersion.V1, account, expression, fee, asset, Random.nextLong()).explicitGet()

    runScriptWithCustomContext(script(tx1), tx1, V6) shouldBe evaluated(true)
    runScriptWithCustomContext(script(tx2), tx2, V6) shouldBe evaluated(true)
  }

  property("SetAssetScriptTransaction binding") {
    val tx = TxHelpers.setAssetScript(TxHelpers.defaultSigner, IssuedAsset(ByteStr.fill(32)(1)), ExprScript(CONST_BOOLEAN(true)).explicitGet())
    val result = runScript(
      s"""
         |match tx {
         | case t : SetAssetScriptTransaction =>
         |   ${provenPart(tx)}
         |   let script = if (${tx.script.isDefined}) then extract(t.script) == base64'${tx.script
           .map(_.bytes().base64)
           .getOrElse("")}' else isDefined(t.script) == false
         |    let assetId = t.assetId == base58'${tx.asset.id.toString}'
         |   ${assertProvenPart("t")} && script && assetId
         | case _ => throw()
         | }
         |""".stripMargin,
      Coproduct(tx),
      T
    )
    result shouldBe evaluated(true)
  }

  property("DataTransaction binding") {
    for {
      version    <- DirectiveDictionary[StdLibVersion].all
      useV4Check <- Seq(true, false)
      entryCount <- Seq(0, 1, DataTransaction.MaxEntryCount)
      dataEntries   = (1 to entryCount).map(idx => StringDataEntry(s"key$idx", "value"))
      tx            <- Seq(TxHelpers.data(TxHelpers.defaultSigner, dataEntries), TxHelpers.dataV2(TxHelpers.defaultSigner, dataEntries))
    } {
      def check(i: Int, rideType: String, valueOpt: Option[Any]): String = {
        val key        = s""" "${tx.data(i).key}" """
        val keyCheck   = s"t.data[$i].key == $key"
        val valueCheck = valueOpt.map(value => s"t.data[$i].value == $value").getOrElse("true")
        val matchCheck =
          s"""
             | match t.data[$i] {
             |   case entry: $rideType =>
             |     entry.key == $key &&
             |     ${valueOpt.map(value => s"entry.value == $value").getOrElse("true")}
             |   case _ =>
             |     throw("unexpected type instead $rideType")
             | }
         """.stripMargin

        if (useV4Check)
          s"$keyCheck && $matchCheck"
        else
          s"$keyCheck && $valueCheck"
      }

      def toRideChecks(i: Int): String =
        tx.data(i) match {
          case e: IntegerDataEntry => check(i, FieldNames.IntegerEntry, Some(e.value))
          case e: BooleanDataEntry => check(i, FieldNames.BooleanEntry, Some(e.value))
          case e: BinaryDataEntry =>
            check(
              i,
              FieldNames.BinaryEntry,
              Some(
                if (e.value.isEmpty)
                  "base58''"
                else
                  e.value.arr
                    .sliding(Global.MaxLiteralLength / 2, Global.MaxLiteralLength / 2)
                    .map(arr => s"base58'${Base58.encode(arr)}'")
                    .mkString(" + ")
              )
            )
          case e: StringDataEntry => check(i, FieldNames.StringEntry, Some(s""" "${e.value}" """))
          case _: EmptyDataEntry  => check(i, FieldNames.DeleteEntry, None)
        }

      val assertTxData =
        if (tx.data.nonEmpty)
          tx.data.indices
            .map(toRideChecks)
            .mkString(" && ")
        else
          "true"

      val script =
        s"""
            | match tx {
            |   case t : DataTransaction =>
            |     ${provenPart(tx)}
            |     ${assertProvenPart("t")} &&
            |     $assertTxData
            |   case _ => throw()
            | }
          """.stripMargin

      val result = runScript(script, Coproduct(tx), ctxV = version, chainId = T)

      if (useV4Check && version < V4 && tx.data.nonEmpty)
        result should produce("Compilation failed: Undefined type")
      else if (!useV4Check && version >= V4 && tx.data.exists(!_.isInstanceOf[EmptyDataEntry]))
        result should produce("Undefined field `value` of variable")
      else
        result shouldBe evaluated(true)
    }
  }

  property("MassTransferTransaction binding") {
    val tx = TxHelpers.massTransfer()
    def pg(i: Int) =
      s"""let recipient$i = match (t.transfers[$i].recipient) {
         |case a: Address => a.bytes == base58'${tx.transfers(i).address.cast[Address].fold("")(a => Base58.encode(a.bytes))}'
         |case a: Alias => a.alias == ${Json.toJson(tx.transfers(i).address.cast[Alias].map(_.name).getOrElse(""))}
         |}
         |let amount$i = t.transfers[$i].amount == ${tx.transfers(i).amount}
       """.stripMargin

    val resString =
      if (tx.transfers.isEmpty) assertProvenPart("t")
      else
        assertProvenPart("t") + s" &&" + {
          tx.transfers.indices
            .map(i => s"recipient$i && amount$i")
            .mkString(" && ")
        }

    val script = s"""
                    |match tx {
                    | case t : MassTransferTransaction =>
                    |    let assetId = if (${tx.assetId != Waves}) then extract(t.assetId) == base58'${tx.assetId.maybeBase58Repr
                      .getOrElse("")}'
                    |      else isDefined(t.assetId) == false
                    |     let transferCount = t.transferCount == ${tx.transfers.length}
                    |     let totalAmount = t.totalAmount == ${tx.transfers.map(_.amount).sum}
                    |     let attachment = t.attachment == base58'${Base58.encode(tx.attachment.arr)}'
                    |     ${tx.transfers.indices.map(pg).mkString("\n")}
                    |   ${provenPart(tx)}
                    |   $resString && assetId && transferCount && totalAmount && attachment
                    | case _ => throw()
                    | }
                    |""".stripMargin

    val result = runScript(
      script,
      Coproduct(tx),
      T
    )
    result shouldBe evaluated(true)
  }

  property("ExchangeTransaction binding") {
    val tx = TxHelpers.exchangeFromOrders(
      TxHelpers.orderV3(OrderType.BUY, IssuedAsset(ByteStr.fill(32)(1))),
      TxHelpers.orderV3(OrderType.SELL, IssuedAsset(ByteStr.fill(32)(1)))
    )
    def pg(ord: Order) = {
      val oType = ord.orderType.toString
      val script = s"""
                      |   let ${oType}Id = t.${oType}Order.id == base58'${ord.idStr()}'
                      |   let ${oType}Sender = t.${oType}Order.sender == addressFromPublicKey(base58'${ord.sender}')
                      |   let ${oType}SenderPk = t.${oType}Order.senderPublicKey == base58'${ord.sender}'
                      |   let ${oType}MatcherPk = t.${oType}Order.matcherPublicKey == base58'${ord.matcherPublicKey}'
                      |   let ${oType}Price = t.${oType}Order.price == ${ord.price}
                      |   let ${oType}Amount = t.${oType}Order.amount == ${ord.amount}
                      |   let ${oType}Timestamp = t.${oType}Order.timestamp == ${ord.timestamp}
                      |   let ${oType}Expiration = t.${oType}Order.expiration == ${ord.expiration}
                      |   let ${oType}OrderMatcherFee = t.${oType}Order.matcherFee == ${ord.matcherFee}
                      |   let ${oType}BodyBytes = t.${oType}Order.bodyBytes == base58'${Base58.encode(ord.bodyBytes())}'
                      |   ${Range(0, 8).map(letProof(Proofs(Seq(ord.signature)), s"t.${oType}Order")).mkString("\n")}
                      |   let ${oType}Proofs =${assertProofs(s"t.${oType}Order")}
                      |   let ${oType}AssetPairAmount = if (${ord.assetPair.amountAsset != Waves}) then extract(t.${oType}Order.assetPair.amountAsset) == base58'${ord.assetPair.amountAsset.maybeBase58Repr
                        .getOrElse("")}'
                      |   else isDefined(t.${oType}Order.assetPair.amountAsset) == false
                      |   let ${oType}AssetPairPrice = if (${ord.assetPair.priceAsset != Waves}) then extract(t.${oType}Order.assetPair.priceAsset) == base58'${ord.assetPair.priceAsset.maybeBase58Repr
                        .getOrElse("")}'
                      |   else isDefined(t.${oType}Order.assetPair.priceAsset) == false
                      |   let ${oType}MatcherFeeAssetId = if (${ord.matcherFeeAssetId != Waves}) then extract(t.${oType}Order.matcherFeeAssetId) == base58'${ord.matcherFeeAssetId.maybeBase58Repr
                        .getOrElse("")}'
                      |   else isDefined(t.${oType}Order.matcherFeeAssetId) == false
       """.stripMargin

      val lets = List(
        "Id",
        "Sender",
        "SenderPk",
        "MatcherPk",
        "Price",
        "Amount",
        "Timestamp",
        "Expiration",
        "OrderMatcherFee",
        "BodyBytes",
        "AssetPairAmount",
        "AssetPairPrice",
        "Proofs",
        "MatcherFeeAssetId"
      ).map(i => s"$oType$i")
        .mkString(" && ")

      (script, lets)
    }

    val s = s"""|match tx {
              | case t : ExchangeTransaction =>
              |   ${provenPart(tx)}
              |   let price = t.price == ${tx.price}
              |   let amount = t.amount == ${tx.amount}
              |   let buyMatcherFee = t.buyMatcherFee == ${tx.buyMatcherFee}
              |   let sellMatcherFee = t.sellMatcherFee == ${tx.sellMatcherFee}
              |   ${pg(tx.buyOrder)._1}
              |   ${pg(tx.sellOrder)._1}
              |   ${assertProvenPart("t")} && price && amount && buyMatcherFee && sellMatcherFee && ${pg(tx.buyOrder)._2} && ${pg(tx.sellOrder)._2}
              | case _ => throw()
              | }
              |""".stripMargin

    val result = runScript(
      s,
      Coproduct(tx),
      T
    )
    result shouldBe evaluated(true)
  }

  property("Order binding") {
    val order = TxHelpers.orderV3(OrderType.BUY, IssuedAsset(ByteStr.fill(32)(1)))
    val s = s"""
               |match tx {
               | case t : Order =>
               |   let id = t.id == base58'${order.id().toString}'
               |   let sender = t.sender == addressFromPublicKey(base58'${order.sender}')
               |   let senderPublicKey = t.senderPublicKey == base58'${order.sender}'
               |   let matcherPublicKey = t.matcherPublicKey == base58'${order.matcherPublicKey}'
               |   let timestamp = t.timestamp == ${order.timestamp}
               |   let price = t.price == ${order.price}
               |   let amount = t.amount == ${order.amount}
               |   let expiration = t.expiration == ${order.expiration}
               |   let matcherFee = t.matcherFee == ${order.matcherFee}
               |   let bodyBytes = t.bodyBytes == base64'${ByteStr(order.bodyBytes.apply()).base64}'
               |   ${Range(0, 8).map(letProof(order.proofs, "t")).mkString("\n")}
               |   let assetPairAmount = if (${order.assetPair.amountAsset != Waves}) then extract(t.assetPair.amountAsset) == base58'${order.assetPair.amountAsset.maybeBase58Repr
                 .getOrElse("")}'
               |   else isDefined(t.assetPair.amountAsset) == false
               |   let assetPairPrice = if (${order.assetPair.priceAsset != Waves}) then extract(t.assetPair.priceAsset) == base58'${order.assetPair.priceAsset.maybeBase58Repr
                 .getOrElse("")}'
               |   else isDefined(t.assetPair.priceAsset) == false
               |   let matcherFeeAssetId = if (${order.matcherFeeAssetId != Waves}) then extract(t.matcherFeeAssetId) == base58'${order.matcherFeeAssetId.maybeBase58Repr
                 .getOrElse("")}'
               |   else isDefined(t.matcherFeeAssetId) == false
               |   id && sender && senderPublicKey && matcherPublicKey && timestamp && price && amount && expiration && matcherFee && bodyBytes && ${assertProofs(
                 "t"
               )} && assetPairAmount && assetPairPrice && matcherFeeAssetId
               | case _ => throw()
               | }
               |""".stripMargin

    val result = runScript(
      s,
      Coproduct[In](order),
      T
    )
    result shouldBe evaluated(true)
  }

  property("Order type bindings") {
    val orders = Seq(
      TxHelpers.orderV3(OrderType.BUY, IssuedAsset(ByteStr.fill(32)(1))),
      TxHelpers.orderV3(OrderType.SELL, IssuedAsset(ByteStr.fill(32)(1)))
    )
    orders.foreach { ord =>
      val src =
        s"""
           |match tx {
           |  case o: Order =>
           |    let orderType = o.orderType
           |    orderType == ${if (ord.orderType == OrderType.BUY) "Buy" else "Sell"}
           |  case _ => throw()
           |}
       """.stripMargin

      runScript(src, Coproduct[In](ord), T) shouldBe an[Left[_, _]]
      runWithSmartTradingActivated(src, Coproduct[In](ord), 'T') shouldBe evaluated(true)
    }
  }

  property("Bindings w/wo proofs/order") {
    val assetSupportedTxTypes: Seq[String] =
      Seq(
        "TransferTransaction",
        "ReissueTransaction",
        "BurnTransaction",
        "SetAssetScriptTransaction"
      )
    val order = TxHelpers.orderV3(OrderType.BUY, IssuedAsset(ByteStr.fill(32)(1)))
    assetSupportedTxTypes.foreach { txType =>
      val src1 =
        s"""
           |let expectedProof = base58'satoshi'
           |match tx {
           |  case t: $txType => t.proofs[1] == expectedProof
           |  case _ => true
           |}
        """.stripMargin

      val src2 =
        s"""
           |match tx {
           |  case _: Order => 1
           |  case _: $txType => 2
           |  case _ => 3
           |}
         """.stripMargin

      val noProofsError = s"Undefined field `proofs` of variable of type `$txType`"

      runForAsset(src1) should produce(noProofsError)

      runForAsset(src2).left.value

      runScript[EVALUATED](src1, Coproduct[In](order)) shouldBe Right(CONST_BOOLEAN(true))
      runScript[EVALUATED](src2, Coproduct[In](order)) shouldBe Right(CONST_LONG(1))
    }
  }

  def runForAsset(script: String): Either[String, EVALUATED] = {
    import cats.syntax.monoid._
    import com.wavesplatform.lang.v1.CTX._

    val expr       = Parser.parseExpr(script).get.value
    val directives = DirectiveSet(V2, AssetType, Expression).explicitGet()
    val ctx =
      PureContext.build(V2, useNewPowPrecision = true).withEnvironment[Environment] |+|
        CryptoContext.build(Global, V2).withEnvironment[Environment] |+|
        WavesContext.build(Global, DirectiveSet(V2, AssetType, Expression).explicitGet())

    val environment = new WavesEnvironment(
      chainId,
      Coeval(???),
      null,
      EmptyBlockchain,
      Coproduct[Environment.Tthis](Environment.AssetId(Array())),
      directives,
      ByteStr.empty
    )
    for {
      compileResult <- compiler.ExpressionCompiler(ctx.compilerContext, expr)
      (typedExpr, _) = compileResult
      r <- EvaluatorV1().apply[EVALUATED](ctx.evaluationContext(environment), typedExpr)
    } yield r
  }

  def runWithSmartTradingActivated(script: String, t: In = null, chainId: Byte = chainId): Either[String, EVALUATED] = {
    import cats.syntax.monoid._
    import com.wavesplatform.lang.v1.CTX._

    val expr = Parser.parseExpr(script).get.value

    val directives = DirectiveSet(V2, Account, Expression).explicitGet()
    val blockchain = stub[Blockchain]
    (() => blockchain.activatedFeatures).when().returning(Map(BlockchainFeatures.BlockV5.id -> 0))

    val ctx =
      PureContext.build(V2, useNewPowPrecision = true).withEnvironment[Environment] |+|
        CryptoContext.build(Global, V2).withEnvironment[Environment] |+|
        WavesContext.build(Global, directives)

    val env = new WavesEnvironment(
      chainId,
      Coeval(buildThisValue(t, blockchain, directives, Coproduct[Environment.Tthis](Environment.AssetId(Array()))).explicitGet()),
      null,
      EmptyBlockchain,
      Coproduct[Environment.Tthis](Environment.AssetId(Array())),
      directives,
      ByteStr.empty
    )

    for {
      compileResult <- ExpressionCompiler(ctx.compilerContext, expr)
      (typedExpr, _) = compileResult
      r <- EvaluatorV1().apply[EVALUATED](ctx.evaluationContext(env), typedExpr)
    } yield r
  }
}<|MERGE_RESOLUTION|>--- conflicted
+++ resolved
@@ -6,41 +6,29 @@
 import com.wavesplatform.crypto
 import com.wavesplatform.features.BlockchainFeatures
 import com.wavesplatform.lang.Testing.evaluated
-import com.wavesplatform.lang.directives.values.{Asset => AssetType, _}
+import com.wavesplatform.lang.directives.values.{Asset as AssetType, *}
 import com.wavesplatform.lang.directives.{DirectiveDictionary, DirectiveSet}
-<<<<<<< HEAD
-=======
 import com.wavesplatform.lang.script.v1.ExprScript
 import com.wavesplatform.lang.v1.compiler.ExpressionCompiler
->>>>>>> e05a253d
-import com.wavesplatform.lang.v1.compiler.Terms._
-import com.wavesplatform.lang.v1.compiler.{ExpressionCompiler, TestCompiler}
+import com.wavesplatform.lang.v1.compiler.Terms.*
+import com.wavesplatform.lang.v1.compiler.TestCompiler
 import com.wavesplatform.lang.v1.evaluator.EvaluatorV1
 import com.wavesplatform.lang.v1.evaluator.ctx.impl.waves.{FieldNames, WavesContext}
 import com.wavesplatform.lang.v1.evaluator.ctx.impl.{CryptoContext, PureContext}
 import com.wavesplatform.lang.v1.parser.Parser
 import com.wavesplatform.lang.v1.traits.Environment
-<<<<<<< HEAD
-import com.wavesplatform.lang.v1.{ContractLimits, compiler}
+import com.wavesplatform.lang.v1.compiler
 import com.wavesplatform.lang.{Common, Global}
-=======
-import com.wavesplatform.lang.v1.compiler
->>>>>>> e05a253d
 import com.wavesplatform.settings.WavesSettings
-import com.wavesplatform.state._
-import com.wavesplatform.state.diffs.ci._
-import com.wavesplatform.test._
+import com.wavesplatform.state.*
+import com.wavesplatform.state.diffs.ci.*
+import com.wavesplatform.test.*
 import com.wavesplatform.transaction.Asset.{IssuedAsset, Waves}
 import com.wavesplatform.transaction.assets.exchange.{Order, OrderType}
 import com.wavesplatform.transaction.smart.BlockchainContext.In
-<<<<<<< HEAD
 import com.wavesplatform.transaction.smart.{InvokeExpressionTransaction, WavesEnvironment, buildThisValue}
-import com.wavesplatform.transaction.{DataTransaction, Proofs, TxVersion}
-=======
 import com.wavesplatform.transaction.smart.InvokeScriptTransaction.Payment
-import com.wavesplatform.transaction.smart.{WavesEnvironment, buildThisValue}
-import com.wavesplatform.transaction.{DataTransaction, Proofs, ProvenTransaction, TxHelpers, TxVersion, VersionedTransaction}
->>>>>>> e05a253d
+import com.wavesplatform.transaction.{DataTransaction, Proofs, TxHelpers, TxVersion}
 import com.wavesplatform.utils.EmptyBlockchain
 import monix.eval.Coeval
 import org.scalamock.scalatest.PathMockFactory
@@ -274,59 +262,6 @@
   }
 
   property("InvokeScriptTransaction binding") {
-<<<<<<< HEAD
-    forAll(invokeScriptGen(paymentOptionGen)) { t =>
-      val checkArgsScript = if (t.funcCallOpt.get.args.nonEmpty) {
-        t.funcCallOpt.get.args
-          .collect {
-            case CONST_LONG(i)    => i.toString
-            case CONST_STRING(s)  => s""""$s""""
-            case CONST_BOOLEAN(b) => b.toString
-            case CONST_BYTESTR(b) => s"base64'${b.base64}'"
-          }
-          .zipWithIndex
-          .map { case (str, i) => s"t.args[$i] == $str" }
-          .mkString("let checkArgs = ", " && ", "\n")
-      } else {
-        "let checkArgs = true"
-      }
-
-      val script =
-        s"""
-           |match tx {
-           | case t : InvokeScriptTransaction  =>
-           |   ${provenPart(t)}
-           |   let dAppAddressBytes = match t.dApp {
-           |     case ad : Address => ad.bytes
-           |     case _ : Alias => base58''
-           |   }
-           |   let dappAddress = dAppAddressBytes == base58'${Base58.encode(t.dApp.bytes)}'
-           |
-           |   let paymentAmount = if(${t.payments.nonEmpty})
-           |     then extract(t.payment).amount == ${t.payments.headOption.map(_.amount).getOrElse(-1)}
-           |     else isDefined(t.payment) == false
-           |
-           |   let paymentAssetId = if(${t.payments.nonEmpty})
-           |     then if (${t.payments.headOption.exists(_.assetId != Waves)})
-           |             then extract(t.payment).assetId == base58'${t.payments.headOption.flatMap(_.assetId.maybeBase58Repr).getOrElse("")}'
-           |             else isDefined(extract(t.payment).assetId) == false
-           |     else isDefined(t.payment) == false
-           |
-           |   let feeAssetId = if (${t.feeAssetId != Waves})
-           |      then extract(t.feeAssetId) == base58'${t.feeAssetId.maybeBase58Repr.getOrElse("")}'
-           |      else isDefined(t.feeAssetId) == false
-           |
-           |   let checkFunc = t.function == "${t.funcCallOpt.get.function.funcName}"
-           |   $checkArgsScript
-
-           |   ${assertProvenPart("t")} && dappAddress && paymentAmount && paymentAssetId && feeAssetId && checkFunc && checkArgs
-           |
-           | case _ => throw()
-           | }
-           |""".stripMargin
-      val result = runScriptWithCustomContext(script, t, V3)
-      result shouldBe evaluated(true)
-=======
     val tx = TxHelpers.invoke(TxHelpers.secondAddress, func = Some("test"), invoker = TxHelpers.defaultSigner, payments = Seq(Payment(1, Waves)))
     val checkArgsScript = if (tx.funcCallOpt.get.args.nonEmpty) {
       tx.funcCallOpt.get.args
@@ -341,7 +276,6 @@
         .mkString("let checkArgs = ", " && ", "\n")
     } else {
       "let checkArgs = true"
->>>>>>> e05a253d
     }
 
     val script =
@@ -353,7 +287,7 @@
          |     case ad : Address => ad.bytes
          |     case _ : Alias => base58''
          |   }
-         |   let dappAddress = dAppAddressBytes == base58'${Base58.encode(tx.dAppAddressOrAlias.bytes)}'
+         |   let dappAddress = dAppAddressBytes == base58'${Base58.encode(tx.dApp.bytes)}'
          |
          |   let paymentAmount = if(${tx.payments.nonEmpty})
          |     then extract(t.payment).amount == ${tx.payments.headOption.map(_.amount).getOrElse(-1)}
@@ -377,40 +311,11 @@
          | case _ => throw()
          | }
          |""".stripMargin
-    val result = runScriptWithCustomContext(script, Coproduct(tx), T, V3)
+    val result = runScriptWithCustomContext(script, tx, V3)
     result shouldBe evaluated(true)
   }
 
   property("InvokeScriptTransaction V4 context multiple payments") {
-<<<<<<< HEAD
-    forAll(invokeScriptGen(paymentListGen)) { t =>
-      val paymentsStr = t.payments
-        .flatMap(_.assetId.maybeBase58Repr)
-        .map(a => s"base58'$a'")
-        .reverse
-        .mkString("[", ",", "]")
-
-      val size = t.payments.size
-      val script =
-        s"""
-           | func assetsAmountSum(acc: Int, p: AttachedPayment) = acc + p.amount
-           | func extractAssets(acc: List[ByteVector], p: AttachedPayment) =
-           |   match p.assetId {
-           |     case _: Unit       => acc
-           |     case a: ByteVector => a :: acc
-           |   }
-           |
-           | match tx {
-           |   case t : InvokeScriptTransaction =>
-           |     let paymentAmount = ${Common.fold(size, "t.payments", "0", "assetsAmountSum")()} == ${t.payments.map(_.amount).sum}
-           |     let paymentAssets = ${Common.fold(size, "t.payments", "nil", "extractAssets")()} == $paymentsStr
-           |
-           |     paymentAmount && paymentAssets
-           |
-           |   case _ => throw()
-           | }
-           |""".stripMargin
-=======
     val tx = TxHelpers.invoke(
       dApp = TxHelpers.secondAddress,
       func = Some("test"),
@@ -423,6 +328,7 @@
       .reverse
       .mkString("[", ",", "]")
 
+    val size = tx.payments.size
     val script =
       s"""
          | func assetsAmountSum(acc: Int, p: AttachedPayment) = acc + p.amount
@@ -434,29 +340,22 @@
          |
          | match tx {
          |   case t : InvokeScriptTransaction =>
-         |     let paymentAmount = FOLD<${tx.payments.size}>(t.payments, 0, assetsAmountSum) == ${tx.payments.map(_.amount).sum}
-         |     let paymentAssets = FOLD<${tx.payments.size}>(t.payments, nil, extractAssets) == $paymentsStr
+         |     let paymentAmount = ${Common.fold(size, "t.payments", "0", "assetsAmountSum")()} == ${tx.payments.map(_.amount).sum}
+         |     let paymentAssets = ${Common.fold(size, "t.payments", "nil", "extractAssets")()} == $paymentsStr
          |
          |     paymentAmount && paymentAssets
          |
          |   case _ => throw()
          | }
          |""".stripMargin
->>>>>>> e05a253d
 
     val blockchain = stub[Blockchain]
     (() => blockchain.settings).when().returning(WavesSettings.default().blockchainSettings)
     (() => blockchain.activatedFeatures).when().returning(Map(BlockchainFeatures.BlockV5.id -> 0))
     (() => blockchain.settings).when().returning(WavesSettings.default().blockchainSettings)
 
-<<<<<<< HEAD
-      val result = runScriptWithCustomContext(script, t, V4, blockchain)
-      result shouldBe evaluated(true)
-    }
-=======
-    val result = runScriptWithCustomContext(script, Coproduct(tx), T, V4, blockchain)
-    result shouldBe evaluated(true)
->>>>>>> e05a253d
+    val result = runScriptWithCustomContext(script, tx, V4, blockchain)
+    result shouldBe evaluated(true)
   }
 
   property("InvokeExpressionTransaction binding") {
@@ -758,7 +657,7 @@
            |}
        """.stripMargin
 
-      runScript(src, Coproduct[In](ord), T) shouldBe an[Left[_, _]]
+      runScript(src, Coproduct[In](ord), T) shouldBe an[Left[?, ?]]
       runWithSmartTradingActivated(src, Coproduct[In](ord), 'T') shouldBe evaluated(true)
     }
   }
@@ -803,8 +702,8 @@
   }
 
   def runForAsset(script: String): Either[String, EVALUATED] = {
-    import cats.syntax.monoid._
-    import com.wavesplatform.lang.v1.CTX._
+    import cats.syntax.monoid.*
+    import com.wavesplatform.lang.v1.CTX.*
 
     val expr       = Parser.parseExpr(script).get.value
     val directives = DirectiveSet(V2, AssetType, Expression).explicitGet()
@@ -830,8 +729,8 @@
   }
 
   def runWithSmartTradingActivated(script: String, t: In = null, chainId: Byte = chainId): Either[String, EVALUATED] = {
-    import cats.syntax.monoid._
-    import com.wavesplatform.lang.v1.CTX._
+    import cats.syntax.monoid.*
+    import com.wavesplatform.lang.v1.CTX.*
 
     val expr = Parser.parseExpr(script).get.value
 
