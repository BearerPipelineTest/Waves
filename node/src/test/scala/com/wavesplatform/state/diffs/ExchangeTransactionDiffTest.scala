--- conflicted
+++ resolved
@@ -23,12 +23,9 @@
 import com.wavesplatform.state._
 import com.wavesplatform.state.diffs.ExchangeTransactionDiff.getOrderFeePortfolio
 import com.wavesplatform.state.diffs.TransactionDiffer.TransactionValidationError
-<<<<<<< HEAD
 import com.wavesplatform.test._
-=======
 import com.wavesplatform.test.PropSpec
 import com.wavesplatform.transaction._
->>>>>>> 196097fb
 import com.wavesplatform.transaction.Asset.{IssuedAsset, Waves}
 import com.wavesplatform.transaction.TxValidationError.AccountBalanceError
 import com.wavesplatform.transaction.assets.IssueTransaction
@@ -164,7 +161,7 @@
         val exchange = TxHelpers.exchange(
           TxHelpers.orderV3(OrderType.BUY, issue.asset, Waves, Waves, 1L, 1_0000_0000L, 1L, buyer, TxHelpers.secondSigner),
           TxHelpers.orderV3(OrderType.SELL, issue.asset, Waves, Waves, 1L, 1_0000_0000L, 1L, seller, TxHelpers.secondSigner),
-          TxHelpers.secondSigner
+          matcher = TxHelpers.secondSigner
         )
         doExchangeTest(d, shouldThrowBalanceError = true)(exchange)
     })
