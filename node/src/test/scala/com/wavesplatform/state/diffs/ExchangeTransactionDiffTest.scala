--- conflicted
+++ resolved
@@ -31,10 +31,6 @@
 import com.wavesplatform.transaction.smart.script.ScriptCompiler
 import com.wavesplatform.transaction.transfer.{MassTransferTransaction, TransferTransaction}
 import com.wavesplatform.transaction.transfer.MassTransferTransaction.ParsedTransfer
-<<<<<<< HEAD
-import org.scalacheck.Gen
-=======
->>>>>>> 1535ab29
 import org.scalatest.{EitherValues, Inside}
 
 class ExchangeTransactionDiffTest extends PropSpec with Inside with WithDomain with EitherValues {
@@ -509,26 +505,6 @@
         sellersTotalAmount = identity
       )
 
-<<<<<<< HEAD
-    forAll(preconditions) {
-      case (genesises, issueTx1, issueTx2, massTransfer, exchanges, bigBuyOrder) =>
-        assertDiffAndState(
-          Seq(TestBlock.create(genesises), TestBlock.create(Seq(issueTx1, issueTx2, massTransfer), Block.ProtoBlockVersion)),
-          TestBlock.create(exchanges, Block.ProtoBlockVersion),
-          fsOrderMassTransfer
-        ) {
-          case (blockDiff, _) =>
-            val totalPortfolioDiff: Portfolio = Monoid.combineAll(blockDiff.portfolios.values)
-
-            totalPortfolioDiff.balance shouldBe 0
-            totalPortfolioDiff.effectiveBalance shouldBe 0
-            totalPortfolioDiff.assets.values.toSet shouldBe Set(0L)
-
-            val combinedPortfolio = Monoid
-              .combineAll(
-                exchanges.map(ex => getOrderFeePortfolio(bigBuyOrder, ex.buyMatcherFee.value))
-              )
-=======
     val (genesises, issueTx1, issueTx2, massTransfer, exchanges, bigBuyOrder) = preconditions
     assertDiffAndState(
       Seq(TestBlock.create(genesises), TestBlock.create(Seq(issueTx1, issueTx2, massTransfer), Block.ProtoBlockVersion)),
@@ -544,20 +520,14 @@
 
         val combinedPortfolio = Monoid
           .combineAll(
-            exchanges.map(ex => getOrderFeePortfolio(bigBuyOrder, ex.buyMatcherFee))
+            exchanges.map(ex => getOrderFeePortfolio(bigBuyOrder, ex.buyMatcherFee.value))
           )
->>>>>>> 1535ab29
 
         val feeSumPaidByBuyer =
           bigBuyOrder.matcherFeeAssetId
             .fold(combinedPortfolio.balance)(combinedPortfolio.assets)
 
-<<<<<<< HEAD
-            (feeSumPaidByBuyer <= exchanges.head.buyOrder.matcherFee.value) shouldBe true
-        }
-=======
-        (feeSumPaidByBuyer <= exchanges.head.buyOrder.matcherFee) shouldBe true
->>>>>>> 1535ab29
+        (feeSumPaidByBuyer <= exchanges.head.buyOrder.matcherFee.value) shouldBe true
     }
   }
 
@@ -643,24 +613,6 @@
       }
     }
 
-<<<<<<< HEAD
-    forAll(preconditions) {
-      case (gen1, gen2, issue1, exchange) =>
-        whenever(exchange.amount.value > 300000) {
-          assertDiffAndState(
-            Seq(TestBlock.create(Seq(gen1, gen2, issue1))),
-            TestBlock.create(Seq(exchange), Block.ProtoBlockVersion),
-            fsWithOrderFeature
-          ) {
-            case (blockDiff, _) =>
-              val totalPortfolioDiff: Portfolio = Monoid.combineAll(blockDiff.portfolios.values)
-              totalPortfolioDiff.balance shouldBe 0
-              totalPortfolioDiff.effectiveBalance shouldBe 0
-              totalPortfolioDiff.assets.values.toSet shouldBe Set(0L)
-
-              blockDiff.portfolios(exchange.sender.toAddress).balance shouldBe exchange.buyMatcherFee.value + exchange.sellMatcherFee.value - exchange.fee.value
-          }
-=======
     preconditions.foreach { case (genesis, issue, exchange) =>
       assertDiffAndState(
         Seq(TestBlock.create(genesis :+ issue)),
@@ -672,9 +624,8 @@
           totalPortfolioDiff.balance shouldBe 0
           totalPortfolioDiff.effectiveBalance shouldBe 0
           totalPortfolioDiff.assets.values.toSet shouldBe Set(0L)
->>>>>>> 1535ab29
-
-          blockDiff.portfolios(exchange.sender.toAddress).balance shouldBe exchange.buyMatcherFee + exchange.sellMatcherFee - exchange.fee
+
+          blockDiff.portfolios(exchange.sender.toAddress).balance shouldBe exchange.buyMatcherFee.value + exchange.sellMatcherFee.value - exchange.fee.value
       }
 
       assertDiffEi(
@@ -687,86 +638,22 @@
     }
   }
 
-<<<<<<< HEAD
-  def createExTx(buy: Order, sell: Order, price: Long, matcher: KeyPair, ts: Long): Either[ValidationError, ExchangeTransaction] = {
-    val mf     = buy.matcherFee.value
-    val amount = math.min(buy.amount.value, sell.amount.value)
-    ExchangeTransaction.signed(
-      1.toByte,
-      matcher = matcher.privateKey,
-      order1 = buy,
-      order2 = sell,
-      amount = amount,
-      price = price,
-      buyMatcherFee = (BigInt(mf) * amount / buy.amount.value).toLong,
-      sellMatcherFee = (BigInt(mf) * amount / sell.amount.value).toLong,
-      fee = buy.matcherFee.value,
-      timestamp = ts
-=======
   def createExTx(buy: Order, sell: Order, price: Long, matcher: KeyPair): ExchangeTransaction = {
     val mf     = buy.matcherFee
-    val amount = math.min(buy.amount, sell.amount)
+    val amount = math.min(buy.amount.value, sell.amount.value)
     TxHelpers.exchange(
       order1 = buy,
       order2 = sell,
       matcher = matcher,
       amount = amount,
       price = price,
-      buyMatcherFee = (BigInt(mf) * amount / buy.amount).toLong,
-      sellMatcherFee = (BigInt(mf) * amount / sell.amount).toLong,
-      fee = buy.matcherFee
->>>>>>> 1535ab29
+      buyMatcherFee = (BigInt(mf) * amount / buy.amount.value).toLong,
+      sellMatcherFee = (BigInt(mf) * amount / sell.amount.value).toLong,
+      fee = buy.matcherFee.value
     )
   }
 
   property("small fee cases") {
-<<<<<<< HEAD
-    val MatcherFee = 1000000L
-    val Ts         = 1000L
-
-    val preconditions: Gen[(KeyPair, KeyPair, KeyPair, GenesisTransaction, GenesisTransaction, IssueTransaction)] =
-      for {
-        buyer   <- accountGen
-        seller  <- accountGen
-        matcher <- accountGen
-        ts      <- timestampGen
-        gen1: GenesisTransaction = GenesisTransaction.create(buyer.toAddress, ENOUGH_AMT, ts).explicitGet()
-        gen2: GenesisTransaction = GenesisTransaction.create(seller.toAddress, ENOUGH_AMT, ts).explicitGet()
-        issue1: IssueTransaction <- issueGen(seller)
-      } yield (buyer, seller, matcher, gen1, gen2, issue1)
-
-    forAll(preconditions, priceGen) {
-      case ((buyer, seller, matcher, gen1, gen2, issue1), price) =>
-        val assetPair = AssetPair(IssuedAsset(issue1.id()), Waves)
-        val buy = Order.buy(
-          Order.V1,
-          sender = buyer,
-          matcher = matcher.publicKey,
-          pair = assetPair,
-          amount = 1000000L,
-          price = price,
-          timestamp = Ts,
-          expiration = Ts + 1,
-          matcherFee = MatcherFee
-        ).explicitGet()
-        val sell = Order.sell(
-          Order.V1,
-          sender = seller,
-          matcher = matcher.publicKey,
-          pair = assetPair,
-          amount = 1L,
-          price = price,
-          timestamp = Ts,
-          expiration = Ts + 1,
-          matcherFee = MatcherFee
-        ).explicitGet()
-        val tx = createExTx(buy, sell, price, matcher, Ts).explicitGet()
-        assertDiffAndState(Seq(TestBlock.create(Seq(gen1, gen2, issue1))), TestBlock.create(Seq(tx)), fs) {
-          case (blockDiff, state) =>
-            blockDiff.portfolios(tx.sender.toAddress).balance shouldBe tx.buyMatcherFee.value + tx.sellMatcherFee.value - tx.fee.value
-            state.balance(tx.sender.toAddress) shouldBe 1L
-        }
-=======
     val MatcherFee = 300000L
 
     val preconditions: (KeyPair, KeyPair, KeyPair, Seq[GenesisTransaction], IssueTransaction) = {
@@ -786,60 +673,14 @@
     val tx = createExTx(buy, sell, buy.price, matcher)
     assertDiffAndState(Seq(TestBlock.create(genesis :+ issue)), TestBlock.create(Seq(tx)), fs) {
       case (blockDiff, state) =>
-        blockDiff.portfolios(tx.sender.toAddress).balance shouldBe tx.buyMatcherFee + tx.sellMatcherFee - tx.fee
+        blockDiff.portfolios(tx.sender.toAddress).balance shouldBe tx.buyMatcherFee.value + tx.sellMatcherFee.value - tx.fee.value
         state.balance(tx.sender.toAddress) shouldBe 0L
->>>>>>> 1535ab29
     }
   }
 
   property("Not enough balance") {
     val MatcherFee = 300000L
 
-<<<<<<< HEAD
-    val preconditions: Gen[(KeyPair, KeyPair, KeyPair, GenesisTransaction, GenesisTransaction, IssueTransaction)] =
-      for {
-        buyer   <- accountGen
-        seller  <- accountGen
-        matcher <- accountGen
-        ts      <- timestampGen
-        gen1: GenesisTransaction = GenesisTransaction.create(buyer.toAddress, ENOUGH_AMT, ts).explicitGet()
-        gen2: GenesisTransaction = GenesisTransaction.create(seller.toAddress, ENOUGH_AMT, ts).explicitGet()
-        issue1: IssueTransaction <- issueGen(seller, fixedQuantity = Some(1000L))
-      } yield (buyer, seller, matcher, gen1, gen2, issue1)
-
-    forAll(preconditions, priceGen) {
-      case ((buyer, seller, matcher, gen1, gen2, issue1), price) =>
-        val assetPair = AssetPair(IssuedAsset(issue1.id()), Waves)
-        val buy = Order.buy(
-          Order.V1,
-          sender = buyer,
-          matcher = matcher.publicKey,
-          pair = assetPair,
-          amount = issue1.quantity.value + 1,
-          price = price,
-          timestamp = Ts,
-          expiration = Ts + 1,
-          matcherFee = MatcherFee
-        ).explicitGet()
-        val sell = Order.sell(
-          Order.V1,
-          sender = seller,
-          matcher = matcher.publicKey,
-          pair = assetPair,
-          amount = issue1.quantity.value + 1,
-          price = price,
-          timestamp = Ts,
-          expiration = Ts + 1,
-          matcherFee = MatcherFee
-        ).explicitGet()
-        val tx = createExTx(buy, sell, price, matcher, Ts).explicitGet()
-        assertDiffEi(Seq(TestBlock.create(Seq(gen1, gen2, issue1))), TestBlock.create(Seq(tx)), fsWithOrderFeature) { totalDiffEi =>
-          inside(totalDiffEi) {
-            case Left(TransactionValidationError(AccountBalanceError(errs), _)) =>
-              errs should contain key seller.toAddress
-          }
-        }
-=======
     val preconditions: (KeyPair, KeyPair, KeyPair, Seq[GenesisTransaction], IssueTransaction) = {
       val buyer = TxHelpers.signer(1)
       val seller = TxHelpers.signer(2)
@@ -852,54 +693,20 @@
     }
 
     val (buyer, seller, matcher, genesis, issue) = preconditions
-    val buy = TxHelpers.order(OrderType.BUY, issue.asset, Waves, amount = issue.quantity + 1, fee = MatcherFee, sender = buyer, matcher = matcher, version = Order.V1)
-    val sell = TxHelpers.order(OrderType.SELL, issue.asset, Waves, amount = issue.quantity + 1, fee = MatcherFee, sender = seller, matcher = matcher, version = Order.V1)
+    val buy = TxHelpers.order(OrderType.BUY, issue.asset, Waves, amount = issue.quantity.value + 1, fee = MatcherFee, sender = buyer, matcher = matcher, version = Order.V1)
+    val sell = TxHelpers.order(OrderType.SELL, issue.asset, Waves, amount = issue.quantity.value + 1, fee = MatcherFee, sender = seller, matcher = matcher, version = Order.V1)
     val tx = createExTx(buy, sell, buy.price, matcher)
     assertDiffEi(Seq(TestBlock.create(genesis :+ issue)), TestBlock.create(Seq(tx)), fsWithOrderFeature) { totalDiffEi =>
       inside(totalDiffEi) {
         case Left(TransactionValidationError(AccountBalanceError(errs), _)) =>
           errs should contain key seller.toAddress
       }
->>>>>>> 1535ab29
     }
   }
 
   property("Diff for ExchangeTransaction works as expected and doesn't use rounding inside") {
     val MatcherFee = 300000L
 
-<<<<<<< HEAD
-    val preconditions: Gen[(KeyPair, KeyPair, KeyPair, GenesisTransaction, GenesisTransaction, GenesisTransaction, IssueTransaction)] =
-      for {
-        buyer   <- accountGen
-        seller  <- accountGen
-        matcher <- accountGen
-        ts      <- timestampGen
-        gen1: GenesisTransaction = GenesisTransaction.create(buyer.toAddress, ENOUGH_AMT, ts).explicitGet()
-        gen2: GenesisTransaction = GenesisTransaction.create(seller.toAddress, ENOUGH_AMT, ts).explicitGet()
-        gen3: GenesisTransaction = GenesisTransaction.create(matcher.toAddress, ENOUGH_AMT, ts).explicitGet()
-        issue1: IssueTransaction <- issueGen(buyer, fixedQuantity = Some(Long.MaxValue))
-      } yield (buyer, seller, matcher, gen1, gen2, gen3, issue1)
-
-    val (buyer, seller, matcher, gen1, gen2, gen3, issue1) = preconditions.sample.get
-    val assetPair                                          = AssetPair(Waves, IssuedAsset(issue1.id()))
-
-    val buy  = Order.buy(version = 1: Byte, buyer, matcher.publicKey, assetPair, 3100000000L, 238, Ts, Ts + 1, MatcherFee).explicitGet()
-    val sell = Order.sell(version = 1: Byte, seller, matcher.publicKey, assetPair, 425532L, 235, Ts, Ts + 1, MatcherFee).explicitGet()
-    val tx = ExchangeTransaction
-      .signed(
-        1.toByte,
-        matcher = matcher.privateKey,
-        order1 = buy,
-        order2 = sell,
-        amount = 425532,
-        price = 238,
-        buyMatcherFee = 41,
-        sellMatcherFee = 300000,
-        fee = buy.matcherFee.value,
-        timestamp = Ts
-      )
-      .explicitGet()
-=======
     val preconditions: (KeyPair, KeyPair, KeyPair, Seq[GenesisTransaction], IssueTransaction) = {
       val buyer = TxHelpers.signer(1)
       val seller = TxHelpers.signer(2)
@@ -910,7 +717,6 @@
 
       (buyer, seller, matcher, genesis, issue)
     }
->>>>>>> 1535ab29
 
     val (buyer, seller, matcher, genesis, issue) = preconditions
 
@@ -924,7 +730,7 @@
       price = 238,
       buyMatcherFee = 41,
       sellMatcherFee = 300000,
-      fee = buy.matcherFee,
+      fee = buy.matcherFee.value,
       version = TxVersion.V1
     )
 
@@ -963,26 +769,12 @@
       txScript <- script("ExchangeTransaction", true)
     } yield {
 
-<<<<<<< HEAD
-    forAll(allValidP) {
-      case (genesis, transfers, issueAndScripts, etx) =>
-        val enoughFee = FeeValidation.ScriptExtraFee + FeeValidation.FeeConstants(ExchangeTransaction.typeId) * FeeValidation.FeeUnit
-        val smallFee  = enoughFee - 1
-        val exchangeWithSmallFee = ExchangeTransaction
-          .signed(2.toByte, MATCHER.privateKey, etx.buyOrder, etx.sellOrder, 1000000, 1000000, etx.buyOrder.matcherFee.value, etx.sellOrder.matcherFee.value, smallFee, etx.timestamp)
-          .explicitGet()
-
-        val exchangeWithEnoughFee = ExchangeTransaction
-          .signed(TxVersion.V2, MATCHER.privateKey, etx.buyOrder, etx.sellOrder, 1000000, 1000000, etx.buyOrder.matcherFee.value, etx.sellOrder.matcherFee.value, enoughFee, etx.timestamp)
-          .explicitGet()
-=======
       val (genesis, transfers, issueAndScripts, etx, matcher) = smartTradePreconditions(buyerScriptSrc, sellerScriptSrc, txScript)
       val enoughFee = FeeValidation.ScriptExtraFee + FeeValidation.FeeConstants(ExchangeTransaction.typeId) * FeeValidation.FeeUnit
       val smallFee  = enoughFee - 1
       val exchangeWithSmallFee = TxHelpers.exchange(etx.buyOrder, etx.sellOrder, matcher, 1000000, 1000000, 0, 0, fee = smallFee)
 
       val exchangeWithEnoughFee = TxHelpers.exchange(etx.buyOrder, etx.sellOrder, matcher, 1000000, 1000000, 0, 0, fee = enoughFee)
->>>>>>> 1535ab29
 
       val preconBlocks = Seq(TestBlock.create(Seq(genesis)), TestBlock.create(transfers), TestBlock.create(issueAndScripts))
 
@@ -1102,39 +894,6 @@
     val script           = "true"
     val txScriptCompiled = ScriptCompiler(script, isAssetScript = false, estimator).explicitGet()._1
 
-<<<<<<< HEAD
-    val sellerScript = Some(ScriptCompiler(script, isAssetScript = false, estimator).explicitGet()._1)
-    val buyerScript  = Some(ScriptCompiler(script, isAssetScript = false, estimator).explicitGet()._1)
-
-    forAll(for {
-      buyer  <- accountGen
-      seller <- accountGen
-      ts     <- timestampGen
-      genesis = GenesisTransaction.create(MATCHER.toAddress, Long.MaxValue, ts).explicitGet()
-      tr1     = createWavesTransfer(MATCHER, buyer.toAddress, Long.MaxValue / 3, enoughFee, ts + 1).explicitGet()
-      tr2     = createWavesTransfer(MATCHER, seller.toAddress, Long.MaxValue / 3, enoughFee, ts + 2).explicitGet()
-      asset1 = IssueTransaction.selfSigned(TxVersion.V2, buyer, "Asset#1", "", 1000000, 8, false, None, enoughFee, ts + 3)
-        .explicitGet()
-      asset2 = IssueTransaction.selfSigned(TxVersion.V2, seller, "Asset#2", "", 1000000, 8, false, None, enoughFee, ts + 4)
-        .explicitGet()
-      setMatcherScript = SetScriptTransaction
-        .selfSigned(1.toByte, MATCHER, Some(txScriptCompiled), enoughFee, ts + 5)
-        .explicitGet()
-      setSellerScript = SetScriptTransaction
-        .selfSigned(1.toByte, seller, sellerScript, enoughFee, ts + 6)
-        .explicitGet()
-      setBuyerScript = SetScriptTransaction
-        .selfSigned(1.toByte, buyer, buyerScript, enoughFee, ts + 7)
-        .explicitGet()
-      assetPair = AssetPair(IssuedAsset(asset1.id()), IssuedAsset(asset2.id()))
-      o1 <- Gen.oneOf(
-        Order.buy(Order.V1, seller, MATCHER.publicKey, assetPair, 1000000, 1000000, ts + 8, ts + 10000, enoughFee).explicitGet(),
-        Order.buy(Order.V2, seller, MATCHER.publicKey, assetPair, 1000000, 1000000, ts + 8, ts + 10000, enoughFee).explicitGet()
-      )
-      o2 <- Gen.oneOf(
-        Order.sell(Order.V1, buyer, MATCHER.publicKey, assetPair, 1000000, 1000000, ts + 9, ts + 10000, enoughFee).explicitGet(),
-        Order.sell(Order.V2, buyer, MATCHER.publicKey, assetPair, 1000000, 1000000, ts + 9, ts + 10000, enoughFee).explicitGet()
-=======
     val sellerScript = ScriptCompiler(script, isAssetScript = false, estimator).explicitGet()._1
     val buyerScript  = ScriptCompiler(script, isAssetScript = false, estimator).explicitGet()._1
 
@@ -1159,7 +918,6 @@
       o2 <- Seq(
         TxHelpers.order(OrderType.SELL, issue1.asset, issue2.asset, amount = 1000000, price = 1000000, fee = enoughFee, sender = buyer, matcher = matcher, version = Order.V1),
         TxHelpers.order(OrderType.SELL, issue1.asset, issue2.asset, amount = 1000000, price = 1000000, fee = enoughFee, sender = buyer, matcher = matcher, version = Order.V2)
->>>>>>> 1535ab29
       )
     } yield {
       val exchangeTx = TxHelpers.exchange(
@@ -1210,23 +968,11 @@
       (Seq(TestBlock.create(genesisTxs), TestBlock.create(Seq(usdnTx, tidexTx, liquidTx), Block.ProtoBlockVersion)), usdn, tidex, liquid)
     }
 
-<<<<<<< HEAD
-    def mkExchange(txv: Byte, bov: Byte, sov: Byte, amount: Long, txPrice: Long, boPrice: Long, soPrice: Long, pair: AssetPair)
-        : ExchangeTransaction = {
-      val buyOrder =
-        Order.buy(bov, buyer, MATCHER.publicKey, pair, amount, boPrice, ntpTime.correctedTime(), ntpTime.getTimestamp() + 1000, enoughFee).explicitGet()
-      val sellOrder =
-        Order.sell(sov, seller, MATCHER.publicKey, pair, amount, soPrice, ntpTime.correctedTime(), ntpTime.getTimestamp() + 1000, enoughFee).explicitGet()
-      ExchangeTransaction
-        .signed(txv, MATCHER.privateKey, buyOrder, sellOrder, amount, txPrice, enoughFee, enoughFee, enoughFee, ntpTime.correctedTime())
-        .explicitGet()
-=======
     def mkExchange(txv: Byte, bov: Byte, sov: Byte, amount: Long, txPrice: Long, boPrice: Long, soPrice: Long, pair: AssetPair): ExchangeTransaction = {
       val buyOrder = TxHelpers.order(OrderType.BUY, pair.amountAsset, pair.priceAsset, amount = amount, price = boPrice, sender = buyer, matcher = matcher, fee = enoughFee, version = bov)
       val sellOrder = TxHelpers.order(OrderType.SELL, pair.amountAsset, pair.priceAsset, amount = amount, price = soPrice, sender = seller, matcher = matcher, fee = enoughFee, version = sov)
 
       TxHelpers.exchange(buyOrder, sellOrder, matcher, amount, txPrice, enoughFee, enoughFee, enoughFee, version = txv)
->>>>>>> 1535ab29
     }
 
     val wavesUsdn   = AssetPair(Waves, usdn)
@@ -1330,16 +1076,6 @@
         val fixed = tx
           .copy(
             version = TxVersion.V3,
-<<<<<<< HEAD
-            buyMatcherFee = TxMatcherFee.unsafeFrom(fee),
-            sellMatcherFee = TxMatcherFee.unsafeFrom(fee),
-            fee = TxAmount.unsafeFrom(fee),
-            order1 = tx.order1.copy(version = Order.V4, matcherFee = TxMatcherFee.unsafeFrom(fee)).signWith(buyer.privateKey),
-            order2 = tx.order2.copy(version = Order.V4, matcherFee = TxMatcherFee.unsafeFrom(fee)).signWith(seller.privateKey)
-          )
-          .signWith(MATCHER.privateKey)
-        reversed = fixed
-=======
             buyMatcherFee = fee,
             sellMatcherFee = fee,
             fee = fee,
@@ -1347,7 +1083,6 @@
             order2 = tx.order2.copy(version = Order.V4, matcherFee = fee).signWith(seller.privateKey)
           ).signWith(matcher.privateKey)
         val reversed = fixed
->>>>>>> 1535ab29
           .copy(
             order1 = fixed.order2,
             order2 = fixed.order1
@@ -1375,79 +1110,6 @@
   }
 
   property(s"Accepts failed transactions after ${BlockchainFeatures.BlockV5} activation") {
-<<<<<<< HEAD
-    val scenario =
-      for {
-        buyer  <- accountGen
-        seller <- accountGen
-        gTx1           = GenesisTransaction.create(buyer.toAddress, ENOUGH_AMT, ntpTime.getTimestamp()).explicitGet()
-        gTx2           = GenesisTransaction.create(seller.toAddress, ENOUGH_AMT, ntpTime.getTimestamp()).explicitGet()
-        gTx3           = GenesisTransaction.create(MATCHER.toAddress, ENOUGH_AMT, ntpTime.getTimestamp()).explicitGet()
-        fee            = 100000000L
-        throwingScript = ExprScript(FUNCTION_CALL(Native(THROW), Nil)).explicitGet()
-        quantity <- matcherAmountGen
-        iTx = IssueTransaction
-          .selfSigned(TxVersion.V2, seller, "Asset", "", quantity, 8, reissuable = false, Some(throwingScript), fee, ntpTime.getTimestamp() + 1)
-          .explicitGet()
-        asset = IssuedAsset(iTx.assetId)
-        eTx <- exchangeGeneratorP(buyer, seller, asset, Waves, fixedMatcher = Some(MATCHER))
-          .flatMap { tx =>
-            for {
-              sellAmount <- Gen.choose(1, quantity)
-              buyAmount  <- Gen.choose(1, quantity)
-              amount     <- Gen.choose(Math.min(sellAmount, buyAmount) / 2000, Math.min(sellAmount, buyAmount) / 1000)
-            } yield tx
-              .copy(
-                amount = TxExchangeAmount.unsafeFrom(amount),
-                order1 = tx.buyOrder.copy(amount = TxExchangeAmount.unsafeFrom(sellAmount)).signWith(buyer.privateKey),
-                order2 = tx.sellOrder.copy(amount = TxExchangeAmount.unsafeFrom(buyAmount)).signWith(seller.privateKey),
-                buyMatcherFee = TxMatcherFee.unsafeFrom((BigInt(tx.fee.value) * amount / buyAmount).toLong),
-                sellMatcherFee = TxMatcherFee.unsafeFrom((BigInt(tx.fee.value) * amount / sellAmount).toLong)
-              )
-              .signWith(MATCHER.privateKey)
-          }
-        buyerBalance   = Map(Waves -> ENOUGH_AMT, asset         -> 0L)
-        sellerBalance  = Map(Waves -> (ENOUGH_AMT - fee), asset -> iTx.quantity.value)
-        matcherBalance = Map(Waves -> ENOUGH_AMT, asset         -> 0L)
-      } yield (eTx, (buyerBalance, sellerBalance, matcherBalance), Seq(gTx1, gTx2, gTx3, iTx), throwingScript)
-
-    forAll(scenario) {
-      case (exchange, (buyerBalance, sellerBalance, matcherBalance), genesisTxs, throwingScript) =>
-        assertDiffEi(Seq(TestBlock.create(genesisTxs)), TestBlock.create(Seq(exchange), Block.ProtoBlockVersion), fsWithOrderFeature) { ei =>
-          ei.left.value
-        }
-        assertDiffAndState(Seq(TestBlock.create(genesisTxs)), TestBlock.create(Seq(exchange), Block.ProtoBlockVersion), fsWithBlockV5) {
-          case (diff, state) =>
-            diff.scriptsRun shouldBe 0
-            diff.portfolios(exchange.sender.toAddress).balance shouldBe -exchange.fee.value
-            diff.portfolios.get(exchange.buyOrder.sender.toAddress) shouldBe None
-            diff.portfolios.get(exchange.sellOrder.sender.toAddress) shouldBe None
-
-            diff.scriptsComplexity shouldBe DiffsCommon
-              .countVerifierComplexity(Some(throwingScript), state, isAsset = true)
-              .explicitGet()
-              .get
-              ._2
-
-            buyerBalance.foreach {
-              case (asset, balance) =>
-                state.balance(exchange.buyOrder.sender.toAddress, asset) shouldBe balance
-            }
-            sellerBalance.foreach {
-              case (asset, balance) =>
-                state.balance(exchange.sellOrder.sender.toAddress, asset) shouldBe balance
-            }
-
-            state.balance(exchange.sender.toAddress, Waves) shouldBe matcherBalance(Waves) - exchange.fee.value
-            matcherBalance.collect { case b @ (IssuedAsset(_), _) => b }.foreach {
-              case (asset, balance) =>
-                diff.portfolios(exchange.sender.toAddress).balanceOf(asset) shouldBe 0L
-                state.balance(exchange.sender.toAddress, asset) shouldBe balance
-            }
-
-            state.transactionInfo(exchange.id()).map(r => r._2 -> r._1.succeeded) shouldBe Some((exchange, false))
-        }
-=======
     val scenario = {
       val buyer = TxHelpers.signer(1)
       val seller = TxHelpers.signer(2)
@@ -1497,7 +1159,7 @@
         ).signWith(matcher.privateKey)
 
         val buyerBalance   = Map(Waves -> ENOUGH_AMT, issue.asset         -> 0L)
-        val sellerBalance  = Map(Waves -> (ENOUGH_AMT - fee), issue.asset -> issue.quantity)
+        val sellerBalance  = Map(Waves -> (ENOUGH_AMT - fee), issue.asset -> issue.quantity.value)
         val matcherBalance = Map(Waves -> ENOUGH_AMT, issue.asset         -> 0L)
 
         (exchange, (buyerBalance, sellerBalance, matcherBalance), genesis :+ issue, throwingScript)
@@ -1511,7 +1173,7 @@
       assertDiffAndState(Seq(TestBlock.create(genesisTxs)), TestBlock.create(Seq(exchange), Block.ProtoBlockVersion), fsWithBlockV5) {
         case (diff, state) =>
           diff.scriptsRun shouldBe 0
-          diff.portfolios(exchange.sender.toAddress).balance shouldBe -exchange.fee
+          diff.portfolios(exchange.sender.toAddress).balance shouldBe -exchange.fee.value
           diff.portfolios.get(exchange.buyOrder.sender.toAddress) shouldBe None
           diff.portfolios.get(exchange.sellOrder.sender.toAddress) shouldBe None
 
@@ -1530,7 +1192,7 @@
               state.balance(exchange.sellOrder.sender.toAddress, asset) shouldBe balance
           }
 
-          state.balance(exchange.sender.toAddress, Waves) shouldBe matcherBalance(Waves) - exchange.fee
+          state.balance(exchange.sender.toAddress, Waves) shouldBe matcherBalance(Waves) - exchange.fee.value
           matcherBalance.collect { case b @ (IssuedAsset(_), _) => b }.foreach {
             case (asset, balance) =>
               diff.portfolios(exchange.sender.toAddress).balanceOf(asset) shouldBe 0L
@@ -1539,7 +1201,6 @@
 
           state.transactionInfo(exchange.id()).map(r => r._2 -> r._1.succeeded) shouldBe Some((exchange, false))
       }
->>>>>>> 1535ab29
     }
   }
 
@@ -1715,44 +1376,6 @@
                               txScript: String): (GenesisTransaction, List[TransferTransaction], List[Transaction], ExchangeTransaction, KeyPair) = {
     val enoughFee = 100000000
 
-<<<<<<< HEAD
-    for {
-      txScript <- txScript
-      txScriptCompiled = ScriptCompiler(txScript, isAssetScript = false, estimator).explicitGet()._1
-      sellerScriptSrc <- sellerScriptSrc
-      sellerScript = Some(ScriptCompiler(sellerScriptSrc, isAssetScript = false, estimator).explicitGet()._1)
-      buyerScriptSrc <- buyerScriptSrc
-      buyerScript = Some(ScriptCompiler(buyerScriptSrc, isAssetScript = false, estimator).explicitGet()._1)
-
-      buyer  <- accountGen
-      seller <- accountGen
-      ts     <- timestampGen
-      genesis = GenesisTransaction.create(MATCHER.toAddress, Long.MaxValue, ts).explicitGet()
-      tr1     = createWavesTransfer(MATCHER, buyer.toAddress, Long.MaxValue / 3, enoughFee, ts + 1).explicitGet()
-      tr2     = createWavesTransfer(MATCHER, seller.toAddress, Long.MaxValue / 3, enoughFee, ts + 2).explicitGet()
-      asset1 = IssueTransaction.selfSigned(TxVersion.V2, buyer, "Asset#1", "", 1000000, 8, false, None, enoughFee, ts + 3)
-        .explicitGet()
-      asset2 = IssueTransaction.selfSigned(TxVersion.V2, seller, "Asset#2", "", 1000000, 8, false, None, enoughFee, ts + 4)
-        .explicitGet()
-      setMatcherScript = SetScriptTransaction
-        .selfSigned(1.toByte, MATCHER, Some(txScriptCompiled), enoughFee, ts + 5)
-        .explicitGet()
-      setSellerScript = SetScriptTransaction
-        .selfSigned(1.toByte, seller, sellerScript, enoughFee, ts + 6)
-        .explicitGet()
-      setBuyerScript = SetScriptTransaction
-        .selfSigned(1.toByte, buyer, buyerScript, enoughFee, ts + 7)
-        .explicitGet()
-      assetPair = AssetPair(IssuedAsset(asset1.id()), IssuedAsset(asset2.id()))
-      o1        = Order.buy(Order.V2, seller, MATCHER.publicKey, assetPair, 1000000, 1000000, ts + 8, ts + 10000, enoughFee).explicitGet()
-      o2        = Order.sell(Order.V2, buyer, MATCHER.publicKey, assetPair, 1000000, 1000000, ts + 9, ts + 10000, enoughFee).explicitGet()
-      exchangeTx = {
-        ExchangeTransaction
-          .signed(TxVersion.V2, MATCHER.privateKey, o1, o2, 1000000, 1000000, enoughFee, enoughFee, enoughFee, ts + 10)
-          .explicitGet()
-      }
-    } yield (genesis, List(tr1, tr2), List(asset1, asset2, setMatcherScript, setSellerScript, setBuyerScript), exchangeTx)
-=======
     val txScriptCompiled = ScriptCompiler(txScript, isAssetScript = false, estimator).explicitGet()._1
     val sellerScript = ScriptCompiler(sellerScriptSrc, isAssetScript = false, estimator).explicitGet()._1
     val buyerScript = ScriptCompiler(buyerScriptSrc, isAssetScript = false, estimator).explicitGet()._1
@@ -1784,7 +1407,6 @@
     )
 
     (genesis, List(tr1, tr2), List(issue1, issue2, setMatcherScript, setSellerScript, setBuyerScript), exchangeTx, matcher)
->>>>>>> 1535ab29
   }
 
   def simpleTradePreconditions: Seq[(Seq[GenesisTransaction], IssueTransaction, IssueTransaction, ExchangeTransaction)] = {
@@ -1871,34 +1493,6 @@
 
     val sellers2AmountsAndFees = sellers zip randomAmountsAndFees
 
-<<<<<<< HEAD
-    def timestampAndExpirationGenerator: Gen[(Long, Long)] = {
-      for {
-        timestamp  <- timestampGen
-        expiration <- maxOrderTimeGen
-      } yield (timestamp, expiration)
-    }
-
-    for { timestampsAndExpiration <- Gen.listOfN(sellers.length, timestampAndExpirationGenerator) } yield {
-
-      (timestampsAndExpiration zip sellers2AmountsAndFees)
-        .map {
-          case ((timestamp, expiration), (seller, (amount, fee))) =>
-            Order.selfSigned(
-              Order.V3,
-              sender = seller,
-              matcher = matcher,
-              assetPair = assetPair,
-              orderType = OrderType.SELL,
-              amount = amount,
-              price = price,
-              timestamp = timestamp,
-              expiration = expiration,
-              matcherFee = fee,
-              matcherFeeAssetId = matcherFeeAssetId
-            ).explicitGet()
-        }
-=======
     sellers2AmountsAndFees.map { case (seller, (amount, fee)) =>
       TxHelpers.order(
         orderType = OrderType.SELL,
@@ -1911,7 +1505,6 @@
         sender = seller,
         matcher = matcher
       )
->>>>>>> 1535ab29
     }
   }
 
@@ -1962,21 +1555,6 @@
 
     val genesis = (matcher +: buyer +: sellers).map(acc => TxHelpers.genesis(acc.toAddress))
 
-<<<<<<< HEAD
-      bigBuyOrder = Order.selfSigned(
-        version = 3: Byte,
-        sender = buyer,
-        matcher = matcher.publicKey,
-        assetPair = pair,
-        orderType = OrderType.BUY,
-        amount = bigBuyOrderAmount,
-        price = price,
-        timestamp = bigBuyOrderTimestamp,
-        expiration = bigBuyOrderExpiration,
-        matcherFee = bigBuyOrderMatcherFee,
-        matcherFeeAssetId = IssuedAsset(issueTx1.id())
-      ).explicitGet()
-=======
     val massTransfer = TxHelpers.massTransfer(
       from = buyer,
       to = sellers.map(seller => ParsedTransfer(seller.toAddress, issue2.quantity / sellOrdersCount)),
@@ -1984,7 +1562,6 @@
       fee = 1000L,
       version = TxVersion.V1
     )
->>>>>>> 1535ab29
 
     val buyMatcherFees = getSeqWithPredefinedSum(totalBuyMatcherFeeForExchangeTransactions, sellOrdersCount)
 
@@ -1999,49 +1576,6 @@
         sellMatcherFee = sellOrder.matcherFee,
         fee = (bigBuyOrder.matcherFee + sellOrder.matcherFee) / 2
       )
-<<<<<<< HEAD
-    } yield {
-
-      val genesises = (matcher :: buyer :: sellers).map { recipient =>
-        GenesisTransaction.create(recipient.toAddress, ENOUGH_AMT, genesisTimestamp).explicitGet()
-      }
-
-      val massTransfer =
-        MassTransferTransaction
-          .selfSigned(
-            1.toByte,
-            sender = buyer,
-            assetId = IssuedAsset(issueTx2.id()),
-            transfers = sellers.map(seller => ParsedTransfer(seller.toAddress, issueTx2.quantity.value / sellOrdersCount)),
-            fee = 1000L,
-            genesisTimestamp + 1000L,
-            ByteStr.empty
-          )
-          .explicitGet()
-
-      val buyMatcherFees = getSeqWithPredefinedSum(totalBuyMatcherFeeForExchangeTransactions, sellOrdersCount)
-
-      val exchanges = (sellOrders zip buyMatcherFees).map {
-        case (sellOrder, buyMatcherFee) =>
-          ExchangeTransaction
-            .signed(
-              2.toByte,
-              matcher = matcher.privateKey,
-              order1 = bigBuyOrder,
-              order2 = sellOrder,
-              amount = sellOrder.amount.value,
-              price = bigBuyOrder.price.value,
-              buyMatcherFee = buyMatcherFee,
-              sellMatcherFee = sellOrder.matcherFee.value,
-              fee = (bigBuyOrder.matcherFee.value + sellOrder.matcherFee.value) / 2,
-              timestamp = Math.min(sellOrder.expiration, bigBuyOrder.expiration) - 10000
-            )
-            .explicitGet()
-      }
-
-      (genesises, issueTx1, issueTx2, massTransfer, exchanges, bigBuyOrder)
-=======
->>>>>>> 1535ab29
     }
 
     (genesis, issue1, issue2, massTransfer, exchanges, bigBuyOrder)
