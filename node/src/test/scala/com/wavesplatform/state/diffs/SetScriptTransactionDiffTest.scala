package com.wavesplatform.state.diffs

import scala.util.Try

import com.google.common.primitives.Ints
import com.wavesplatform.account.KeyPair
import com.wavesplatform.common.utils.EitherExt2
import com.wavesplatform.db.WithDomain
import com.wavesplatform.db.WithState.AddrWithBalance
import com.wavesplatform.features.BlockchainFeatures
import com.wavesplatform.features.BlockchainFeatures.*
import com.wavesplatform.lagonaki.mocks.TestBlock
import com.wavesplatform.lang.contract.DApp
import com.wavesplatform.lang.contract.DApp.{CallableAnnotation, CallableFunction, VerifierAnnotation, VerifierFunction}
import com.wavesplatform.lang.directives.DirectiveSet
import com.wavesplatform.lang.directives.values.*
import com.wavesplatform.lang.script.{ContractScript, Script}
import com.wavesplatform.lang.script.ContractScript.ContractScriptImpl
import com.wavesplatform.lang.script.v1.ExprScript
import com.wavesplatform.lang.utils.compilerContext
import com.wavesplatform.lang.v1.FunctionHeader
import com.wavesplatform.lang.v1.FunctionHeader.Native
import com.wavesplatform.lang.v1.compiler.Terms.*
import com.wavesplatform.lang.v1.compiler.{ExpressionCompiler, Terms, TestCompiler}
import com.wavesplatform.lang.v1.evaluator.FunctionIds
import com.wavesplatform.protobuf.dapp.DAppMeta
import com.wavesplatform.settings.{FunctionalitySettings, TestFunctionalitySettings}
<<<<<<< HEAD
import com.wavesplatform.test.*
import com.wavesplatform.transaction.{GenesisTransaction, TxVersion, TxHelpers}
import com.wavesplatform.transaction.TxValidationError.GenericError
=======
import com.wavesplatform.test.{PropSpec, _}
import com.wavesplatform.transaction.{GenesisTransaction, TxHelpers, TxVersion}
>>>>>>> e05a253d
import com.wavesplatform.transaction.smart.SetScriptTransaction
import org.scalatest.Assertion

class SetScriptTransactionDiffTest extends PropSpec with WithDomain {

  private val fs = TestFunctionalitySettings.Enabled.copy(preActivatedFeatures =
    Map(BlockchainFeatures.SmartAccounts.id -> 0, BlockchainFeatures.Ride4DApps.id -> 0)
  )

  val preconditionsAndSetContract: (GenesisTransaction, SetScriptTransaction) =
    preconditionsAndSetCustomContract(
      ContractScript(
        V3,
        DApp(
          DAppMeta(),
          List.empty,
          List(
            CallableFunction(CallableAnnotation("sender"), Terms.FUNC("foo", List("a"), FUNCTION_CALL(Native(203), List(REF("a"), REF("sender")))))
          ),
          None
        )
      ).explicitGet()
    )

  private def preconditionsAndSetCustomContract(script: Script): (GenesisTransaction, SetScriptTransaction) = {
    val master = TxHelpers.signer(1)

    val genesis = TxHelpers.genesis(master.toAddress)
    val setScript = TxHelpers.setScript(master, script)

    (genesis, setScript)
  }

  property("cannot use transaction constructors in V6") {
    val orderConstructor =
      "Order(base58'', base58'', AssetPair(base58'', base58''), Buy, 1, 1, 1, 1, 1, unit, Address(base58''), base58'', base58'', [])"

    val constructors = Seq(
      "GenesisTransaction(1, Address(base58''), base58'', 1, 1, 1)",
      "PaymentTransaction(1, Address(base58''), base58'', 1, 1, 1, Address(base58''), base58'', base58'', [])",
      "TransferTransaction(unit, 1, unit, Alias(\"\"), base58'', base58'', 1, 1, 1, Address(base58''), base58'', base58'', [])",
      "IssueTransaction(1, \"\", \"\", true, 1, unit, base58'', 1, 1, 1, Address(base58''), base58'', base58'', [])",
      "ReissueTransaction(1, base58'', true, base58'', 1, 1, 1, Address(base58''), base58'', base58'', [])",
      "BurnTransaction(1, base58'', base58'', 1, 1, 1, Address(base58''), base58'', base58'', [])",
      "SetScriptTransaction(unit, base58'', 1, 1, 1, Address(base58''), base58'', base58'', [])",
      "SponsorFeeTransaction(base58'', 5, base58'', 1, 1, 1, Address(base58''), base58'', base58'', [])",
      "LeaseTransaction(1, Address(base58''), base58'', 1, 1, 1, Address(base58''), base58'', base58'', [])",
      "LeaseCancelTransaction(base58'', base58'', 1, 1, 1, Address(base58''), base58'', base58'', [])",
      "CreateAliasTransaction(\"\", base58'', 1, 1, 1, Address(base58''), base58'', base58'', [])",
      s"ExchangeTransaction($orderConstructor, $orderConstructor, 1, 1, 1, 1, base58'', 1, 1, 1, Address(base58''), base58'', base58'', [])",
      "UpdateAssetInfoTransaction(base58'', \"\", \"\", base58'', 1, 1, 1, Address(base58''), base58'', base58'', [])",
      "DataTransaction([], base58'', 1, 1, 1, Address(base58''), base58'', base58'', [])",
      "MassTransferTransaction(base58'', 1, [], 1, base58'', base58'', 1, 1, 1, Address(base58''), base58'', base58'', [])",
      "SetAssetScriptTransaction(unit, base58'', base58'', 1, 1, 1, Address(base58''), base58'', base58'', [])",
      "InvokeScriptTransaction(Address(base58''), unit, \"\", [], base58'', 1, 1, 1, Address(base58''), base58'', base58'', [], [])"
    )

    for (constructor <- constructors) withClue("\\w+Transaction".r.findFirstIn(constructor).get) {
      val scriptText =
        s"""
           |@Callable(i)
           |func test() = {
           |  strict transfer = $constructor
           |  []
           |}""".stripMargin
      val scriptV5 = Try(TxHelpers.scriptV5(scriptText))
      scriptV5 shouldBe Symbol("success")

      val scriptV6 = scriptV5.get.copy(stdLibVersion = StdLibVersion.V6)

      intercept[RuntimeException](TxHelpers.scriptV6(scriptText)).toString should include("Can't find a function")

      withDomain(DomainPresets.RideV6) { d =>
        d.helpers.creditWavesToDefaultSigner()
        d.appendAndAssertSucceed(TxHelpers.setScript(TxHelpers.defaultSigner, scriptV5.get))
        d.appendAndCatchError(TxHelpers.setScript(TxHelpers.defaultSigner, scriptV6))
          .toString should include regex "function 'User\\(\\w+\\)' not found".r
      }
    }

    withClue("InvokeExpression") {
      intercept[RuntimeException](TxHelpers.scriptV6(s"""
                                                        |@Callable(i)
                                                        |func test() = {
                                                        |  strict tx = InvokeExpressionTransaction(base58'', unit, base58'', 1, 1, 1, Address(base58''), base58'', base58'', [])
                                                        |  []
                                                        |}""".stripMargin)).toString should include("Can't find a function")
    }
  }

  property("setting script results in account state") {
<<<<<<< HEAD
    forAll(preconditionsAndSetContract) { case (genesis, setScript) =>
      assertDiffAndState(Seq(TestBlock.create(Seq(genesis))), TestBlock.create(Seq(setScript)), fs) { case (blockDiff, newState) =>
        newState.accountScript(setScript.sender.toAddress).map(_.script) shouldBe setScript.script
      }
=======
    val (genesis, setScript) = preconditionsAndSetContract
    assertDiffAndState(Seq(TestBlock.create(Seq(genesis))), TestBlock.create(Seq(setScript)), fs) {
      case (_, newState) =>
        newState.accountScript(setScript.sender.toAddress).map(_.script) shouldBe setScript.script
>>>>>>> e05a253d
    }
  }

  property("setting contract results in account state") {
<<<<<<< HEAD
    forAll(preconditionsAndSetContract) { case (genesis, setScript) =>
      assertDiffAndState(Seq(TestBlock.create(Seq(genesis))), TestBlock.create(Seq(setScript)), fs) { case (blockDiff, newState) =>
        newState.accountScript(setScript.sender.toAddress).map(_.script) shouldBe setScript.script
      }
=======
    val (genesis, setScript) = preconditionsAndSetContract
    assertDiffAndState(Seq(TestBlock.create(Seq(genesis))), TestBlock.create(Seq(setScript)), fs) {
      case (_, newState) =>
        newState.accountScript(setScript.sender.toAddress).map(_.script) shouldBe setScript.script
>>>>>>> e05a253d
    }
  }

  property("Script with BlockV2 only works after Ride4DApps feature activation") {
    import com.wavesplatform.lagonaki.mocks.TestBlock.create as block

    val settingsUnactivated = TestFunctionalitySettings.Enabled.copy(preActivatedFeatures =
      Map(
        BlockchainFeatures.Ride4DApps.id -> 3
      )
    )
    val settingsActivated = TestFunctionalitySettings.Enabled.copy(preActivatedFeatures =
      Map(
        BlockchainFeatures.Ride4DApps.id -> 0
      )
    )
<<<<<<< HEAD
    val setup = for {
      master <- accountGen
      ts     <- positiveLongGen
      genesis = GenesisTransaction.create(master.toAddress, ENOUGH_AMT, ts).explicitGet()
      expr    = BLOCK(LET("x", CONST_LONG(3)), CONST_BOOLEAN(true))
      script  = ExprScript(V1, expr, checkSize = false).explicitGet()
      tx      = SetScriptTransaction.selfSigned(1.toByte, master, Some(script), 100000, ts + 1).explicitGet()
    } yield (genesis, tx)

    forAll(setup) { case (genesis, tx) =>
      assertDiffEi(Seq(block(Seq(genesis))), block(Seq(tx)), settingsUnactivated) { blockDiffEi =>
        blockDiffEi should produce("RIDE 4 DAPPS feature has not been activated yet")
      }

      assertDiffEi(Seq(block(Seq(genesis))), block(Seq(tx)), settingsActivated) { blockDiffEi =>
        blockDiffEi.explicitGet()
      }
=======
    val setup = {
      val master = TxHelpers.signer(1)

      val genesis = TxHelpers.genesis(master.toAddress)
      val expr = BLOCK(LET("x", CONST_LONG(3)), CONST_BOOLEAN(true))
      val script = ExprScript(V1, expr, checkSize = false).explicitGet()
      val tx = TxHelpers.setScript(master, script)

      (genesis, tx)
    }

    val (genesis, tx) = setup
    assertDiffEi(Seq(block(Seq(genesis))), block(Seq(tx)), settingsUnactivated) { blockDiffEi =>
      blockDiffEi should produce("RIDE 4 DAPPS feature has not been activated yet")
    }

    assertDiffEi(Seq(block(Seq(genesis))), block(Seq(tx)), settingsActivated) { blockDiffEi =>
      blockDiffEi.explicitGet()
>>>>>>> e05a253d
    }
  }

  property("verifier complexity limit 3000 from V4") {
    val exprV3WithComplexityBetween2000And3000 =
      TestCompiler(V3).compileExpression(
        """
          | {-#STDLIB_VERSION 3 #-}
          | {-#SCRIPT_TYPE ACCOUNT #-}
          | {-#CONTENT_TYPE EXPRESSION #-}
          |
          | rsaVerify(SHA256, base64'ZGdnZHMK',base64'ZGdnZHMK',base64'ZGdnZHMK') &&
          | rsaVerify(SHA256, base64'ZGdnZHMK',base64'ZGdnZHMK',base64'ZGdnZHMK') &&
          | rsaVerify(SHA256, base64'ZGdnZHMK',base64'ZGdnZHMK',base64'ZGdnZHMK') &&
          | rsaVerify(SHA256, base64'ZGdnZHMK',base64'ZGdnZHMK',base64'ZGdnZHMK') &&
          | rsaVerify(SHA256, base64'ZGdnZHMK',base64'ZGdnZHMK',base64'ZGdnZHMK') &&
          | rsaVerify(SHA256, base64'ZGdnZHMK',base64'ZGdnZHMK',base64'ZGdnZHMK') &&
          | rsaVerify(SHA256, base64'ZGdnZHMK',base64'ZGdnZHMK',base64'ZGdnZHMK')
        """.stripMargin
      )

    val contractV3WithComplexityBetween2000And3000 = {
      val script =
        """
          | {-#STDLIB_VERSION 3 #-}
          | {-#SCRIPT_TYPE ACCOUNT #-}
          | {-#CONTENT_TYPE DAPP #-}
          |
          | @Verifier(tx)
          | func verify() =
          |   rsaVerify(SHA256, base64'ZGdnZHMK',base64'ZGdnZHMK',base64'ZGdnZHMK') &&
          |   rsaVerify(SHA256, base64'ZGdnZHMK',base64'ZGdnZHMK',base64'ZGdnZHMK') &&
          |   rsaVerify(SHA256, base64'ZGdnZHMK',base64'ZGdnZHMK',base64'ZGdnZHMK') &&
          |   rsaVerify(SHA256, base64'ZGdnZHMK',base64'ZGdnZHMK',base64'ZGdnZHMK') &&
          |   rsaVerify(SHA256, base64'ZGdnZHMK',base64'ZGdnZHMK',base64'ZGdnZHMK') &&
          |   rsaVerify(SHA256, base64'ZGdnZHMK',base64'ZGdnZHMK',base64'ZGdnZHMK') &&
          |   rsaVerify(SHA256, base64'ZGdnZHMK',base64'ZGdnZHMK',base64'ZGdnZHMK')
      """.stripMargin

      TestCompiler(V3).compileContract(script)
    }

    val exprV4WithComplexityBetween2000And3000 =
      TestCompiler(V4).compileExpression(
        """
          | {-#STDLIB_VERSION 4 #-}
          | {-#SCRIPT_TYPE ACCOUNT #-}
          | {-#CONTENT_TYPE EXPRESSION #-}
          |
          | groth16Verify_5inputs(base64'ZGdnZHMK',base64'ZGdnZHMK',base64'ZGdnZHMK') || groth16Verify_1inputs(base64'ZGdnZHMK',base64'ZGdnZHMK',base64'ZGdnZHMK')
        """.stripMargin
      )

    val contractV4WithComplexityBetween2000And3000 = {
      val script =
        """
          | {-#STDLIB_VERSION 4 #-}
          | {-#SCRIPT_TYPE ACCOUNT #-}
          | {-#CONTENT_TYPE DAPP #-}
          |
          | @Verifier(tx)
          | func verify() =
          |   groth16Verify_5inputs(base64'ZGdnZHMK',base64'ZGdnZHMK',base64'ZGdnZHMK') || groth16Verify_1inputs(base64'ZGdnZHMK',base64'ZGdnZHMK',base64'ZGdnZHMK')
          |
      """.stripMargin

      TestCompiler(V4).compileContract(script)
    }

    val contractV4WithCallableComplexityBetween3000And4000 = {
      val script =
        """
          | {-#STDLIB_VERSION 4 #-}
          | {-#SCRIPT_TYPE ACCOUNT #-}
          | {-#CONTENT_TYPE DAPP #-}
          |
          | @Callable(i)
          | func default() = {
          |   if(groth16Verify_15inputs(base64'ZGdnZHMK',base64'ZGdnZHMK',base64'ZGdnZHMK'))
          |     then [] else []
          | }
          |
      """.stripMargin

      TestCompiler(V4).compileContract(script)
    }

    val rideV3Activated = TestFunctionalitySettings.Enabled.copy(preActivatedFeatures =
      Map(
        BlockchainFeatures.Ride4DApps.id -> 0
      )
    )

    val rideV4Activated = TestFunctionalitySettings.Enabled.copy(preActivatedFeatures =
      Map(
        BlockchainFeatures.Ride4DApps.id -> 0,
        BlockchainFeatures.BlockV5.id    -> 0
      )
    )

    def assertSuccess(script: Script, settings: FunctionalitySettings): Unit = {
<<<<<<< HEAD
      forAll(preconditionsAndSetCustomContract(script)) { case (genesis, setScript) =>
        assertDiffAndState(Seq(TestBlock.create(Seq(genesis))), TestBlock.create(Seq(setScript)), settings) { case (_, newState) =>
          newState.accountScript(setScript.sender.toAddress).map(_.script) shouldBe setScript.script
        }
=======
      val (genesis, setScript) = preconditionsAndSetCustomContract(script)
      assertDiffAndState(Seq(TestBlock.create(Seq(genesis))), TestBlock.create(Seq(setScript)), settings) {
        case (_, newState) =>
          newState.accountScript(setScript.sender.toAddress).map(_.script) shouldBe setScript.script
>>>>>>> e05a253d
      }
    }

    def assertFailure(script: Script, settings: FunctionalitySettings, errorMessage: String): Unit = {
<<<<<<< HEAD
      forAll(preconditionsAndSetCustomContract(script)) { case (genesis, setScript) =>
        assertDiffEi(Seq(TestBlock.create(Seq(genesis))), TestBlock.create(Seq(setScript)), settings)(
          _ should produce(errorMessage)
        )
      }
=======
      val (genesis, setScript) = preconditionsAndSetCustomContract(script)
      assertDiffEi(Seq(TestBlock.create(Seq(genesis))), TestBlock.create(Seq(setScript)), settings)(
        _ should produce(errorMessage)
      )
>>>>>>> e05a253d
    }

    assertSuccess(exprV3WithComplexityBetween2000And3000, rideV3Activated)
    assertSuccess(contractV3WithComplexityBetween2000And3000, rideV3Activated)

    assertFailure(exprV3WithComplexityBetween2000And3000, rideV4Activated, "Script is too complex: 2134 > 2000")
    assertFailure(exprV4WithComplexityBetween2000And3000, rideV4Activated, "Script is too complex: 2807 > 2000")
    assertFailure(contractV3WithComplexityBetween2000And3000, rideV4Activated, "Contract verifier is too complex: 2134 > 2000")
    assertFailure(contractV4WithComplexityBetween2000And3000, rideV4Activated, "Contract verifier is too complex: 2807 > 2000")

    assertSuccess(contractV4WithCallableComplexityBetween3000And4000, rideV4Activated)
  }

  property("free call is prohibited") {
    val freeCall = TestCompiler(V6).compileFreeCall("[]")
    val account  = accountGen.sample.get
    SetScriptTransaction.selfSigned(1.toByte, account, Some(freeCall), MinIssueFee, System.currentTimeMillis()) shouldBe Left(
      GenericError("Script type for Set Script Transaction should not be CALL")
    )
  }

  property("estimation overflow") {
    val body = {
      val n = 65
      s"""
         | func f0() = true
         | ${(0 until n).map(i => s"func f${i + 1}() = if (f$i()) then f$i() else f$i()").mkString("\n")}
         | f$n()
       """.stripMargin
    }

    val verifier = TestCompiler(V3).compileExpression(body)

    // due to complexity of natural callable with the expression is not negative
    val callable     = CallableFunction(CallableAnnotation("i"), FUNC("call", Nil, verifier.expr.asInstanceOf[EXPR]))
    val dAppCallable = ContractScriptImpl(V4, DApp(DAppMeta(), Nil, List(callable), None))

    val dAppVerifier = TestCompiler(V3).compileContract(
      s"""
         | @Verifier(tx)
         | func verify() = {
         |   $body
         | }
       """.stripMargin
    )

    val sender  = TxHelpers.signer(1)
    val balances = AddrWithBalance.enoughBalances(sender)

    def settings(checkNegative: Boolean = false, checkSumOverflow: Boolean = false): FunctionalitySettings = {
      TestFunctionalitySettings
        .withFeatures(BlockV5)
        .copy(estimationOverflowFixHeight = if (checkNegative) 0 else 999, estimatorSumOverflowFixHeight = if (checkSumOverflow) 0 else 999)
    }

    def assert(script: Script, checkNegativeMessage: String): Assertion = {
      def setScript() = TxHelpers.setScript(sender, script)

      withDomain(domainSettingsWithFS(settings()), balances) { db =>
        val tx = setScript()
        db.appendBlock(tx)
        db.liquidDiff.errorMessage(tx.id()) shouldBe None
      }

      withDomain(domainSettingsWithFS(settings(checkNegative = true)), balances) { db =>
        db.appendBlockE(setScript()) should produce(checkNegativeMessage)
      }

      withDomain(domainSettingsWithFS(settings(checkSumOverflow = true)), balances) { db =>
        db.appendBlockE(setScript()) should produce("Illegal script")
      }
    }

    Seq(
      (verifier, "Unexpected negative verifier complexity"),
      (dAppVerifier, "Unexpected negative verifier complexity"),
      (dAppCallable, "Unexpected negative callable `call` complexity")
    ).foreach { case (script, message) => assert(script, message) }
  }

  property("illegal recursion in scripts is allowed before sumOverflow height") {
    /*
      func a1() = true

      @Verifier(tx)
      func a1() = a1()
     */
    val verifier = "AAIFAAAAAAAAAA0IAhoJCgJhMRIDYTExAAAAAQEAAAACYTEAAAAABgAAAAAAAAABAAAAAnR4AQAAAAJhMQAAAAAJAQAAAAJhMQAAAAA1A+Ee"

    /*
      func a1() = true
      func a1() = a1()

      @Verifier(tx)
      func a2() = a1()
     */
    val userFunctions =
      "AAIFAAAAAAAAAA0IAhoJCgJhMRIDYTExAAAAAgEAAAACYTEAAAAABgEAAAACYTEAAAAACQEAAAACYTEAAAAAAAAAAAAAAAEAAAACdHgBAAAAAmEyAAAAAAkBAAAAAmExAAAAAIGVAL4="

    /*
      func a1() = true
      func a2() = {
        func a3() = {
          func a11() = a1()
          a11()
        }

        a3()
      }

      @Verifier(tx)
      func a4() = a2()
     */
    val innerOverlapWithVerifier =
      "AAIFAAAAAAAAAA0IAhoJCgJhMRIDYTExAAAAAgEAAAACYTEAAAAABgEAAAACYTIAAAAACgEAAAACYTMAAAAACgEAAAACYTEAAAAACQEAAAACYTEAAAAACQEAAAACYTEAAAAACQEAAAACYTMAAAAAAAAAAAAAAAEAAAACdHgBAAAAAmE0AAAAAAkBAAAAAmEyAAAAAEjFcsE="

    /*
      func a1() = true
      func a2() = {
        func a3() = {
          func a11() = a1()
          a11()
        }

        a3()
      }

      @Callable(i)
      func a4() = {
        strict a0 = a2()
        []
      }
     */
    val innerOverlapWithCallable =
      "AAIFAAAAAAAAAA8IAhIAGgkKAmExEgNhMTEAAAACAQAAAAJhMQAAAAAGAQAAAAJhMgAAAAAKAQAAAAJhMwAAAAAKAQAAAAJhMQAAAAAJAQAAAAJhMQAAAAAJAQAAAAJhMQAAAAAJAQAAAAJhMwAAAAAAAAABAAAAAWkBAAAAAmE0AAAAAAQAAAACYTAJAQAAAAJhMgAAAAADCQAAAAAAAAIFAAAAAmEwBQAAAAJhMAUAAAADbmlsCQAAAgAAAAECAAAAJFN0cmljdCB2YWx1ZSBpcyBub3QgZXF1YWwgdG8gaXRzZWxmLgAAAABEHCSy"
    val keyPairs = Vector.tabulate(8)(i => KeyPair(Ints.toByteArray(i)))
    val balances = keyPairs.map(acc => AddrWithBalance(acc.toAddress, 10.waves))

    def setScript(keyPairIndex: Int, script: String): SetScriptTransaction =
<<<<<<< HEAD
      SetScriptTransaction
        .selfSigned(2.toByte, keyPairs(keyPairIndex), Script.fromBase64String(script).toOption, 0.01.waves, System.currentTimeMillis())
        .explicitGet()
=======
      TxHelpers.setScript(keyPairs(keyPairIndex), Script.fromBase64String(script).explicitGet(), version = TxVersion.V2)
>>>>>>> e05a253d

    val settings =
      DomainPresets.RideV5.copy(blockchainSettings =
        DomainPresets.RideV5.blockchainSettings.copy(
          functionalitySettings = DomainPresets.RideV5.blockchainSettings.functionalitySettings.copy(estimatorSumOverflowFixHeight = 3)
        )
      )

<<<<<<< HEAD
    withDomain(settings) { d =>
      d.appendBlock(keyPairs.map(kp => GenesisTransaction.create(kp.toAddress, 10.waves, System.currentTimeMillis()).explicitGet())*)
=======
    withDomain(settings, balances) { d =>
>>>>>>> e05a253d
      d.appendBlock(
        setScript(0, verifier),
        setScript(1, userFunctions),
        setScript(2, innerOverlapWithVerifier),
        setScript(3, innerOverlapWithCallable)
      )

      d.appendBlockE(setScript(4, verifier)) should produce("shadows preceding declaration")
      d.appendBlockE(setScript(5, userFunctions)) should produce("shadows preceding declaration")
      d.appendBlockE(setScript(6, innerOverlapWithVerifier)) should produce("shadows preceding declaration")
      d.appendBlockE(setScript(7, innerOverlapWithCallable)) should produce("shadows preceding declaration")
    }
  }

  property("unions are forbidden as @Callable arguments for RIDE 6 scripts and allowed for RIDE 4 and 5") {
    def checkForExpr(expr: String, version: StdLibVersion): Assertion = {
      val compileVersion = if (version == V6) V5 else version
      val script = ContractScriptImpl(version, TestCompiler(compileVersion).compile(expr).explicitGet())

      val tx = SetScriptTransaction.selfSigned(
        TxVersion.V1,
        accountGen.sample.get,
        Some(script),
        100000000,
        1526287561757L
      )

      if (version == V6) {
        tx shouldBe Left(GenericError("Union type is not allowed in callable function arguments of script"))
      } else {
        tx.toOption shouldBe defined
      }
    }

    val exprWithPlainUnion =
      """
        |{-# STDLIB_VERSION 5 #-}
        |{-# CONTENT_TYPE DAPP #-}
        |{-# SCRIPT_TYPE ACCOUNT #-}
        |
        |@Callable(i)
        |func test(a: Int|String) = []
        |""".stripMargin

    val exprWithListUnion =
      """
        |{-# STDLIB_VERSION 5 #-}
        |{-# CONTENT_TYPE DAPP #-}
        |{-# SCRIPT_TYPE ACCOUNT #-}
        |
        |@Callable(i)
        |func test(a: List[Int|String]) = []
        |""".stripMargin

    checkForExpr(exprWithPlainUnion, V4)
    checkForExpr(exprWithListUnion, V4)

    checkForExpr(exprWithPlainUnion, V5)
    checkForExpr(exprWithListUnion, V5)

    checkForExpr(exprWithPlainUnion, V6)
    checkForExpr(exprWithListUnion, V6)
  }

  property("synchronous calls are not allowed in dApp verifier function") {
    def dAppVerifier(syncCall: String): String =
      s"""
         |@Verifier(tx)
         |func verify() = {
         |strict a = $syncCall(Address(base58'123'), "test", [], [])
         |true
         |}
         |""".stripMargin

    def dAppVerifierRec(syncCallId: Short): Script =
      ContractScript(
        V5,
        DApp(
          DAppMeta(),
          List(
            FUNC(
              name = "f",
              args = List.empty,
              body = BLOCK(
                LET("a", FUNCTION_CALL(FunctionHeader.Native(syncCallId), List.empty)), FUNCTION_CALL(FunctionHeader.User("f"), List.empty)
              )
            )
          ),
          List.empty,
          Some(VerifierFunction(VerifierAnnotation("tx"), FUNC("v", List.empty, FUNCTION_CALL(FunctionHeader.User("f"), List.empty))))
        )
      ).explicitGet()

    withDomain(DomainPresets.RideV5) { d =>
      val dApp = accountGen.sample.get
      val ts: Long = System.currentTimeMillis()
      val fee = 0.01.waves
      val genesis = GenesisTransaction.create(dApp.toAddress, ENOUGH_AMT, ts).explicitGet()

      val scriptWithInvoke = TestCompiler(V5).compileContract(dAppVerifier("invoke"))
      val setScriptWithInvoke = SetScriptTransaction.selfSigned(TxVersion.V2, dApp, Some(scriptWithInvoke), fee, ts).explicitGet()

      val scriptWithReentrantInvoke = TestCompiler(V5).compileContract(dAppVerifier("reentrantInvoke"))
      val setScriptWithReentrantInvoke = SetScriptTransaction.selfSigned(TxVersion.V2, dApp, Some(scriptWithReentrantInvoke), fee, ts).explicitGet()

      val setScriptWithInvokeRec = SetScriptTransaction.selfSigned(TxVersion.V2, dApp, Some(dAppVerifierRec(FunctionIds.CALLDAPP)), fee, ts).explicitGet()
      val setScriptWithReentrantInvokeRec = SetScriptTransaction.selfSigned(TxVersion.V2, dApp, Some(dAppVerifierRec(FunctionIds.CALLDAPPREENTRANT)), fee, ts).explicitGet()

      d.appendBlock(genesis)
      d.appendBlockE(setScriptWithInvoke) should produce("DApp-to-dApp invocations are not allowed from verifier")
      d.appendBlockE(setScriptWithReentrantInvoke) should produce("DApp-to-dApp invocations are not allowed from verifier")
      d.appendBlockE(setScriptWithInvokeRec) should produce("DApp-to-dApp invocations are not allowed from verifier")
      d.appendBlockE(setScriptWithReentrantInvokeRec) should produce("DApp-to-dApp invocations are not allowed from verifier")
    }
  }

  property("synchronous calls are not allowed in account script") {
    def getScriptWithSyncCall(syncCall: String): ExprScript = {
      val expr =
        s"""
           |strict a = $syncCall(Address(base58'123'), "test", [], [])
           |true
           |""".stripMargin

      ExpressionCompiler.compileBoolean(expr, compilerContext(DirectiveSet(V5, Call, Expression).explicitGet()))
        .flatMap(ExprScript(V5, _))
        .explicitGet()
    }

    withDomain(DomainPresets.RideV5) { d =>
      val smartAcc = accountGen.sample.get
      val ts: Long = System.currentTimeMillis()
      val genesis = GenesisTransaction.create(smartAcc.toAddress, ENOUGH_AMT, ts).explicitGet()

      val setScriptWithInvoke = SetScriptTransaction.selfSigned(TxVersion.V2, smartAcc, Some(getScriptWithSyncCall("invoke")), 0.01.waves, ts).explicitGet()
      val setScriptWithReentrantInvoke = SetScriptTransaction.selfSigned(TxVersion.V2, smartAcc, Some(getScriptWithSyncCall("reentrantInvoke")), 0.01.waves, ts).explicitGet()

      d.appendBlock(genesis)
      d.appendBlockE(setScriptWithInvoke) should produce("function 'Native(1020)' not found")
      d.appendBlockE(setScriptWithReentrantInvoke) should produce("function 'Native(1021)' not found")
    }
  }
}<|MERGE_RESOLUTION|>--- conflicted
+++ resolved
@@ -25,14 +25,9 @@
 import com.wavesplatform.lang.v1.evaluator.FunctionIds
 import com.wavesplatform.protobuf.dapp.DAppMeta
 import com.wavesplatform.settings.{FunctionalitySettings, TestFunctionalitySettings}
-<<<<<<< HEAD
 import com.wavesplatform.test.*
 import com.wavesplatform.transaction.{GenesisTransaction, TxVersion, TxHelpers}
 import com.wavesplatform.transaction.TxValidationError.GenericError
-=======
-import com.wavesplatform.test.{PropSpec, _}
-import com.wavesplatform.transaction.{GenesisTransaction, TxHelpers, TxVersion}
->>>>>>> e05a253d
 import com.wavesplatform.transaction.smart.SetScriptTransaction
 import org.scalatest.Assertion
 
@@ -124,32 +119,18 @@
   }
 
   property("setting script results in account state") {
-<<<<<<< HEAD
-    forAll(preconditionsAndSetContract) { case (genesis, setScript) =>
-      assertDiffAndState(Seq(TestBlock.create(Seq(genesis))), TestBlock.create(Seq(setScript)), fs) { case (blockDiff, newState) =>
-        newState.accountScript(setScript.sender.toAddress).map(_.script) shouldBe setScript.script
-      }
-=======
     val (genesis, setScript) = preconditionsAndSetContract
     assertDiffAndState(Seq(TestBlock.create(Seq(genesis))), TestBlock.create(Seq(setScript)), fs) {
       case (_, newState) =>
         newState.accountScript(setScript.sender.toAddress).map(_.script) shouldBe setScript.script
->>>>>>> e05a253d
     }
   }
 
   property("setting contract results in account state") {
-<<<<<<< HEAD
-    forAll(preconditionsAndSetContract) { case (genesis, setScript) =>
-      assertDiffAndState(Seq(TestBlock.create(Seq(genesis))), TestBlock.create(Seq(setScript)), fs) { case (blockDiff, newState) =>
-        newState.accountScript(setScript.sender.toAddress).map(_.script) shouldBe setScript.script
-      }
-=======
     val (genesis, setScript) = preconditionsAndSetContract
     assertDiffAndState(Seq(TestBlock.create(Seq(genesis))), TestBlock.create(Seq(setScript)), fs) {
       case (_, newState) =>
         newState.accountScript(setScript.sender.toAddress).map(_.script) shouldBe setScript.script
->>>>>>> e05a253d
     }
   }
 
@@ -166,25 +147,6 @@
         BlockchainFeatures.Ride4DApps.id -> 0
       )
     )
-<<<<<<< HEAD
-    val setup = for {
-      master <- accountGen
-      ts     <- positiveLongGen
-      genesis = GenesisTransaction.create(master.toAddress, ENOUGH_AMT, ts).explicitGet()
-      expr    = BLOCK(LET("x", CONST_LONG(3)), CONST_BOOLEAN(true))
-      script  = ExprScript(V1, expr, checkSize = false).explicitGet()
-      tx      = SetScriptTransaction.selfSigned(1.toByte, master, Some(script), 100000, ts + 1).explicitGet()
-    } yield (genesis, tx)
-
-    forAll(setup) { case (genesis, tx) =>
-      assertDiffEi(Seq(block(Seq(genesis))), block(Seq(tx)), settingsUnactivated) { blockDiffEi =>
-        blockDiffEi should produce("RIDE 4 DAPPS feature has not been activated yet")
-      }
-
-      assertDiffEi(Seq(block(Seq(genesis))), block(Seq(tx)), settingsActivated) { blockDiffEi =>
-        blockDiffEi.explicitGet()
-      }
-=======
     val setup = {
       val master = TxHelpers.signer(1)
 
@@ -203,7 +165,6 @@
 
     assertDiffEi(Seq(block(Seq(genesis))), block(Seq(tx)), settingsActivated) { blockDiffEi =>
       blockDiffEi.explicitGet()
->>>>>>> e05a253d
     }
   }
 
@@ -305,33 +266,18 @@
     )
 
     def assertSuccess(script: Script, settings: FunctionalitySettings): Unit = {
-<<<<<<< HEAD
-      forAll(preconditionsAndSetCustomContract(script)) { case (genesis, setScript) =>
-        assertDiffAndState(Seq(TestBlock.create(Seq(genesis))), TestBlock.create(Seq(setScript)), settings) { case (_, newState) =>
-          newState.accountScript(setScript.sender.toAddress).map(_.script) shouldBe setScript.script
-        }
-=======
       val (genesis, setScript) = preconditionsAndSetCustomContract(script)
       assertDiffAndState(Seq(TestBlock.create(Seq(genesis))), TestBlock.create(Seq(setScript)), settings) {
         case (_, newState) =>
           newState.accountScript(setScript.sender.toAddress).map(_.script) shouldBe setScript.script
->>>>>>> e05a253d
       }
     }
 
     def assertFailure(script: Script, settings: FunctionalitySettings, errorMessage: String): Unit = {
-<<<<<<< HEAD
-      forAll(preconditionsAndSetCustomContract(script)) { case (genesis, setScript) =>
-        assertDiffEi(Seq(TestBlock.create(Seq(genesis))), TestBlock.create(Seq(setScript)), settings)(
-          _ should produce(errorMessage)
-        )
-      }
-=======
       val (genesis, setScript) = preconditionsAndSetCustomContract(script)
       assertDiffEi(Seq(TestBlock.create(Seq(genesis))), TestBlock.create(Seq(setScript)), settings)(
         _ should produce(errorMessage)
       )
->>>>>>> e05a253d
     }
 
     assertSuccess(exprV3WithComplexityBetween2000And3000, rideV3Activated)
@@ -471,13 +417,7 @@
     val balances = keyPairs.map(acc => AddrWithBalance(acc.toAddress, 10.waves))
 
     def setScript(keyPairIndex: Int, script: String): SetScriptTransaction =
-<<<<<<< HEAD
-      SetScriptTransaction
-        .selfSigned(2.toByte, keyPairs(keyPairIndex), Script.fromBase64String(script).toOption, 0.01.waves, System.currentTimeMillis())
-        .explicitGet()
-=======
       TxHelpers.setScript(keyPairs(keyPairIndex), Script.fromBase64String(script).explicitGet(), version = TxVersion.V2)
->>>>>>> e05a253d
 
     val settings =
       DomainPresets.RideV5.copy(blockchainSettings =
@@ -486,12 +426,7 @@
         )
       )
 
-<<<<<<< HEAD
-    withDomain(settings) { d =>
-      d.appendBlock(keyPairs.map(kp => GenesisTransaction.create(kp.toAddress, 10.waves, System.currentTimeMillis()).explicitGet())*)
-=======
     withDomain(settings, balances) { d =>
->>>>>>> e05a253d
       d.appendBlock(
         setScript(0, verifier),
         setScript(1, userFunctions),
