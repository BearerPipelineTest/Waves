package com.wavesplatform.state.diffs

import scala.util.Try

import com.google.common.primitives.Ints
import com.wavesplatform.account.KeyPair
import com.wavesplatform.common.state.ByteStr
import com.wavesplatform.common.utils.EitherExt2
import com.wavesplatform.db.WithDomain
import com.wavesplatform.db.WithState.AddrWithBalance
import com.wavesplatform.features.BlockchainFeatures
import com.wavesplatform.features.BlockchainFeatures.*
import com.wavesplatform.lagonaki.mocks.TestBlock
import com.wavesplatform.lang.contract.DApp
import com.wavesplatform.lang.contract.DApp.{CallableAnnotation, CallableFunction, VerifierAnnotation, VerifierFunction}
import com.wavesplatform.lang.directives.DirectiveSet
import com.wavesplatform.lang.directives.values.*
import com.wavesplatform.lang.script.{ContractScript, Script}
import com.wavesplatform.lang.script.ContractScript.ContractScriptImpl
import com.wavesplatform.lang.script.v1.ExprScript
import com.wavesplatform.lang.utils.compilerContext
import com.wavesplatform.lang.v1.FunctionHeader
import com.wavesplatform.lang.v1.FunctionHeader.Native
import com.wavesplatform.lang.v1.compiler.{ExpressionCompiler, Terms, TestCompiler}
import com.wavesplatform.lang.v1.compiler.Terms.*
import com.wavesplatform.lang.v1.evaluator.FunctionIds
import com.wavesplatform.protobuf.dapp.DAppMeta
import com.wavesplatform.settings.{FunctionalitySettings, TestFunctionalitySettings}
import com.wavesplatform.test.*
import com.wavesplatform.transaction.{GenesisTransaction, TxHelpers, TxVersion}
import com.wavesplatform.transaction.TxValidationError.GenericError
import com.wavesplatform.transaction.smart.SetScriptTransaction
<<<<<<< HEAD
import monix.eval.Coeval
import org.scalacheck.Gen
import org.scalatest.Assertion

class SetScriptTransactionDiffTest extends PropSpec with WithDomain {
  private[this] val DefaultFS = DomainPresets.mostRecent.blockchainSettings.functionalitySettings

  val preconditionsAndSetContract: Gen[(GenesisTransaction, SetScriptTransaction)] =
=======
import org.scalatest.Assertion

class SetScriptTransactionDiffTest extends PropSpec with WithDomain {

  private val fs = TestFunctionalitySettings.Enabled.copy(preActivatedFeatures =
    Map(BlockchainFeatures.SmartAccounts.id -> 0, BlockchainFeatures.Ride4DApps.id -> 0)
  )

  val preconditionsAndSetContract: (GenesisTransaction, SetScriptTransaction) =
>>>>>>> 7bd44386
    preconditionsAndSetCustomContract(
      ContractScript(
        V3,
        DApp(
          DAppMeta(),
          List.empty,
          List(
            CallableFunction(CallableAnnotation("sender"), Terms.FUNC("foo", List("a"), FUNCTION_CALL(Native(203), List(REF("a"), REF("sender")))))
          ),
          None
        )
      ).explicitGet()
    )

<<<<<<< HEAD
  private def preconditionsAndSetCustomContract(script: Script): Gen[(GenesisTransaction, SetScriptTransaction)] =
    for {
      master <- accountGen
      ts     <- timestampGen
      genesis: GenesisTransaction = GenesisTransaction.create(master.toAddress, ENOUGH_AMT, ts).explicitGet()
      fee <- smallFeeGen
    } yield (genesis, SetScriptTransaction.selfSigned(TxVersion.V1, master, Some(script), fee, ts).explicitGet())

  private[this] def exactSizeContract(version: StdLibVersion, size: Int): ContractScriptImpl =
    new ContractScriptImpl(
      version,
      TxHelpers
        .script(s"""
                   |{-# STDLIB_VERSION ${version.id} #-}
                   |{-# CONTENT_TYPE DAPP #-}
                   |""".stripMargin)
        .asInstanceOf[ContractScriptImpl]
        .expr
    ) {
      override val bytes: Coeval[ByteStr] = Coeval(ByteStr(new Array[Byte](size)))
    }

  private[this] def exactSizeExpr(version: StdLibVersion, size: Int): ExprScript = new ExprScript {
    val stdLibVersion: StdLibVersion     = version
    val isFreeCall: Boolean              = false
    val expr: EXPR                       = TxHelpers.exprScript(StdLibVersion.V6)("true").expr
    val bytes: Coeval[ByteStr]           = Coeval(ByteStr(new Array[Byte](size)))
    val containsBlockV2: Coeval[Boolean] = Coeval(false)
    val containsArray: Boolean           = false
  }

  property("limit 32kb/8kb before V6") {
    withDomain(DomainPresets.RideV5) { d =>
      d.helpers.creditWavesToDefaultSigner()

      d.appendAndAssertSucceed(TxHelpers.setScript(TxHelpers.defaultSigner, exactSizeContract(StdLibVersion.V5, 32768), version = TxVersion.V2))
      d.appendAndCatchError(TxHelpers.setScript(TxHelpers.defaultSigner, exactSizeContract(StdLibVersion.V5, 32769), version = TxVersion.V2))
        .toString should include(
        "32769 bytes > 32768 bytes"
      )

      d.appendAndAssertSucceed(TxHelpers.setScript(TxHelpers.defaultSigner, exactSizeExpr(StdLibVersion.V5, 8192), version = TxVersion.V2))
      d.appendAndCatchError(TxHelpers.setScript(TxHelpers.defaultSigner, exactSizeExpr(StdLibVersion.V5, 8193), version = TxVersion.V2))
        .toString should include(
        "Script is too large: 8193 bytes > 8192 bytes"
      )
    }
  }

  property("limit 160kb/8kb after V6") {
    withDomain(DomainPresets.RideV6) { d =>
      d.helpers.creditWavesToDefaultSigner()

      val setScript160kb = TxHelpers.setScript(TxHelpers.defaultSigner, exactSizeContract(StdLibVersion.V6, 160 * 1024), version = TxVersion.V2)
      d.commonApi.calculateWavesFee(setScript160kb) shouldBe 0.16.waves
      d.appendAndAssertSucceed(setScript160kb)

      d.appendAndCatchError(TxHelpers.setScript(TxHelpers.defaultSigner, exactSizeContract(StdLibVersion.V6, 160 * 1024 + 1), version = TxVersion.V2))
        .toString should include(
        "Script is too large: 163841 bytes > 163840 bytes"
      )

      d.appendAndAssertSucceed(TxHelpers.setScript(TxHelpers.defaultSigner, exactSizeExpr(StdLibVersion.V6, 8 * 1024), version = TxVersion.V2))
      d.appendAndCatchError(TxHelpers.setScript(TxHelpers.defaultSigner, exactSizeExpr(StdLibVersion.V6, 8 * 1024 + 1), version = TxVersion.V2))
        .toString should include(
        "Script is too large: 8193 bytes > 8192 bytes"
      )
    }

    def byteVectorsList(size: Int): String =
      (1 to size).map(_ => s"base64'${ByteStr(new Array[Byte](1000)).base64Raw}'").mkString("[", ", ", "]")

    intercept[RuntimeException](TxHelpers.exprScript(StdLibVersion.V6)(s"""
                                                                          |strict a = ${byteVectorsList(9)}
                                                                          |true
                                                                          |""".stripMargin)).toString should include(
      "Script is too large: 9140 bytes > 8192 bytes"
    )
  }

  property("lowered fee after V6") {
    val script = TxHelpers.scriptV6(s"""
                                       |@Callable(i)
                                       |func test() = {
                                       |  []
                                       |}
                                       |""".stripMargin)

    withDomain(DomainPresets.RideV6) { d =>
      val setScriptTransaction = TxHelpers.setScript(TxHelpers.defaultSigner, script, version = TxVersion.V2)
      d.commonApi.calculateWavesFee(setScriptTransaction) shouldBe 0.001.waves
    }
=======
  private def preconditionsAndSetCustomContract(script: Script): (GenesisTransaction, SetScriptTransaction) = {
    val master = TxHelpers.signer(1)

    val genesis = TxHelpers.genesis(master.toAddress)
    val setScript = TxHelpers.setScript(master, script)

    (genesis, setScript)
>>>>>>> 7bd44386
  }

  property("cannot use transaction constructors in V6") {
    val orderConstructor =
      "Order(base58'', base58'', AssetPair(base58'', base58''), Buy, 1, 1, 1, 1, 1, unit, Address(base58''), base58'', base58'', [])"

    val constructors = Seq(
      "GenesisTransaction(1, Address(base58''), base58'', 1, 1, 1)",
      "PaymentTransaction(1, Address(base58''), base58'', 1, 1, 1, Address(base58''), base58'', base58'', [])",
      "TransferTransaction(unit, 1, unit, Alias(\"\"), base58'', base58'', 1, 1, 1, Address(base58''), base58'', base58'', [])",
      "IssueTransaction(1, \"\", \"\", true, 1, unit, base58'', 1, 1, 1, Address(base58''), base58'', base58'', [])",
      "ReissueTransaction(1, base58'', true, base58'', 1, 1, 1, Address(base58''), base58'', base58'', [])",
      "BurnTransaction(1, base58'', base58'', 1, 1, 1, Address(base58''), base58'', base58'', [])",
      "SetScriptTransaction(unit, base58'', 1, 1, 1, Address(base58''), base58'', base58'', [])",
      "SponsorFeeTransaction(base58'', 5, base58'', 1, 1, 1, Address(base58''), base58'', base58'', [])",
      "LeaseTransaction(1, Address(base58''), base58'', 1, 1, 1, Address(base58''), base58'', base58'', [])",
      "LeaseCancelTransaction(base58'', base58'', 1, 1, 1, Address(base58''), base58'', base58'', [])",
      "CreateAliasTransaction(\"\", base58'', 1, 1, 1, Address(base58''), base58'', base58'', [])",
      s"ExchangeTransaction($orderConstructor, $orderConstructor, 1, 1, 1, 1, base58'', 1, 1, 1, Address(base58''), base58'', base58'', [])",
      "UpdateAssetInfoTransaction(base58'', \"\", \"\", base58'', 1, 1, 1, Address(base58''), base58'', base58'', [])",
      "DataTransaction([], base58'', 1, 1, 1, Address(base58''), base58'', base58'', [])",
      "MassTransferTransaction(base58'', 1, [], 1, base58'', base58'', 1, 1, 1, Address(base58''), base58'', base58'', [])",
      "SetAssetScriptTransaction(unit, base58'', base58'', 1, 1, 1, Address(base58''), base58'', base58'', [])",
      "InvokeScriptTransaction(Address(base58''), unit, \"\", [], base58'', 1, 1, 1, Address(base58''), base58'', base58'', [], [])"
    )

    for (constructor <- constructors) withClue("\\w+Transaction".r.findFirstIn(constructor).get) {
      val scriptText =
        s"""
           |@Callable(i)
           |func test() = {
           |  strict transfer = $constructor
           |  []
           |}""".stripMargin
      val scriptV5 = Try(TxHelpers.scriptV5(scriptText))
      scriptV5 shouldBe Symbol("success")

      val scriptV6 = scriptV5.get.copy(stdLibVersion = StdLibVersion.V6)

      intercept[RuntimeException](TxHelpers.scriptV6(scriptText)).toString should include("Can't find a function")

      withDomain(DomainPresets.RideV6) { d =>
        d.helpers.creditWavesToDefaultSigner()
        d.appendAndAssertSucceed(TxHelpers.setScript(TxHelpers.defaultSigner, scriptV5.get))
        d.appendAndCatchError(TxHelpers.setScript(TxHelpers.defaultSigner, scriptV6))
          .toString should include regex "function 'User\\(\\w+\\)' not found".r
      }
    }

    withClue("InvokeExpression") {
      intercept[RuntimeException](TxHelpers.scriptV6(s"""
                                                        |@Callable(i)
                                                        |func test() = {
                                                        |  strict tx = InvokeExpressionTransaction(base58'', unit, base58'', 1, 1, 1, Address(base58''), base58'', base58'', [])
                                                        |  []
                                                        |}""".stripMargin)).toString should include("Can't find a function")
    }
  }

  property("setting script results in account state") {
<<<<<<< HEAD
    forAll(preconditionsAndSetContract) { case (genesis, setScript) =>
      assertDiffAndState(Seq(TestBlock.create(Seq(genesis))), TestBlock.create(Seq(setScript)), DefaultFS) { case (blockDiff, newState) =>
=======
    val (genesis, setScript) = preconditionsAndSetContract
    assertDiffAndState(Seq(TestBlock.create(Seq(genesis))), TestBlock.create(Seq(setScript)), fs) {
      case (_, newState) =>
>>>>>>> 7bd44386
        newState.accountScript(setScript.sender.toAddress).map(_.script) shouldBe setScript.script
    }
  }

  property("setting contract results in account state") {
<<<<<<< HEAD
    forAll(preconditionsAndSetContract) { case (genesis, setScript) =>
      assertDiffAndState(Seq(TestBlock.create(Seq(genesis))), TestBlock.create(Seq(setScript)), DefaultFS) { case (blockDiff, newState) =>
=======
    val (genesis, setScript) = preconditionsAndSetContract
    assertDiffAndState(Seq(TestBlock.create(Seq(genesis))), TestBlock.create(Seq(setScript)), fs) {
      case (_, newState) =>
>>>>>>> 7bd44386
        newState.accountScript(setScript.sender.toAddress).map(_.script) shouldBe setScript.script
    }
  }

  property("Script with BlockV2 only works after Ride4DApps feature activation") {
    import com.wavesplatform.lagonaki.mocks.TestBlock.create as block

    val settingsUnactivated = TestFunctionalitySettings.Enabled.copy(preActivatedFeatures =
      Map(
        BlockchainFeatures.Ride4DApps.id -> 3
      )
    )
    val settingsActivated = TestFunctionalitySettings.Enabled.copy(preActivatedFeatures =
      Map(
        BlockchainFeatures.Ride4DApps.id -> 0
      )
    )
    val setup = {
      val master = TxHelpers.signer(1)

      val genesis = TxHelpers.genesis(master.toAddress)
      val expr = BLOCK(LET("x", CONST_LONG(3)), CONST_BOOLEAN(true))
      val script = ExprScript(V1, expr, checkSize = false).explicitGet()
      val tx = TxHelpers.setScript(master, script)

      (genesis, tx)
    }

    val (genesis, tx) = setup
    assertDiffEi(Seq(block(Seq(genesis))), block(Seq(tx)), settingsUnactivated) { blockDiffEi =>
      blockDiffEi should produce("RIDE 4 DAPPS feature has not been activated yet")
    }

    assertDiffEi(Seq(block(Seq(genesis))), block(Seq(tx)), settingsActivated) { blockDiffEi =>
      blockDiffEi.explicitGet()
    }
  }

  property("verifier complexity limit 3000 from V4") {
    val exprV3WithComplexityBetween2000And3000 =
      TestCompiler(V3).compileExpression(
        """
          | {-#STDLIB_VERSION 3 #-}
          | {-#SCRIPT_TYPE ACCOUNT #-}
          | {-#CONTENT_TYPE EXPRESSION #-}
          |
          | rsaVerify(SHA256, base64'ZGdnZHMK',base64'ZGdnZHMK',base64'ZGdnZHMK') &&
          | rsaVerify(SHA256, base64'ZGdnZHMK',base64'ZGdnZHMK',base64'ZGdnZHMK') &&
          | rsaVerify(SHA256, base64'ZGdnZHMK',base64'ZGdnZHMK',base64'ZGdnZHMK') &&
          | rsaVerify(SHA256, base64'ZGdnZHMK',base64'ZGdnZHMK',base64'ZGdnZHMK') &&
          | rsaVerify(SHA256, base64'ZGdnZHMK',base64'ZGdnZHMK',base64'ZGdnZHMK') &&
          | rsaVerify(SHA256, base64'ZGdnZHMK',base64'ZGdnZHMK',base64'ZGdnZHMK') &&
          | rsaVerify(SHA256, base64'ZGdnZHMK',base64'ZGdnZHMK',base64'ZGdnZHMK')
        """.stripMargin
      )

    val contractV3WithComplexityBetween2000And3000 = {
      val script =
        """
          | {-#STDLIB_VERSION 3 #-}
          | {-#SCRIPT_TYPE ACCOUNT #-}
          | {-#CONTENT_TYPE DAPP #-}
          |
          | @Verifier(tx)
          | func verify() =
          |   rsaVerify(SHA256, base64'ZGdnZHMK',base64'ZGdnZHMK',base64'ZGdnZHMK') &&
          |   rsaVerify(SHA256, base64'ZGdnZHMK',base64'ZGdnZHMK',base64'ZGdnZHMK') &&
          |   rsaVerify(SHA256, base64'ZGdnZHMK',base64'ZGdnZHMK',base64'ZGdnZHMK') &&
          |   rsaVerify(SHA256, base64'ZGdnZHMK',base64'ZGdnZHMK',base64'ZGdnZHMK') &&
          |   rsaVerify(SHA256, base64'ZGdnZHMK',base64'ZGdnZHMK',base64'ZGdnZHMK') &&
          |   rsaVerify(SHA256, base64'ZGdnZHMK',base64'ZGdnZHMK',base64'ZGdnZHMK') &&
          |   rsaVerify(SHA256, base64'ZGdnZHMK',base64'ZGdnZHMK',base64'ZGdnZHMK')
      """.stripMargin

      TestCompiler(V3).compileContract(script)
    }

    val exprV4WithComplexityBetween2000And3000 =
      TestCompiler(V4).compileExpression(
        """
          | {-#STDLIB_VERSION 4 #-}
          | {-#SCRIPT_TYPE ACCOUNT #-}
          | {-#CONTENT_TYPE EXPRESSION #-}
          |
          | groth16Verify_5inputs(base64'ZGdnZHMK',base64'ZGdnZHMK',base64'ZGdnZHMK') || groth16Verify_1inputs(base64'ZGdnZHMK',base64'ZGdnZHMK',base64'ZGdnZHMK')
        """.stripMargin
      )

    val contractV4WithComplexityBetween2000And3000 = {
      val script =
        """
          | {-#STDLIB_VERSION 4 #-}
          | {-#SCRIPT_TYPE ACCOUNT #-}
          | {-#CONTENT_TYPE DAPP #-}
          |
          | @Verifier(tx)
          | func verify() =
          |   groth16Verify_5inputs(base64'ZGdnZHMK',base64'ZGdnZHMK',base64'ZGdnZHMK') || groth16Verify_1inputs(base64'ZGdnZHMK',base64'ZGdnZHMK',base64'ZGdnZHMK')
          |
      """.stripMargin

      TestCompiler(V4).compileContract(script)
    }

    val contractV4WithCallableComplexityBetween3000And4000 = {
      val script =
        """
          | {-#STDLIB_VERSION 4 #-}
          | {-#SCRIPT_TYPE ACCOUNT #-}
          | {-#CONTENT_TYPE DAPP #-}
          |
          | @Callable(i)
          | func default() = {
          |   if(groth16Verify_15inputs(base64'ZGdnZHMK',base64'ZGdnZHMK',base64'ZGdnZHMK'))
          |     then [] else []
          | }
          |
      """.stripMargin

      TestCompiler(V4).compileContract(script)
    }

    val rideV3Activated = TestFunctionalitySettings.Enabled.copy(preActivatedFeatures =
      Map(
        BlockchainFeatures.Ride4DApps.id -> 0
      )
    )

    val rideV4Activated = TestFunctionalitySettings.Enabled.copy(preActivatedFeatures =
      Map(
        BlockchainFeatures.Ride4DApps.id -> 0,
        BlockchainFeatures.BlockV5.id    -> 0
      )
    )

    def assertSuccess(script: Script, settings: FunctionalitySettings): Unit = {
      val (genesis, setScript) = preconditionsAndSetCustomContract(script)
      assertDiffAndState(Seq(TestBlock.create(Seq(genesis))), TestBlock.create(Seq(setScript)), settings) {
        case (_, newState) =>
          newState.accountScript(setScript.sender.toAddress).map(_.script) shouldBe setScript.script
      }
    }

    def assertFailure(script: Script, settings: FunctionalitySettings, errorMessage: String): Unit = {
      val (genesis, setScript) = preconditionsAndSetCustomContract(script)
      assertDiffEi(Seq(TestBlock.create(Seq(genesis))), TestBlock.create(Seq(setScript)), settings)(
        _ should produce(errorMessage)
      )
    }

    assertSuccess(exprV3WithComplexityBetween2000And3000, rideV3Activated)
    assertSuccess(contractV3WithComplexityBetween2000And3000, rideV3Activated)

    assertFailure(exprV3WithComplexityBetween2000And3000, rideV4Activated, "Script is too complex: 2134 > 2000")
    assertFailure(exprV4WithComplexityBetween2000And3000, rideV4Activated, "Script is too complex: 2807 > 2000")
    assertFailure(contractV3WithComplexityBetween2000And3000, rideV4Activated, "Contract verifier is too complex: 2134 > 2000")
    assertFailure(contractV4WithComplexityBetween2000And3000, rideV4Activated, "Contract verifier is too complex: 2807 > 2000")

    assertSuccess(contractV4WithCallableComplexityBetween3000And4000, rideV4Activated)
  }

  property("free call is prohibited") {
    val freeCall = TestCompiler(V6).compileFreeCall("[]")
    val account  = accountGen.sample.get
    SetScriptTransaction.selfSigned(1.toByte, account, Some(freeCall), MinIssueFee, System.currentTimeMillis()) shouldBe Left(
      GenericError("Script type for Set Script Transaction should not be CALL")
    )
  }

  property("estimation overflow") {
    val body = {
      val n = 65
      s"""
         | func f0() = true
         | ${(0 until n).map(i => s"func f${i + 1}() = if (f$i()) then f$i() else f$i()").mkString("\n")}
         | f$n()
       """.stripMargin
    }

    val verifier = TestCompiler(V3).compileExpression(body)

    // due to complexity of natural callable with the expression is not negative
    val callable     = CallableFunction(CallableAnnotation("i"), FUNC("call", Nil, verifier.expr.asInstanceOf[EXPR]))
    val dAppCallable = ContractScriptImpl(V4, DApp(DAppMeta(), Nil, List(callable), None))

    val dAppVerifier = TestCompiler(V3).compileContract(
      s"""
         | @Verifier(tx)
         | func verify() = {
         |   $body
         | }
       """.stripMargin
    )

    val sender  = TxHelpers.signer(1)
    val balances = AddrWithBalance.enoughBalances(sender)

    def settings(checkNegative: Boolean = false, checkSumOverflow: Boolean = false): FunctionalitySettings = {
      TestFunctionalitySettings
        .withFeatures(BlockV5)
        .copy(estimationOverflowFixHeight = if (checkNegative) 0 else 999, estimatorSumOverflowFixHeight = if (checkSumOverflow) 0 else 999)
    }

    def assert(script: Script, checkNegativeMessage: String): Assertion = {
      def setScript() = TxHelpers.setScript(sender, script)

      withDomain(domainSettingsWithFS(settings()), balances) { db =>
        val tx = setScript()
        db.appendBlock(tx)
        db.liquidDiff.errorMessage(tx.id()) shouldBe None
      }

      withDomain(domainSettingsWithFS(settings(checkNegative = true)), balances) { db =>
        db.appendBlockE(setScript()) should produce(checkNegativeMessage)
      }

      withDomain(domainSettingsWithFS(settings(checkSumOverflow = true)), balances) { db =>
        db.appendBlockE(setScript()) should produce("Illegal script")
      }
    }

    Seq(
      (verifier, "Unexpected negative verifier complexity"),
      (dAppVerifier, "Unexpected negative verifier complexity"),
      (dAppCallable, "Unexpected negative callable `call` complexity")
    ).foreach { case (script, message) => assert(script, message) }
  }

  property("illegal recursion in scripts is allowed before sumOverflow height") {
    /*
      func a1() = true

      @Verifier(tx)
      func a1() = a1()
     */
    val verifier = "AAIFAAAAAAAAAA0IAhoJCgJhMRIDYTExAAAAAQEAAAACYTEAAAAABgAAAAAAAAABAAAAAnR4AQAAAAJhMQAAAAAJAQAAAAJhMQAAAAA1A+Ee"

    /*
      func a1() = true
      func a1() = a1()

      @Verifier(tx)
      func a2() = a1()
     */
    val userFunctions =
      "AAIFAAAAAAAAAA0IAhoJCgJhMRIDYTExAAAAAgEAAAACYTEAAAAABgEAAAACYTEAAAAACQEAAAACYTEAAAAAAAAAAAAAAAEAAAACdHgBAAAAAmEyAAAAAAkBAAAAAmExAAAAAIGVAL4="

    /*
      func a1() = true
      func a2() = {
        func a3() = {
          func a11() = a1()
          a11()
        }

        a3()
      }

      @Verifier(tx)
      func a4() = a2()
     */
    val innerOverlapWithVerifier =
      "AAIFAAAAAAAAAA0IAhoJCgJhMRIDYTExAAAAAgEAAAACYTEAAAAABgEAAAACYTIAAAAACgEAAAACYTMAAAAACgEAAAACYTEAAAAACQEAAAACYTEAAAAACQEAAAACYTEAAAAACQEAAAACYTMAAAAAAAAAAAAAAAEAAAACdHgBAAAAAmE0AAAAAAkBAAAAAmEyAAAAAEjFcsE="

    /*
      func a1() = true
      func a2() = {
        func a3() = {
          func a11() = a1()
          a11()
        }

        a3()
      }

      @Callable(i)
      func a4() = {
        strict a0 = a2()
        []
      }
     */
    val innerOverlapWithCallable =
      "AAIFAAAAAAAAAA8IAhIAGgkKAmExEgNhMTEAAAACAQAAAAJhMQAAAAAGAQAAAAJhMgAAAAAKAQAAAAJhMwAAAAAKAQAAAAJhMQAAAAAJAQAAAAJhMQAAAAAJAQAAAAJhMQAAAAAJAQAAAAJhMwAAAAAAAAABAAAAAWkBAAAAAmE0AAAAAAQAAAACYTAJAQAAAAJhMgAAAAADCQAAAAAAAAIFAAAAAmEwBQAAAAJhMAUAAAADbmlsCQAAAgAAAAECAAAAJFN0cmljdCB2YWx1ZSBpcyBub3QgZXF1YWwgdG8gaXRzZWxmLgAAAABEHCSy"
    val keyPairs = Vector.tabulate(8)(i => KeyPair(Ints.toByteArray(i)))
    val balances = keyPairs.map(acc => AddrWithBalance(acc.toAddress, 10.waves))

    def setScript(keyPairIndex: Int, script: String): SetScriptTransaction =
      TxHelpers.setScript(keyPairs(keyPairIndex), Script.fromBase64String(script).explicitGet(), version = TxVersion.V2)

    val settings =
      DomainPresets.RideV5.copy(blockchainSettings =
        DomainPresets.RideV5.blockchainSettings.copy(
          functionalitySettings = DomainPresets.RideV5.blockchainSettings.functionalitySettings.copy(estimatorSumOverflowFixHeight = 3)
        )
      )

    withDomain(settings, balances) { d =>
      d.appendBlock(
        setScript(0, verifier),
        setScript(1, userFunctions),
        setScript(2, innerOverlapWithVerifier),
        setScript(3, innerOverlapWithCallable)
      )

      d.appendBlockE(setScript(4, verifier)) should produce("shadows preceding declaration")
      d.appendBlockE(setScript(5, userFunctions)) should produce("shadows preceding declaration")
      d.appendBlockE(setScript(6, innerOverlapWithVerifier)) should produce("shadows preceding declaration")
      d.appendBlockE(setScript(7, innerOverlapWithCallable)) should produce("shadows preceding declaration")
    }
  }

  property("unions are forbidden as @Callable arguments for RIDE 6 scripts and allowed for RIDE 4 and 5") {
    def checkForExpr(expr: String, version: StdLibVersion): Assertion = {
      val compileVersion = if (version == V6) V5 else version
      val script         = ContractScriptImpl(version, TestCompiler(compileVersion).compile(expr).explicitGet())

      val tx = SetScriptTransaction.selfSigned(
        TxVersion.V1,
        accountGen.sample.get,
        Some(script),
        100000000,
        1526287561757L
      )

      if (version == V6) {
        tx shouldBe Left(GenericError("Union type is not allowed in callable function arguments of script"))
      } else {
        tx.toOption shouldBe defined
      }
    }

    val exprWithPlainUnion =
      """
        |{-# STDLIB_VERSION 5 #-}
        |{-# CONTENT_TYPE DAPP #-}
        |{-# SCRIPT_TYPE ACCOUNT #-}
        |
        |@Callable(i)
        |func test(a: Int|String) = []
        |""".stripMargin

    val exprWithListUnion =
      """
        |{-# STDLIB_VERSION 5 #-}
        |{-# CONTENT_TYPE DAPP #-}
        |{-# SCRIPT_TYPE ACCOUNT #-}
        |
        |@Callable(i)
        |func test(a: List[Int|String]) = []
        |""".stripMargin

    checkForExpr(exprWithPlainUnion, V4)
    checkForExpr(exprWithListUnion, V4)

    checkForExpr(exprWithPlainUnion, V5)
    checkForExpr(exprWithListUnion, V5)

    checkForExpr(exprWithPlainUnion, V6)
    checkForExpr(exprWithListUnion, V6)
  }

  property("synchronous calls are not allowed in dApp verifier function") {
    def dAppVerifier(syncCall: String): String =
      s"""
         |@Verifier(tx)
         |func verify() = {
         |strict a = $syncCall(Address(base58'123'), "test", [], [])
         |true
         |}
         |""".stripMargin

    def dAppVerifierRec(syncCallId: Short): Script =
      ContractScript(
        V5,
        DApp(
          DAppMeta(),
          List(
            FUNC(
              name = "f",
              args = List.empty,
              body = BLOCK(
                LET("a", FUNCTION_CALL(FunctionHeader.Native(syncCallId), List.empty)),
                FUNCTION_CALL(FunctionHeader.User("f"), List.empty)
              )
            )
          ),
          List.empty,
          Some(VerifierFunction(VerifierAnnotation("tx"), FUNC("v", List.empty, FUNCTION_CALL(FunctionHeader.User("f"), List.empty))))
        )
      ).explicitGet()

    withDomain(DomainPresets.RideV5) { d =>
      val dApp     = accountGen.sample.get
      val ts: Long = System.currentTimeMillis()
      val fee      = 0.01.waves
      val genesis  = GenesisTransaction.create(dApp.toAddress, ENOUGH_AMT, ts).explicitGet()

      val scriptWithInvoke    = TestCompiler(V5).compileContract(dAppVerifier("invoke"))
      val setScriptWithInvoke = SetScriptTransaction.selfSigned(TxVersion.V2, dApp, Some(scriptWithInvoke), fee, ts).explicitGet()

      val scriptWithReentrantInvoke    = TestCompiler(V5).compileContract(dAppVerifier("reentrantInvoke"))
      val setScriptWithReentrantInvoke = SetScriptTransaction.selfSigned(TxVersion.V2, dApp, Some(scriptWithReentrantInvoke), fee, ts).explicitGet()

      val setScriptWithInvokeRec =
        SetScriptTransaction.selfSigned(TxVersion.V2, dApp, Some(dAppVerifierRec(FunctionIds.CALLDAPP)), fee, ts).explicitGet()
      val setScriptWithReentrantInvokeRec =
        SetScriptTransaction.selfSigned(TxVersion.V2, dApp, Some(dAppVerifierRec(FunctionIds.CALLDAPPREENTRANT)), fee, ts).explicitGet()

      d.appendBlock(genesis)
      d.appendBlockE(setScriptWithInvoke) should produce("DApp-to-dApp invocations are not allowed from verifier")
      d.appendBlockE(setScriptWithReentrantInvoke) should produce("DApp-to-dApp invocations are not allowed from verifier")
      d.appendBlockE(setScriptWithInvokeRec) should produce("DApp-to-dApp invocations are not allowed from verifier")
      d.appendBlockE(setScriptWithReentrantInvokeRec) should produce("DApp-to-dApp invocations are not allowed from verifier")
    }
  }

  property("synchronous calls are not allowed in account script") {
    def getScriptWithSyncCall(syncCall: String): ExprScript = {
      val expr =
        s"""
           |strict a = $syncCall(Address(base58'123'), "test", [], [])
           |true
           |""".stripMargin

      ExpressionCompiler
        .compileBoolean(expr, compilerContext(DirectiveSet(V5, Call, Expression).explicitGet()))
        .flatMap(ExprScript(V5, _))
        .explicitGet()
    }

    withDomain(DomainPresets.RideV5) { d =>
      val smartAcc = accountGen.sample.get
      val ts: Long = System.currentTimeMillis()
      val genesis  = GenesisTransaction.create(smartAcc.toAddress, ENOUGH_AMT, ts).explicitGet()

      val setScriptWithInvoke =
        SetScriptTransaction.selfSigned(TxVersion.V2, smartAcc, Some(getScriptWithSyncCall("invoke")), 0.01.waves, ts).explicitGet()
      val setScriptWithReentrantInvoke =
        SetScriptTransaction.selfSigned(TxVersion.V2, smartAcc, Some(getScriptWithSyncCall("reentrantInvoke")), 0.01.waves, ts).explicitGet()

      d.appendBlock(genesis)
      d.appendBlockE(setScriptWithInvoke) should produce("function 'Native(1020)' not found")
      d.appendBlockE(setScriptWithReentrantInvoke) should produce("function 'Native(1021)' not found")
    }
  }
}<|MERGE_RESOLUTION|>--- conflicted
+++ resolved
@@ -1,7 +1,6 @@
 package com.wavesplatform.state.diffs
 
 import scala.util.Try
-
 import com.google.common.primitives.Ints
 import com.wavesplatform.account.KeyPair
 import com.wavesplatform.common.state.ByteStr
@@ -30,26 +29,12 @@
 import com.wavesplatform.transaction.{GenesisTransaction, TxHelpers, TxVersion}
 import com.wavesplatform.transaction.TxValidationError.GenericError
 import com.wavesplatform.transaction.smart.SetScriptTransaction
-<<<<<<< HEAD
 import monix.eval.Coeval
-import org.scalacheck.Gen
 import org.scalatest.Assertion
 
 class SetScriptTransactionDiffTest extends PropSpec with WithDomain {
-  private[this] val DefaultFS = DomainPresets.mostRecent.blockchainSettings.functionalitySettings
-
-  val preconditionsAndSetContract: Gen[(GenesisTransaction, SetScriptTransaction)] =
-=======
-import org.scalatest.Assertion
-
-class SetScriptTransactionDiffTest extends PropSpec with WithDomain {
-
-  private val fs = TestFunctionalitySettings.Enabled.copy(preActivatedFeatures =
-    Map(BlockchainFeatures.SmartAccounts.id -> 0, BlockchainFeatures.Ride4DApps.id -> 0)
-  )
 
   val preconditionsAndSetContract: (GenesisTransaction, SetScriptTransaction) =
->>>>>>> 7bd44386
     preconditionsAndSetCustomContract(
       ContractScript(
         V3,
@@ -64,15 +49,14 @@
       ).explicitGet()
     )
 
-<<<<<<< HEAD
-  private def preconditionsAndSetCustomContract(script: Script): Gen[(GenesisTransaction, SetScriptTransaction)] =
-    for {
-      master <- accountGen
-      ts     <- timestampGen
-      genesis: GenesisTransaction = GenesisTransaction.create(master.toAddress, ENOUGH_AMT, ts).explicitGet()
-      fee <- smallFeeGen
-    } yield (genesis, SetScriptTransaction.selfSigned(TxVersion.V1, master, Some(script), fee, ts).explicitGet())
-
+  private def preconditionsAndSetCustomContract(script: Script): (GenesisTransaction, SetScriptTransaction) = {
+    val master = TxHelpers.signer(1)
+
+    val genesis = TxHelpers.genesis(master.toAddress)
+    val setScript = TxHelpers.setScript(master, script)
+
+    (genesis, setScript)
+  }
   private[this] def exactSizeContract(version: StdLibVersion, size: Int): ContractScriptImpl =
     new ContractScriptImpl(
       version,
@@ -157,15 +141,6 @@
       val setScriptTransaction = TxHelpers.setScript(TxHelpers.defaultSigner, script, version = TxVersion.V2)
       d.commonApi.calculateWavesFee(setScriptTransaction) shouldBe 0.001.waves
     }
-=======
-  private def preconditionsAndSetCustomContract(script: Script): (GenesisTransaction, SetScriptTransaction) = {
-    val master = TxHelpers.signer(1)
-
-    val genesis = TxHelpers.genesis(master.toAddress)
-    val setScript = TxHelpers.setScript(master, script)
-
-    (genesis, setScript)
->>>>>>> 7bd44386
   }
 
   property("cannot use transaction constructors in V6") {
@@ -226,27 +201,17 @@
   }
 
   property("setting script results in account state") {
-<<<<<<< HEAD
-    forAll(preconditionsAndSetContract) { case (genesis, setScript) =>
-      assertDiffAndState(Seq(TestBlock.create(Seq(genesis))), TestBlock.create(Seq(setScript)), DefaultFS) { case (blockDiff, newState) =>
-=======
     val (genesis, setScript) = preconditionsAndSetContract
-    assertDiffAndState(Seq(TestBlock.create(Seq(genesis))), TestBlock.create(Seq(setScript)), fs) {
+    assertDiffAndState(Seq(TestBlock.create(Seq(genesis))), TestBlock.create(Seq(setScript))) {
       case (_, newState) =>
->>>>>>> 7bd44386
         newState.accountScript(setScript.sender.toAddress).map(_.script) shouldBe setScript.script
     }
   }
 
   property("setting contract results in account state") {
-<<<<<<< HEAD
-    forAll(preconditionsAndSetContract) { case (genesis, setScript) =>
-      assertDiffAndState(Seq(TestBlock.create(Seq(genesis))), TestBlock.create(Seq(setScript)), DefaultFS) { case (blockDiff, newState) =>
-=======
     val (genesis, setScript) = preconditionsAndSetContract
-    assertDiffAndState(Seq(TestBlock.create(Seq(genesis))), TestBlock.create(Seq(setScript)), fs) {
+    assertDiffAndState(Seq(TestBlock.create(Seq(genesis))), TestBlock.create(Seq(setScript))) {
       case (_, newState) =>
->>>>>>> 7bd44386
         newState.accountScript(setScript.sender.toAddress).map(_.script) shouldBe setScript.script
     }
   }
