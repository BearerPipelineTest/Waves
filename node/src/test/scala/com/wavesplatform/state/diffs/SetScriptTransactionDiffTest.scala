package com.wavesplatform.state.diffs

import scala.util.Try
import com.google.common.primitives.Ints
import com.wavesplatform.account.KeyPair
import com.wavesplatform.common.state.ByteStr
import com.wavesplatform.common.utils.EitherExt2
import com.wavesplatform.db.WithDomain
import com.wavesplatform.db.WithState.AddrWithBalance
import com.wavesplatform.features.BlockchainFeatures
import com.wavesplatform.features.BlockchainFeatures.*
import com.wavesplatform.lagonaki.mocks.TestBlock
import com.wavesplatform.lang.contract.DApp
import com.wavesplatform.lang.contract.DApp.{CallableAnnotation, CallableFunction, VerifierAnnotation, VerifierFunction}
import com.wavesplatform.lang.directives.DirectiveSet
import com.wavesplatform.lang.directives.values.*
import com.wavesplatform.lang.script.{ContractScript, Script}
import com.wavesplatform.lang.script.ContractScript.ContractScriptImpl
import com.wavesplatform.lang.script.v1.ExprScript
import com.wavesplatform.lang.utils.compilerContext
import com.wavesplatform.lang.v1.FunctionHeader
import com.wavesplatform.lang.v1.FunctionHeader.Native
import com.wavesplatform.lang.v1.compiler.{ExpressionCompiler, Terms, TestCompiler}
import com.wavesplatform.lang.v1.compiler.Terms.*
import com.wavesplatform.lang.v1.evaluator.FunctionIds
import com.wavesplatform.protobuf.dapp.DAppMeta
import com.wavesplatform.settings.{FunctionalitySettings, TestFunctionalitySettings}
import com.wavesplatform.test.*
import com.wavesplatform.transaction.{GenesisTransaction, TxHelpers, TxVersion}
import com.wavesplatform.transaction.TxValidationError.GenericError
import com.wavesplatform.transaction.smart.SetScriptTransaction
import monix.eval.Coeval
import org.scalatest.Assertion

class SetScriptTransactionDiffTest extends PropSpec with WithDomain {

  val preconditionsAndSetContract: (GenesisTransaction, SetScriptTransaction) =
    preconditionsAndSetCustomContract(
      ContractScript(
        V3,
        DApp(
          DAppMeta(),
          List.empty,
          List(
            CallableFunction(CallableAnnotation("sender"), Terms.FUNC("foo", List("a"), FUNCTION_CALL(Native(203), List(REF("a"), REF("sender")))))
          ),
          None
        )
      ).explicitGet()
    )

  private def preconditionsAndSetCustomContract(script: Script): (GenesisTransaction, SetScriptTransaction) = {
    val master = TxHelpers.signer(1)

    val genesis   = TxHelpers.genesis(master.toAddress)
    val setScript = TxHelpers.setScript(master, script)

    (genesis, setScript)
  }
  private[this] def exactSizeContract(version: StdLibVersion, size: Int): ContractScriptImpl =
    new ContractScriptImpl(
      version,
      TxHelpers
        .script(s"""
                   |{-# STDLIB_VERSION ${version.id} #-}
                   |{-# CONTENT_TYPE DAPP #-}
                   |""".stripMargin)
        .asInstanceOf[ContractScriptImpl]
        .expr
    ) {
      override val bytes: Coeval[ByteStr] = Coeval.evalOnce(ByteStr(new Array[Byte](size)))
    }

  private[this] def exactSizeExpr(version: StdLibVersion, size: Int): ExprScript = new ExprScript {
    val stdLibVersion: StdLibVersion     = version
    val isFreeCall: Boolean              = false
    val expr: EXPR                       = TxHelpers.exprScript(StdLibVersion.V6)("true").expr
    val bytes: Coeval[ByteStr]           = Coeval(ByteStr(new Array[Byte](size)))
    val containsBlockV2: Coeval[Boolean] = Coeval(false)
    val containsArray: Boolean           = false
  }

  property("limit 32kb/8kb before V6") {
    withDomain(DomainPresets.RideV5) { d =>
      d.helpers.creditWavesToDefaultSigner()

      d.appendAndAssertSucceed(TxHelpers.setScript(TxHelpers.defaultSigner, exactSizeContract(StdLibVersion.V5, 32768), version = TxVersion.V2))
      d.appendAndCatchError(TxHelpers.setScript(TxHelpers.defaultSigner, exactSizeContract(StdLibVersion.V5, 32769), version = TxVersion.V2))
        .toString should include(
        "32769 bytes > 32768 bytes"
      )

      d.appendAndAssertSucceed(TxHelpers.setScript(TxHelpers.defaultSigner, exactSizeExpr(StdLibVersion.V5, 8192), version = TxVersion.V2))
      d.appendAndCatchError(TxHelpers.setScript(TxHelpers.defaultSigner, exactSizeExpr(StdLibVersion.V5, 8193), version = TxVersion.V2))
        .toString should include(
        "Script is too large: 8193 bytes > 8192 bytes"
      )
    }
  }

  property("limit 160kb/8kb after V6") {
    withDomain(DomainPresets.RideV6) { d =>
      d.helpers.creditWavesToDefaultSigner()

      val setScript160kb = TxHelpers.setScript(TxHelpers.defaultSigner, exactSizeContract(StdLibVersion.V6, 160 * 1024), 0.16.waves, version = TxVersion.V2)
      d.commonApi.calculateWavesFee(setScript160kb) shouldBe 0.16.waves
      d.appendAndAssertSucceed(setScript160kb)

      d.appendAndCatchError(TxHelpers.setScript(TxHelpers.defaultSigner, exactSizeContract(StdLibVersion.V6, 160 * 1024 + 1), 0.161.waves, version = TxVersion.V2))
        .toString should include(
        "Script is too large: 163841 bytes > 163840 bytes"
      )

      d.appendAndAssertSucceed(TxHelpers.setScript(TxHelpers.defaultSigner, exactSizeExpr(StdLibVersion.V6, 8 * 1024), 0.008.waves, version = TxVersion.V2))
      d.appendAndCatchError(TxHelpers.setScript(TxHelpers.defaultSigner, exactSizeExpr(StdLibVersion.V6, 8 * 1024 + 1), 0.009.waves, version = TxVersion.V2))
        .toString should include(
        "Script is too large: 8193 bytes > 8192 bytes"
      )
    }

    def byteVectorsList(size: Int): String =
      (1 to size).map(_ => s"base64'${ByteStr(new Array[Byte](1000)).base64Raw}'").mkString("[", ", ", "]")

    intercept[RuntimeException](TxHelpers.exprScript(StdLibVersion.V6)(s"""
                                                                          |strict a = ${byteVectorsList(9)}
                                                                          |true
                                                                          |""".stripMargin)).toString should include(
      "Script is too large: 9140 bytes > 8192 bytes"
    )
  }

  val scriptSizes = Table(
    ("StdLibVersion", "scriptSize", "fee"),
    (V3, 1024, 0.001.waves),
    (V3, 1025, 0.002.waves),
    (V3, 32 * 1024, 0.032.waves),
    (V4, 1024, 0.001.waves),
    (V4, 1025, 0.002.waves),
    (V4, 32 * 1024, 0.032.waves),
    (V5, 1024, 0.001.waves),
    (V5, 1025, 0.002.waves),
    (V5, 32 * 1024, 0.032.waves),
    (V6, 1024, 0.001.waves),
    (V6, 1025, 0.002.waves),
    (V6, 32 * 1024, 0.032.waves),
    (V6, 160 * 1024, 0.16.waves),
  )

  property("lowered contract fee after V6") {
    withDomain(DomainPresets.RideV6) { d =>
      forAll(scriptSizes) {
        case (ver, size, fee) =>
          val script = exactSizeContract(ver, size)
          val sstx = TxHelpers.setScript(TxHelpers.defaultSigner, script, version = TxVersion.V2, fee = fee - 1)
          d.appendBlockE(sstx) should produce("does not exceed minimal value")
          val setScriptTransaction = TxHelpers.setScript(TxHelpers.defaultSigner, script, version = TxVersion.V2, fee = fee)
          d.appendBlock(setScriptTransaction)
          d.commonApi.calculateWavesFee(setScriptTransaction) shouldBe fee
      }
    }
  }

  property("cannot use transaction constructors in V6") {
    val orderConstructor =
      "Order(base58'', base58'', AssetPair(base58'', base58''), Buy, 1, 1, 1, 1, 1, unit, Address(base58''), base58'', base58'', [])"

    val constructors = Seq(
      "GenesisTransaction(1, Address(base58''), base58'', 1, 1, 1)",
      "PaymentTransaction(1, Address(base58''), base58'', 1, 1, 1, Address(base58''), base58'', base58'', [])",
      "TransferTransaction(unit, 1, unit, Alias(\"\"), base58'', base58'', 1, 1, 1, Address(base58''), base58'', base58'', [])",
      "IssueTransaction(1, \"\", \"\", true, 1, unit, base58'', 1, 1, 1, Address(base58''), base58'', base58'', [])",
      "ReissueTransaction(1, base58'', true, base58'', 1, 1, 1, Address(base58''), base58'', base58'', [])",
      "BurnTransaction(1, base58'', base58'', 1, 1, 1, Address(base58''), base58'', base58'', [])",
      "SetScriptTransaction(unit, base58'', 1, 1, 1, Address(base58''), base58'', base58'', [])",
      "SponsorFeeTransaction(base58'', 5, base58'', 1, 1, 1, Address(base58''), base58'', base58'', [])",
      "LeaseTransaction(1, Address(base58''), base58'', 1, 1, 1, Address(base58''), base58'', base58'', [])",
      "LeaseCancelTransaction(base58'', base58'', 1, 1, 1, Address(base58''), base58'', base58'', [])",
      "CreateAliasTransaction(\"\", base58'', 1, 1, 1, Address(base58''), base58'', base58'', [])",
      s"ExchangeTransaction($orderConstructor, $orderConstructor, 1, 1, 1, 1, base58'', 1, 1, 1, Address(base58''), base58'', base58'', [])",
      "UpdateAssetInfoTransaction(base58'', \"\", \"\", base58'', 1, 1, 1, Address(base58''), base58'', base58'', [])",
      "DataTransaction([], base58'', 1, 1, 1, Address(base58''), base58'', base58'', [])",
      "MassTransferTransaction(base58'', 1, [], 1, base58'', base58'', 1, 1, 1, Address(base58''), base58'', base58'', [])",
      "SetAssetScriptTransaction(unit, base58'', base58'', 1, 1, 1, Address(base58''), base58'', base58'', [])",
      "InvokeScriptTransaction(Address(base58''), unit, \"\", [], base58'', 1, 1, 1, Address(base58''), base58'', base58'', [], [])"
    )

    for (constructor <- constructors) withClue("\\w+Transaction".r.findFirstIn(constructor).get) {
      val scriptText =
        s"""
           |@Callable(i)
           |func test() = {
           |  strict transfer = $constructor
           |  []
           |}""".stripMargin
      val scriptV5 = Try(TxHelpers.scriptV5(scriptText))
      scriptV5 shouldBe Symbol("success")

      val scriptV6 = scriptV5.get.copy(stdLibVersion = StdLibVersion.V6)

      intercept[RuntimeException](TxHelpers.scriptV6(scriptText)).toString should include("Can't find a function")

      withDomain(DomainPresets.RideV6) { d =>
        d.helpers.creditWavesToDefaultSigner()
        d.appendAndAssertSucceed(TxHelpers.setScript(TxHelpers.defaultSigner, scriptV5.get))
        d.appendAndCatchError(TxHelpers.setScript(TxHelpers.defaultSigner, scriptV6))
          .toString should include regex "function 'User\\(\\w+\\)' not found".r
      }
    }

    withClue("InvokeExpression") {
      intercept[RuntimeException](TxHelpers.scriptV6(s"""
                                                        |@Callable(i)
                                                        |func test() = {
                                                        |  strict tx = InvokeExpressionTransaction(base58'', unit, base58'', 1, 1, 1, Address(base58''), base58'', base58'', [])
                                                        |  []
                                                        |}""".stripMargin)).toString should include("Can't find a function")
    }
  }

  property("setting script results in account state") {
    val (genesis, setScript) = preconditionsAndSetContract
    assertDiffAndState(Seq(TestBlock.create(Seq(genesis))), TestBlock.create(Seq(setScript))) {
      case (_, newState) =>
        newState.accountScript(setScript.sender.toAddress).map(_.script) shouldBe setScript.script
    }
  }

  property("setting contract results in account state") {
    val (genesis, setScript) = preconditionsAndSetContract
    assertDiffAndState(Seq(TestBlock.create(Seq(genesis))), TestBlock.create(Seq(setScript))) {
      case (_, newState) =>
        newState.accountScript(setScript.sender.toAddress).map(_.script) shouldBe setScript.script
    }
  }

  property("Script with BlockV2 only works after Ride4DApps feature activation") {
    import com.wavesplatform.lagonaki.mocks.TestBlock.create as block

    val settingsUnactivated = TestFunctionalitySettings.Enabled.copy(preActivatedFeatures =
      Map(
        BlockchainFeatures.Ride4DApps.id -> 3
      )
    )
    val settingsActivated = TestFunctionalitySettings.Enabled.copy(preActivatedFeatures =
      Map(
        BlockchainFeatures.Ride4DApps.id -> 0
      )
    )
    val setup = {
      val master = TxHelpers.signer(1)

      val genesis = TxHelpers.genesis(master.toAddress)
      val expr    = BLOCK(LET("x", CONST_LONG(3)), CONST_BOOLEAN(true))
      val script  = ExprScript(V1, expr, checkSize = false).explicitGet()
      val tx      = TxHelpers.setScript(master, script)

      (genesis, tx)
    }

    val (genesis, tx) = setup
    assertDiffEi(Seq(block(Seq(genesis))), block(Seq(tx)), settingsUnactivated) { blockDiffEi =>
      blockDiffEi should produce("RIDE 4 DAPPS feature has not been activated yet")
    }

    assertDiffEi(Seq(block(Seq(genesis))), block(Seq(tx)), settingsActivated) { blockDiffEi =>
      blockDiffEi.explicitGet()
    }
  }

  property("verifier complexity limit 3000 from V4") {
    val exprV3WithComplexityBetween2000And3000 =
      TestCompiler(V3).compileExpression(
        """
          | {-#STDLIB_VERSION 3 #-}
          | {-#SCRIPT_TYPE ACCOUNT #-}
          | {-#CONTENT_TYPE EXPRESSION #-}
          |
          | rsaVerify(SHA256, base64'ZGdnZHMK',base64'ZGdnZHMK',base64'ZGdnZHMK') &&
          | rsaVerify(SHA256, base64'ZGdnZHMK',base64'ZGdnZHMK',base64'ZGdnZHMK') &&
          | rsaVerify(SHA256, base64'ZGdnZHMK',base64'ZGdnZHMK',base64'ZGdnZHMK') &&
          | rsaVerify(SHA256, base64'ZGdnZHMK',base64'ZGdnZHMK',base64'ZGdnZHMK') &&
          | rsaVerify(SHA256, base64'ZGdnZHMK',base64'ZGdnZHMK',base64'ZGdnZHMK') &&
          | rsaVerify(SHA256, base64'ZGdnZHMK',base64'ZGdnZHMK',base64'ZGdnZHMK') &&
          | rsaVerify(SHA256, base64'ZGdnZHMK',base64'ZGdnZHMK',base64'ZGdnZHMK')
        """.stripMargin
      )

    val contractV3WithComplexityBetween2000And3000 = {
      val script =
        """
          | {-#STDLIB_VERSION 3 #-}
          | {-#SCRIPT_TYPE ACCOUNT #-}
          | {-#CONTENT_TYPE DAPP #-}
          |
          | @Verifier(tx)
          | func verify() =
          |   rsaVerify(SHA256, base64'ZGdnZHMK',base64'ZGdnZHMK',base64'ZGdnZHMK') &&
          |   rsaVerify(SHA256, base64'ZGdnZHMK',base64'ZGdnZHMK',base64'ZGdnZHMK') &&
          |   rsaVerify(SHA256, base64'ZGdnZHMK',base64'ZGdnZHMK',base64'ZGdnZHMK') &&
          |   rsaVerify(SHA256, base64'ZGdnZHMK',base64'ZGdnZHMK',base64'ZGdnZHMK') &&
          |   rsaVerify(SHA256, base64'ZGdnZHMK',base64'ZGdnZHMK',base64'ZGdnZHMK') &&
          |   rsaVerify(SHA256, base64'ZGdnZHMK',base64'ZGdnZHMK',base64'ZGdnZHMK') &&
          |   rsaVerify(SHA256, base64'ZGdnZHMK',base64'ZGdnZHMK',base64'ZGdnZHMK')
      """.stripMargin

      TestCompiler(V3).compileContract(script)
    }

    val exprV4WithComplexityBetween2000And3000 =
      TestCompiler(V4).compileExpression(
        """
          | {-#STDLIB_VERSION 4 #-}
          | {-#SCRIPT_TYPE ACCOUNT #-}
          | {-#CONTENT_TYPE EXPRESSION #-}
          |
          | groth16Verify_5inputs(base64'ZGdnZHMK',base64'ZGdnZHMK',base64'ZGdnZHMK') || groth16Verify_1inputs(base64'ZGdnZHMK',base64'ZGdnZHMK',base64'ZGdnZHMK')
        """.stripMargin
      )

    val contractV4WithComplexityBetween2000And3000 = {
      val script =
        """
          | {-#STDLIB_VERSION 4 #-}
          | {-#SCRIPT_TYPE ACCOUNT #-}
          | {-#CONTENT_TYPE DAPP #-}
          |
          | @Verifier(tx)
          | func verify() =
          |   groth16Verify_5inputs(base64'ZGdnZHMK',base64'ZGdnZHMK',base64'ZGdnZHMK') || groth16Verify_1inputs(base64'ZGdnZHMK',base64'ZGdnZHMK',base64'ZGdnZHMK')
          |
      """.stripMargin

      TestCompiler(V4).compileContract(script)
    }

    val contractV4WithCallableComplexityBetween3000And4000 = {
      val script =
        """
          | {-#STDLIB_VERSION 4 #-}
          | {-#SCRIPT_TYPE ACCOUNT #-}
          | {-#CONTENT_TYPE DAPP #-}
          |
          | @Callable(i)
          | func default() = {
          |   if(groth16Verify_15inputs(base64'ZGdnZHMK',base64'ZGdnZHMK',base64'ZGdnZHMK'))
          |     then [] else []
          | }
          |
      """.stripMargin

      TestCompiler(V4).compileContract(script)
    }

    val rideV3Activated = TestFunctionalitySettings.Enabled.copy(preActivatedFeatures =
      Map(
        BlockchainFeatures.Ride4DApps.id -> 0
      )
    )

    val rideV4Activated = TestFunctionalitySettings.Enabled.copy(preActivatedFeatures =
      Map(
        BlockchainFeatures.Ride4DApps.id -> 0,
        BlockchainFeatures.BlockV5.id    -> 0
      )
    )

    def assertSuccess(script: Script, settings: FunctionalitySettings): Unit = {
      val (genesis, setScript) = preconditionsAndSetCustomContract(script)
      assertDiffAndState(Seq(TestBlock.create(Seq(genesis))), TestBlock.create(Seq(setScript)), settings) {
        case (_, newState) =>
          newState.accountScript(setScript.sender.toAddress).map(_.script) shouldBe setScript.script
      }
    }

    def assertFailure(script: Script, settings: FunctionalitySettings, errorMessage: String): Unit = {
      val (genesis, setScript) = preconditionsAndSetCustomContract(script)
      assertDiffEi(Seq(TestBlock.create(Seq(genesis))), TestBlock.create(Seq(setScript)), settings)(
        _ should produce(errorMessage)
      )
    }

    assertSuccess(exprV3WithComplexityBetween2000And3000, rideV3Activated)
    assertSuccess(contractV3WithComplexityBetween2000And3000, rideV3Activated)

    assertFailure(exprV3WithComplexityBetween2000And3000, rideV4Activated, "Script is too complex: 2134 > 2000")
    assertFailure(exprV4WithComplexityBetween2000And3000, rideV4Activated, "Script is too complex: 2807 > 2000")
    assertFailure(contractV3WithComplexityBetween2000And3000, rideV4Activated, "Contract verifier is too complex: 2134 > 2000")
    assertFailure(contractV4WithComplexityBetween2000And3000, rideV4Activated, "Contract verifier is too complex: 2807 > 2000")

    assertSuccess(contractV4WithCallableComplexityBetween3000And4000, rideV4Activated)
  }

  property("free call is prohibited") {
    val freeCall = TestCompiler(V6).compileFreeCall("[]")
    val account  = accountGen.sample.get
    SetScriptTransaction.selfSigned(1.toByte, account, Some(freeCall), MinIssueFee, System.currentTimeMillis()) shouldBe Left(
      GenericError("Script type for Set Script Transaction should not be CALL")
    )
  }

  property("estimation overflow") {
    val body = {
      val n = 65
      s"""
         | func f0() = true
         | ${(0 until n).map(i => s"func f${i + 1}() = if (f$i()) then f$i() else f$i()").mkString("\n")}
         | f$n()
       """.stripMargin
    }

    val verifier = TestCompiler(V3).compileExpression(body)

    // due to complexity of natural callable with the expression is not negative
    val callable     = CallableFunction(CallableAnnotation("i"), FUNC("call", Nil, verifier.expr.asInstanceOf[EXPR]))
    val dAppCallable = ContractScriptImpl(V4, DApp(DAppMeta(), Nil, List(callable), None))

    val dAppVerifier = TestCompiler(V3).compileContract(
      s"""
         | @Verifier(tx)
         | func verify() = {
         |   $body
         | }
       """.stripMargin
    )

    val sender   = TxHelpers.signer(1)
    val balances = AddrWithBalance.enoughBalances(sender)

    def settings(checkNegative: Boolean = false, checkSumOverflow: Boolean = false): FunctionalitySettings = {
      TestFunctionalitySettings
        .withFeatures(BlockV5)
        .copy(estimationOverflowFixHeight = if (checkNegative) 0 else 999, estimatorSumOverflowFixHeight = if (checkSumOverflow) 0 else 999)
    }

    def assert(script: Script, checkNegativeMessage: String): Assertion = {
      def setScript() = TxHelpers.setScript(sender, script)

      withDomain(domainSettingsWithFS(settings()), balances) { db =>
        val tx = setScript()
        db.appendBlock(tx)
        db.liquidDiff.errorMessage(tx.id()) shouldBe None
      }

      withDomain(domainSettingsWithFS(settings(checkNegative = true)), balances) { db =>
        db.appendBlockE(setScript()) should produce(checkNegativeMessage)
      }

      withDomain(domainSettingsWithFS(settings(checkSumOverflow = true)), balances) { db =>
        db.appendBlockE(setScript()) should produce("Illegal script")
      }
    }

    Seq(
      (verifier, "Unexpected negative verifier complexity"),
      (dAppVerifier, "Unexpected negative verifier complexity"),
      (dAppCallable, "Unexpected negative callable `call` complexity")
    ).foreach { case (script, message) => assert(script, message) }
  }

  property("illegal recursion in scripts is allowed before sumOverflow height") {
    /*
      func a1() = true

      @Verifier(tx)
      func a1() = a1()
     */
    val verifier = "AAIFAAAAAAAAAA0IAhoJCgJhMRIDYTExAAAAAQEAAAACYTEAAAAABgAAAAAAAAABAAAAAnR4AQAAAAJhMQAAAAAJAQAAAAJhMQAAAAA1A+Ee"

    /*
      func a1() = true
      func a1() = a1()

      @Verifier(tx)
      func a2() = a1()
     */
    val userFunctions =
      "AAIFAAAAAAAAAA0IAhoJCgJhMRIDYTExAAAAAgEAAAACYTEAAAAABgEAAAACYTEAAAAACQEAAAACYTEAAAAAAAAAAAAAAAEAAAACdHgBAAAAAmEyAAAAAAkBAAAAAmExAAAAAIGVAL4="

    /*
      func a1() = true
      func a2() = {
        func a3() = {
          func a11() = a1()
          a11()
        }

        a3()
      }

      @Verifier(tx)
      func a4() = a2()
     */
    val innerOverlapWithVerifier =
      "AAIFAAAAAAAAAA0IAhoJCgJhMRIDYTExAAAAAgEAAAACYTEAAAAABgEAAAACYTIAAAAACgEAAAACYTMAAAAACgEAAAACYTEAAAAACQEAAAACYTEAAAAACQEAAAACYTEAAAAACQEAAAACYTMAAAAAAAAAAAAAAAEAAAACdHgBAAAAAmE0AAAAAAkBAAAAAmEyAAAAAEjFcsE="

    /*
      func a1() = true
      func a2() = {
        func a3() = {
          func a11() = a1()
          a11()
        }

        a3()
      }

      @Callable(i)
      func a4() = {
        strict a0 = a2()
        []
      }
     */
    val innerOverlapWithCallable =
      "AAIFAAAAAAAAAA8IAhIAGgkKAmExEgNhMTEAAAACAQAAAAJhMQAAAAAGAQAAAAJhMgAAAAAKAQAAAAJhMwAAAAAKAQAAAAJhMQAAAAAJAQAAAAJhMQAAAAAJAQAAAAJhMQAAAAAJAQAAAAJhMwAAAAAAAAABAAAAAWkBAAAAAmE0AAAAAAQAAAACYTAJAQAAAAJhMgAAAAADCQAAAAAAAAIFAAAAAmEwBQAAAAJhMAUAAAADbmlsCQAAAgAAAAECAAAAJFN0cmljdCB2YWx1ZSBpcyBub3QgZXF1YWwgdG8gaXRzZWxmLgAAAABEHCSy"
    val keyPairs = Vector.tabulate(8)(i => KeyPair(Ints.toByteArray(i)))
    val balances = keyPairs.map(acc => AddrWithBalance(acc.toAddress, 10.waves))

    def setScript(keyPairIndex: Int, script: String): SetScriptTransaction =
      TxHelpers.setScript(keyPairs(keyPairIndex), Script.fromBase64String(script).explicitGet(), version = TxVersion.V2)

    val settings =
<<<<<<< HEAD
      DomainPresets.RideV5.copy(blockchainSettings =
        DomainPresets.RideV5.blockchainSettings.copy(
          functionalitySettings = DomainPresets.RideV5.blockchainSettings.functionalitySettings.copy(estimatorSumOverflowFixHeight = 3)
=======
      DomainPresets.RideV5.copy(
        blockchainSettings = DomainPresets.RideV5.blockchainSettings.copy(
          functionalitySettings = DomainPresets.RideV5.blockchainSettings.functionalitySettings.copy(
            estimatorSumOverflowFixHeight = 3
          )
>>>>>>> 2f13caf8
        )
      )

    withDomain(settings, balances) { d =>
      d.appendBlock(
        setScript(0, verifier),
        setScript(1, userFunctions),
        setScript(2, innerOverlapWithVerifier),
        setScript(3, innerOverlapWithCallable)
      )

      d.appendBlockE(setScript(4, verifier)) should produce("shadows preceding declaration")
      d.appendBlockE(setScript(5, userFunctions)) should produce("shadows preceding declaration")
      d.appendBlockE(setScript(6, innerOverlapWithVerifier)) should produce("shadows preceding declaration")
      d.appendBlockE(setScript(7, innerOverlapWithCallable)) should produce("shadows preceding declaration")
    }
  }

  property("unions are forbidden as @Callable arguments for RIDE 6 scripts and allowed for RIDE 4 and 5") {
    def checkForExpr(expr: String, version: StdLibVersion): Assertion = {
      val compileVersion = if (version == V6) V5 else version
      val script         = ContractScriptImpl(version, TestCompiler(compileVersion).compile(expr).explicitGet())

      val tx = SetScriptTransaction.selfSigned(
        TxVersion.V1,
        accountGen.sample.get,
        Some(script),
        100000000,
        1526287561757L
      )

      if (version == V6) {
        tx shouldBe Left(GenericError("Union type is not allowed in callable function arguments of script"))
      } else {
        tx.toOption shouldBe defined
      }
    }

    val exprWithPlainUnion =
      """
        |{-# STDLIB_VERSION 5 #-}
        |{-# CONTENT_TYPE DAPP #-}
        |{-# SCRIPT_TYPE ACCOUNT #-}
        |
        |@Callable(i)
        |func test(a: Int|String) = []
        |""".stripMargin

    val exprWithListUnion =
      """
        |{-# STDLIB_VERSION 5 #-}
        |{-# CONTENT_TYPE DAPP #-}
        |{-# SCRIPT_TYPE ACCOUNT #-}
        |
        |@Callable(i)
        |func test(a: List[Int|String]) = []
        |""".stripMargin

    checkForExpr(exprWithPlainUnion, V4)
    checkForExpr(exprWithListUnion, V4)

    checkForExpr(exprWithPlainUnion, V5)
    checkForExpr(exprWithListUnion, V5)

    checkForExpr(exprWithPlainUnion, V6)
    checkForExpr(exprWithListUnion, V6)
  }

  property("synchronous calls are not allowed in dApp verifier function") {
    def dAppVerifier(syncCall: String): String =
      s"""
         |@Verifier(tx)
         |func verify() = {
         |strict a = $syncCall(Address(base58'123'), "test", [], [])
         |true
         |}
         |""".stripMargin

    def dAppVerifierRec(syncCallId: Short): Script =
      ContractScript(
        V5,
        DApp(
          DAppMeta(),
          List(
            FUNC(
              name = "f",
              args = List.empty,
              body = BLOCK(
                LET("a", FUNCTION_CALL(FunctionHeader.Native(syncCallId), List.empty)),
                FUNCTION_CALL(FunctionHeader.User("f"), List.empty)
              )
            )
          ),
          List.empty,
          Some(VerifierFunction(VerifierAnnotation("tx"), FUNC("v", List.empty, FUNCTION_CALL(FunctionHeader.User("f"), List.empty))))
        )
      ).explicitGet()

    withDomain(DomainPresets.RideV5) { d =>
      val dApp     = accountGen.sample.get
      val ts: Long = System.currentTimeMillis()
      val fee      = 0.01.waves
      val genesis  = GenesisTransaction.create(dApp.toAddress, ENOUGH_AMT, ts).explicitGet()

      val scriptWithInvoke    = TestCompiler(V5).compileContract(dAppVerifier("invoke"))
      val setScriptWithInvoke = SetScriptTransaction.selfSigned(TxVersion.V2, dApp, Some(scriptWithInvoke), fee, ts).explicitGet()

      val scriptWithReentrantInvoke    = TestCompiler(V5).compileContract(dAppVerifier("reentrantInvoke"))
      val setScriptWithReentrantInvoke = SetScriptTransaction.selfSigned(TxVersion.V2, dApp, Some(scriptWithReentrantInvoke), fee, ts).explicitGet()

      val setScriptWithInvokeRec =
        SetScriptTransaction.selfSigned(TxVersion.V2, dApp, Some(dAppVerifierRec(FunctionIds.CALLDAPP)), fee, ts).explicitGet()
      val setScriptWithReentrantInvokeRec =
        SetScriptTransaction.selfSigned(TxVersion.V2, dApp, Some(dAppVerifierRec(FunctionIds.CALLDAPPREENTRANT)), fee, ts).explicitGet()

      d.appendBlock(genesis)
      d.appendBlockE(setScriptWithInvoke) should produce("DApp-to-dApp invocations are not allowed from verifier")
      d.appendBlockE(setScriptWithReentrantInvoke) should produce("DApp-to-dApp invocations are not allowed from verifier")
      d.appendBlockE(setScriptWithInvokeRec) should produce("DApp-to-dApp invocations are not allowed from verifier")
      d.appendBlockE(setScriptWithReentrantInvokeRec) should produce("DApp-to-dApp invocations are not allowed from verifier")
    }
  }

  property("synchronous calls are not allowed in account script") {
    def getScriptWithSyncCall(syncCall: String): ExprScript = {
      val expr =
        s"""
           |strict a = $syncCall(Address(base58'123'), "test", [], [])
           |true
           |""".stripMargin

      ExpressionCompiler
        .compileBoolean(expr, compilerContext(DirectiveSet(V5, Call, Expression).explicitGet()))
        .flatMap(ExprScript(V5, _))
        .explicitGet()
    }

    withDomain(DomainPresets.RideV5) { d =>
      val smartAcc = accountGen.sample.get
      val ts: Long = System.currentTimeMillis()
      val genesis  = GenesisTransaction.create(smartAcc.toAddress, ENOUGH_AMT, ts).explicitGet()

      val setScriptWithInvoke =
        SetScriptTransaction.selfSigned(TxVersion.V2, smartAcc, Some(getScriptWithSyncCall("invoke")), 0.01.waves, ts).explicitGet()
      val setScriptWithReentrantInvoke =
        SetScriptTransaction.selfSigned(TxVersion.V2, smartAcc, Some(getScriptWithSyncCall("reentrantInvoke")), 0.01.waves, ts).explicitGet()

      d.appendBlock(genesis)
      d.appendBlockE(setScriptWithInvoke) should produce("function 'Native(1020)' not found")
      d.appendBlockE(setScriptWithReentrantInvoke) should produce("function 'Native(1021)' not found")
    }
  }
}<|MERGE_RESOLUTION|>--- conflicted
+++ resolved
@@ -519,17 +519,9 @@
       TxHelpers.setScript(keyPairs(keyPairIndex), Script.fromBase64String(script).explicitGet(), version = TxVersion.V2)
 
     val settings =
-<<<<<<< HEAD
       DomainPresets.RideV5.copy(blockchainSettings =
         DomainPresets.RideV5.blockchainSettings.copy(
           functionalitySettings = DomainPresets.RideV5.blockchainSettings.functionalitySettings.copy(estimatorSumOverflowFixHeight = 3)
-=======
-      DomainPresets.RideV5.copy(
-        blockchainSettings = DomainPresets.RideV5.blockchainSettings.copy(
-          functionalitySettings = DomainPresets.RideV5.blockchainSettings.functionalitySettings.copy(
-            estimatorSumOverflowFixHeight = 3
-          )
->>>>>>> 2f13caf8
         )
       )
 
