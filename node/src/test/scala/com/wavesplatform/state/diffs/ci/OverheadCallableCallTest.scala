package com.wavesplatform.state.diffs.ci

<<<<<<< HEAD
import com.wavesplatform.TransactionGenBase
import com.wavesplatform.common.utils.EitherExt2
=======
>>>>>>> e05a253d
import com.wavesplatform.db.WithDomain
import com.wavesplatform.db.WithState.AddrWithBalance
import com.wavesplatform.features.BlockchainFeatures._
import com.wavesplatform.lang.directives.values.V5
import com.wavesplatform.lang.script.Script
import com.wavesplatform.lang.v1.compiler.TestCompiler
import com.wavesplatform.settings.TestFunctionalitySettings
import com.wavesplatform.test._
<<<<<<< HEAD
import com.wavesplatform.transaction.Asset.Waves
import com.wavesplatform.transaction.smart.SetScriptTransaction
import com.wavesplatform.transaction.utils.Signed
import com.wavesplatform.transaction.{GenesisTransaction, TxVersion}
=======
import com.wavesplatform.transaction.TxHelpers
>>>>>>> e05a253d

class OverheadCallableCallTest extends PropSpec with WithDomain {

  private val body = {
    val n = 65
    s"""
       | func f0() = true
       | ${(0 until n).map(i => s"func f${i + 1}() = if (f$i()) then f$i() else f$i()").mkString("\n")}
       | f$n()
       """.stripMargin
  }

  private val dAppScript: Script =
    TestCompiler(V5).compileContract(
      s"""
         | @Callable(i)
         | func default() = {
         |   strict r = $body
         |   []
         | }
       """.stripMargin
    )

<<<<<<< HEAD
  private val scenario =
    for {
      invoker <- accountGen
      dApp1   <- accountGen
      fee     <- ciFee()
      gTx1     = GenesisTransaction.create(invoker.toAddress, ENOUGH_AMT, ts).explicitGet()
      gTx2     = GenesisTransaction.create(dApp1.toAddress, ENOUGH_AMT, ts).explicitGet()
      ssTx1    = SetScriptTransaction.selfSigned(1.toByte, dApp1, Some(dApp1Script), fee, ts).explicitGet()
      invokeTx = () => Signed.invokeScript(TxVersion.V3, invoker, dApp1.toAddress, None, Nil, fee, Waves, ts)
    } yield (Seq(gTx1, gTx2, ssTx1), invokeTx)

=======
>>>>>>> e05a253d
  private val settings =
    TestFunctionalitySettings
      .withFeatures(BlockV5, SynchronousCalls)
      .copy(estimationOverflowFixHeight = 999, estimatorSumOverflowFixHeight = 4)

  property("overhead callable call should be safe both before and after fix") {
    val invoker = TxHelpers.signer(0)
    val dApp = TxHelpers.signer(1)

    val balances = AddrWithBalance.enoughBalances(invoker, dApp)

    val setScript = TxHelpers.setScript(dApp, dAppScript)
    val invoke1 = TxHelpers.invoke(dApp.toAddress, func = None, invoker = invoker)
    val invoke2 = TxHelpers.invoke(dApp.toAddress, func = None, invoker = invoker)

    withDomain(domainSettingsWithFS(settings), balances) { d =>
      d.appendBlock(setScript)
      d.appendBlockE(invoke1) should produce("Evaluation was uncompleted with unused complexity = 0")
      d.appendBlock()
      d.appendBlockE(invoke2) should produce("Evaluation was uncompleted with unused complexity = 0")
    }
  }
}<|MERGE_RESOLUTION|>--- conflicted
+++ resolved
@@ -1,26 +1,14 @@
 package com.wavesplatform.state.diffs.ci
 
-<<<<<<< HEAD
-import com.wavesplatform.TransactionGenBase
-import com.wavesplatform.common.utils.EitherExt2
-=======
->>>>>>> e05a253d
 import com.wavesplatform.db.WithDomain
 import com.wavesplatform.db.WithState.AddrWithBalance
-import com.wavesplatform.features.BlockchainFeatures._
+import com.wavesplatform.features.BlockchainFeatures.*
 import com.wavesplatform.lang.directives.values.V5
 import com.wavesplatform.lang.script.Script
 import com.wavesplatform.lang.v1.compiler.TestCompiler
 import com.wavesplatform.settings.TestFunctionalitySettings
-import com.wavesplatform.test._
-<<<<<<< HEAD
-import com.wavesplatform.transaction.Asset.Waves
-import com.wavesplatform.transaction.smart.SetScriptTransaction
-import com.wavesplatform.transaction.utils.Signed
-import com.wavesplatform.transaction.{GenesisTransaction, TxVersion}
-=======
+import com.wavesplatform.test.*
 import com.wavesplatform.transaction.TxHelpers
->>>>>>> e05a253d
 
 class OverheadCallableCallTest extends PropSpec with WithDomain {
 
@@ -44,20 +32,6 @@
        """.stripMargin
     )
 
-<<<<<<< HEAD
-  private val scenario =
-    for {
-      invoker <- accountGen
-      dApp1   <- accountGen
-      fee     <- ciFee()
-      gTx1     = GenesisTransaction.create(invoker.toAddress, ENOUGH_AMT, ts).explicitGet()
-      gTx2     = GenesisTransaction.create(dApp1.toAddress, ENOUGH_AMT, ts).explicitGet()
-      ssTx1    = SetScriptTransaction.selfSigned(1.toByte, dApp1, Some(dApp1Script), fee, ts).explicitGet()
-      invokeTx = () => Signed.invokeScript(TxVersion.V3, invoker, dApp1.toAddress, None, Nil, fee, Waves, ts)
-    } yield (Seq(gTx1, gTx2, ssTx1), invokeTx)
-
-=======
->>>>>>> e05a253d
   private val settings =
     TestFunctionalitySettings
       .withFeatures(BlockV5, SynchronousCalls)
