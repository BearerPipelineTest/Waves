--- conflicted
+++ resolved
@@ -5,28 +5,19 @@
 import com.wavesplatform.db.WithState.AddrWithBalance
 import com.wavesplatform.db.{DBCacheSettings, WithDomain, WithState}
 import com.wavesplatform.lang.directives.values.{V4, V5}
+import com.wavesplatform.lang.script.ContractScript.ContractScriptImpl
 import com.wavesplatform.lang.v1.compiler.TestCompiler
 import com.wavesplatform.state.InvokeScriptResult.ErrorMessage
 import com.wavesplatform.state.{Diff, InvokeScriptResult, NewTransactionInfo, Portfolio}
-<<<<<<< HEAD
 import com.wavesplatform.test.*
 import com.wavesplatform.transaction.Asset.{IssuedAsset, Waves}
-import com.wavesplatform.transaction.smart.SetScriptTransaction
-import com.wavesplatform.transaction.utils.Signed
-import com.wavesplatform.transaction.{GenesisTransaction, TxVersion}
-import org.scalacheck.Gen
-import org.scalamock.scalatest.MockFactory
-=======
-import com.wavesplatform.test.{NumericExt, PropSpec, produce}
-import com.wavesplatform.transaction.Asset.{IssuedAsset, Waves}
 import com.wavesplatform.transaction.TxHelpers
->>>>>>> e05a253d
 import org.scalatest.{EitherValues, Inside}
 
 import scala.collection.immutable.VectorMap
 
 class InvokeAssetChecksTest extends PropSpec with Inside with WithState with DBCacheSettings with WithDomain with EitherValues {
-  import DomainPresets._
+  import DomainPresets.*
 
   private val invalidLengthAsset = IssuedAsset(ByteStr.decodeBase58("WAVES").get)
   private val unexistingAsset    = IssuedAsset(ByteStr.decodeBase58("WAVESwavesWAVESwavesWAVESwavesWAVESwaves123").get)
@@ -50,44 +41,22 @@
        """.stripMargin
     )
 
-<<<<<<< HEAD
-    val transferBase58WavesDAppScenario =
-      for {
-        activated <- Gen.oneOf(true, false)
-        func      <- Gen.oneOf("invalidLength", "unexisting")
-        master    <- accountGen
-        invoker   <- accountGen
-        fee       <- ciFee(nonNftIssue = 1)
-        genesis1Tx  = GenesisTransaction.create(master.toAddress, ENOUGH_AMT, ts).explicitGet()
-        genesis2Tx  = GenesisTransaction.create(invoker.toAddress, ENOUGH_AMT, ts).explicitGet()
-        setScriptTx = SetScriptTransaction.selfSigned(1.toByte, master, Some(dApp), fee, ts + 2).explicitGet()
-        call        = Some(FUNCTION_CALL(User(func), Nil))
-        invokeTx    = Signed.invokeScript(TxVersion.V2, invoker, master.toAddress, call, Seq(), fee, Waves, ts + 3)
-      } yield (activated, func, invokeTx, Seq(genesis1Tx, genesis2Tx, setScriptTx))
-
-    val (activated, func, invoke, genesisTxs) = transferBase58WavesDAppScenario.sample.get
-    tempDb { _ =>
-      val miner       = TestBlock.defaultSigner.toAddress
-      val dAppAddress = invoke.dApp.asInstanceOf[Address]
-      def invokeInfo(succeeded: Boolean) =
-        VectorMap(invoke.id() -> NewTransactionInfo(invoke, Set(invoke.senderAddress, dAppAddress), succeeded, if (!succeeded) 8L else 18L))
-=======
     for {
       activated <- Seq(true, false)
-      func      <- Seq("invalidLength", "unexisting")
+      func <- Seq("invalidLength", "unexisting")
     } {
       tempDb { _ =>
-        val miner       = TxHelpers.signer(0).toAddress
-        val invoker     = TxHelpers.signer(1)
-        val master      = TxHelpers.signer(2)
-        val balances    = AddrWithBalance.enoughBalances(invoker, master)
+        val miner = TxHelpers.signer(0).toAddress
+        val invoker = TxHelpers.signer(1)
+        val master = TxHelpers.signer(2)
+        val balances = AddrWithBalance.enoughBalances(invoker, master)
         val setScriptTx = TxHelpers.setScript(master, dApp)
-        val invoke      = TxHelpers.invoke(master.toAddress, Some(func), invoker = invoker)
+        val invoke = TxHelpers.invoke(master.toAddress, Some(func), invoker = invoker)
 
-        val dAppAddress = invoke.dAppAddressOrAlias.asInstanceOf[Address]
-        def invokeInfo(succeeded: Boolean) =
+        val dAppAddress = invoke.dApp.asInstanceOf[Address]
+
+        def invokeInfo(succeeded: Boolean): VectorMap[ByteStr, NewTransactionInfo] =
           VectorMap(invoke.id() -> NewTransactionInfo(invoke, Set(invoke.senderAddress, dAppAddress), succeeded, if (!succeeded) 8L else 18L))
->>>>>>> e05a253d
 
         val expectedResult =
           if (activated) {
@@ -100,7 +69,7 @@
               transactions = invokeInfo(false),
               portfolios = Map(
                 invoke.senderAddress -> Portfolio(-invoke.fee),
-                miner                -> Portfolio((setScriptTx.fee * 0.6 + invoke.fee * 0.4).toLong + 6.waves)
+                miner -> Portfolio((setScriptTx.fee * 0.6 + invoke.fee * 0.4).toLong + 6.waves)
               ),
               scriptsComplexity = 8,
               scriptResults = Map(invoke.id() -> InvokeScriptResult(error = Some(ErrorMessage(1, expectingMessage))))
@@ -111,8 +80,8 @@
               transactions = invokeInfo(true),
               portfolios = Map(
                 invoke.senderAddress -> Portfolio(-invoke.fee, assets = Map(asset -> 0)),
-                dAppAddress          -> Portfolio.build(asset, 0),
-                miner                -> Portfolio((setScriptTx.fee * 0.6 + invoke.fee * 0.4).toLong + 6.waves)
+                dAppAddress -> Portfolio.build(asset, 0),
+                miner -> Portfolio((setScriptTx.fee * 0.6 + invoke.fee * 0.4).toLong + 6.waves)
               ),
               scriptsRun = 1,
               scriptsComplexity = 18,
@@ -125,22 +94,7 @@
                 )
               )
             )
-<<<<<<< HEAD
-          )
-        }
-
-      val fs = TestFunctionalitySettings.Enabled
-      val features =
-        if (activated)
-          TestFunctionalitySettings.Enabled.copy(preActivatedFeatures = fs.preActivatedFeatures ++ Map(
-              BlockchainFeatures.BlockV5.id          -> 0,
-              BlockchainFeatures.SynchronousCalls.id -> 0
-            ))
-        else
-          TestFunctionalitySettings.Enabled.copy(preActivatedFeatures = fs.preActivatedFeatures + (BlockchainFeatures.BlockV5.id -> 0))
-=======
           }
->>>>>>> e05a253d
 
         withDomain(if (activated) RideV5 else RideV4, balances) { d =>
           d.appendBlock(setScriptTx)
@@ -152,7 +106,7 @@
   }
 
   property("sync invoke asset checks") {
-    def dApp(callingDApp: Address) = TestCompiler(V5).compileContract(
+    def dApp(callingDApp: Address): ContractScriptImpl = TestCompiler(V5).compileContract(
       s"""
          |let callingDApp = Address(base58'$callingDApp')
          |
@@ -177,73 +131,19 @@
        """.stripMargin
     )
 
-<<<<<<< HEAD
-    val features = TestFunctionalitySettings.Enabled.copy(preActivatedFeatures = Map(
-        BlockchainFeatures.SmartAccounts.id    -> 0,
-        BlockchainFeatures.SmartAssets.id      -> 0,
-        BlockchainFeatures.Ride4DApps.id       -> 0,
-        BlockchainFeatures.FeeSponsorship.id   -> 0,
-        BlockchainFeatures.DataTransaction.id  -> 0,
-        BlockchainFeatures.BlockReward.id      -> 0,
-        BlockchainFeatures.BlockV5.id          -> 0,
-        BlockchainFeatures.SynchronousCalls.id -> 0
-      ))
-
-    val preconditions =
-      for {
-        dAppAcc      <- accountGen
-        emptyDAppAcc <- accountGen
-        fee          <- ciFee()
-        genesis  = GenesisTransaction.create(dAppAcc.toAddress, ENOUGH_AMT, ts).explicitGet()
-        genesis2 = GenesisTransaction.create(emptyDAppAcc.toAddress, ENOUGH_AMT, ts).explicitGet()
-        setDApp  = SetScriptTransaction.selfSigned(1.toByte, dAppAcc, Some(dApp(emptyDAppAcc.toAddress)), fee, ts).explicitGet()
-        setDApp2 = SetScriptTransaction.selfSigned(1.toByte, emptyDAppAcc, Some(emptyDApp), fee, ts).explicitGet()
-        invokeInvalidLength = Signed.invokeScript(
-          1.toByte,
-          dAppAcc,
-          dAppAcc.toAddress,
-          Some(FUNCTION_CALL(User("invalidLength"), Nil)),
-          Nil,
-          fee,
-          Waves,
-          ts
-        )
-        invokeUnexisting = Signed.invokeScript(
-          1.toByte,
-          dAppAcc,
-          dAppAcc.toAddress,
-          Some(FUNCTION_CALL(User("unexisting"), Nil)),
-          Nil,
-          fee,
-          Waves,
-          ts
-        )
-      } yield (List(genesis, genesis2, setDApp, setDApp2), invokeInvalidLength, invokeUnexisting)
-
-    val (preparingTxs, invokeInvalidLength, invokeUnexisting) = preconditions.sample.get
-    withDomain(domainSettingsWithFS(features)) { d =>
-      d.appendBlock(preparingTxs *)
-      (the[RuntimeException] thrownBy d.appendBlock(invokeInvalidLength)).getMessage should include(
-        s"Transfer error: invalid asset ID '$invalidLengthAsset' length = 4 bytes, must be 32"
-      )
-      (the[RuntimeException] thrownBy d.appendBlock(invokeUnexisting)).getMessage should include(
-        s"Transfer error: asset '$unexistingAsset' is not found on the blockchain"
-      )
-=======
     val dAppAcc             = TxHelpers.signer(0)
     val emptyDAppAcc        = TxHelpers.signer(1)
     val genesis             = TxHelpers.genesis(dAppAcc.toAddress)
     val genesis2            = TxHelpers.genesis(emptyDAppAcc.toAddress)
     val setDApp             = TxHelpers.setScript(dAppAcc, dApp(emptyDAppAcc.toAddress))
     val setDApp2            = TxHelpers.setScript(emptyDAppAcc, emptyDApp)
-    val invokeInvalidLength = TxHelpers.invoke(dAppAcc.toAddress, Some("invalidLength"))
-    val invokeUnexisting    = TxHelpers.invoke(dAppAcc.toAddress, Some("unexisting"))
+    val invokeInvalidLength = TxHelpers.invoke(dAppAcc.toAddress, Some("invalidLength"), invoker = dAppAcc)
+    val invokeUnexisting    = TxHelpers.invoke(dAppAcc.toAddress, Some("unexisting"), invoker = dAppAcc)
 
     withDomain(RideV5) { d =>
       d.appendBlock(genesis, genesis2, setDApp, setDApp2)
       d.appendBlockE(invokeInvalidLength) should produce(s"Transfer error: invalid asset ID '$invalidLengthAsset' length = 4 bytes, must be 32")
       d.appendBlockE(invokeUnexisting) should produce(s"Transfer error: asset '$unexistingAsset' is not found on the blockchain")
->>>>>>> e05a253d
     }
   }
 }