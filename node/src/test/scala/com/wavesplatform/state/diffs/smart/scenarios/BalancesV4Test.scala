--- conflicted
+++ resolved
@@ -1,6 +1,6 @@
 package com.wavesplatform.state.diffs.smart.scenarios
 
-import cats.syntax.semigroup._
+import cats.syntax.semigroup.*
 import com.wavesplatform.common.state.ByteStr
 import com.wavesplatform.common.utils.EitherExt2
 import com.wavesplatform.db.WithState
@@ -8,29 +8,20 @@
 import com.wavesplatform.lagonaki.mocks.TestBlock
 import com.wavesplatform.lang.Global
 import com.wavesplatform.lang.directives.DirectiveSet
-import com.wavesplatform.lang.directives.values.{Asset => AssetType, _}
+import com.wavesplatform.lang.directives.values.{Asset as AssetType, *}
 import com.wavesplatform.lang.script.Script
 import com.wavesplatform.lang.script.v1.ExprScript
 import com.wavesplatform.lang.v1.compiler.{ExpressionCompiler, TestCompiler}
 import com.wavesplatform.lang.v1.evaluator.ctx.impl.waves.WavesContext
 import com.wavesplatform.lang.v1.evaluator.ctx.impl.{CryptoContext, PureContext}
-import com.wavesplatform.lang.v1.parser._
+import com.wavesplatform.lang.v1.parser.*
 import com.wavesplatform.lang.v1.traits.Environment
 import com.wavesplatform.settings.{Constants, FunctionalitySettings, TestFunctionalitySettings}
-import com.wavesplatform.state._
-import com.wavesplatform.state.diffs._
-import com.wavesplatform.test._
-import com.wavesplatform.transaction.Asset._
-import com.wavesplatform.transaction._
-<<<<<<< HEAD
-import com.wavesplatform.transaction.assets._
-import com.wavesplatform.transaction.lease._
-import com.wavesplatform.transaction.smart._
-import com.wavesplatform.transaction.transfer._
-import com.wavesplatform.transaction.utils.Signed
-import com.wavesplatform.utils._
-=======
->>>>>>> e05a253d
+import com.wavesplatform.state.*
+import com.wavesplatform.state.diffs.*
+import com.wavesplatform.test.*
+import com.wavesplatform.transaction.Asset.*
+import com.wavesplatform.transaction.*
 
 class BalancesV4Test extends PropSpec with WithState {
 
@@ -45,40 +36,6 @@
       BlockchainFeatures.Ride4DApps.id    -> 0,
       BlockchainFeatures.SmartAccounts.id -> 0,
       BlockchainFeatures.BlockV5.id       -> 0
-<<<<<<< HEAD
-    ))
-  val functionCall: Option[FUNCTION_CALL] =
-    Some(
-      FUNCTION_CALL(
-        User("bar"),
-        List()
-      )
-    )
-  private val preconditionsAndTransfer = for {
-    master <- accountGen
-    acc1   <- accountGen
-    dapp   <- accountGen
-    ts     <- positiveIntGen
-    genesis = Seq(
-      GenesisTransaction.create(master.toAddress, ENOUGH_AMT, ts).explicitGet(),
-      GenesisTransaction.create(acc1.toAddress, 25 * Constants.UnitsInWave + 3 * MinFee, ts).explicitGet(),
-      GenesisTransaction
-        .create(dapp.toAddress, 10 * Constants.UnitsInWave + SetScriptFee + 2 * InvokeScriptTxFee + 1 * Constants.UnitsInWave, ts)
-        .explicitGet(),
-      CreateAliasTransaction.selfSigned(TxVersion.V2, acc1, "alias", MinFee, ts).explicitGet()
-    )
-    setScript = SetScriptTransaction.selfSigned(1.toByte, dapp, Some(script("alias")), SetScriptFee, ts).explicitGet()
-    ci        = Signed.invokeScript(1.toByte, master, dapp.toAddress, functionCall, Nil, InvokeScriptTxFee, Waves, ts + 3)
-    lease1    = LeaseTransaction.selfSigned(2.toByte, acc1, dapp.toAddress, 10 * Constants.UnitsInWave, MinFee, ts + 2).explicitGet()
-    lease2    = LeaseTransaction.selfSigned(2.toByte, acc1, dapp.toAddress, 10 * Constants.UnitsInWave, MinFee, ts + 3).explicitGet()
-    leaseD    = LeaseTransaction.selfSigned(2.toByte, dapp, acc1.toAddress, 1 * Constants.UnitsInWave, MinFee, ts + 3).explicitGet()
-    cancel1   = LeaseCancelTransaction.selfSigned(1.toByte, acc1, lease1.id(), MinFee, ts + 4).explicitGet()
-    t = TransferTransaction
-      .selfSigned(TxVersion.V2, dapp, acc1.toAddress, Waves, 1 * Constants.UnitsInWave + MinFee, Waves, InvokeScriptTxFee, ByteStr.empty, ts + 5)
-      .explicitGet()
-  } yield {
-    (genesis ++ Seq(setScript, lease1, lease2), Seq(cancel1, leaseD, t), acc1, dapp, ci)
-=======
     )
   )
 
@@ -103,7 +60,6 @@
     val transfer = TxHelpers.transfer(dapp, acc1.toAddress, 1 * Constants.UnitsInWave + MinFee, fee = InvokeScriptTxFee)
 
     ((genesis :+ createAlias) ++ Seq(setScript, lease1, lease2), Seq(cancel1, leaseD, transfer), acc1, dapp, invoke)
->>>>>>> e05a253d
   }
 
   def script(a: String): Script = {
@@ -193,51 +149,8 @@
       TestCompiler(V4).compileContract(script)
     }
 
-<<<<<<< HEAD
-    val functionCall =
-      Some(
-        FUNCTION_CALL(
-          User("bar"),
-          List()
-        )
-      )
-
-    val time         = new TestTime
-    def nextTs: Long = time.getTimestamp()
-
-    forAll(for { a <- accountGen; b <- accountGen } yield (a, b)) {
-      case (acc1, acc2) =>
-        val g1    = GenesisTransaction.create(acc1.toAddress, ENOUGH_AMT, nextTs).explicitGet()
-        val g2    = GenesisTransaction.create(acc2.toAddress, ENOUGH_AMT, nextTs).explicitGet()
-        val alias = CreateAliasTransaction.selfSigned(TxVersion.V2, acc2, "alias", MinFee, nextTs).explicitGet()
-        val issue = IssueTransaction(
-          TxVersion.V1,
-          acc1.publicKey,
-          "testsname".utf8Bytes,
-          "testdesc".utf8Bytes,
-          10000000000L,
-          8.toByte,
-          reissuable = true,
-          script = Some(assetScript(ByteStr(acc1.toAddress.bytes))),
-          SetAssetScriptFee,
-          nextTs
-        ).signWith(acc1.privateKey)
-        val setScript = SetScriptTransaction
-          .selfSigned(1.toByte, acc1, Some(dappScript(ByteStr(acc2.toAddress.bytes), issue.id())), SetScriptFee, nextTs)
-          .explicitGet()
-        val ci = Signed.invokeScript(1.toByte, acc1, acc1.toAddress, functionCall, Nil, InvokeScriptTxFee, Waves, nextTs)
-
-        assertDiffAndState(Seq(TestBlock.create(Seq(g1, g2, alias, issue, setScript))), TestBlock.create(Seq(ci)), rideV4Activated) {
-          case (d, s) =>
-            val error = d.scriptResults(ci.id()).error
-            error.get.code shouldBe 3
-            error.get.text should include("Transaction is not allowed by script of the asset")
-            s.balance(acc1.toAddress, IssuedAsset(issue.id())) shouldBe a
-        }
-=======
     val acc1 = TxHelpers.signer(0)
     val acc2 = TxHelpers.signer(1)
->>>>>>> e05a253d
 
     val genesis = Seq(
       TxHelpers.genesis(acc1.toAddress),
@@ -298,50 +211,8 @@
       TestCompiler(V4).compileContract(script)
     }
 
-<<<<<<< HEAD
-    val functionCall =
-      Some(
-        FUNCTION_CALL(
-          User("bar"),
-          List()
-        )
-      )
-
-    val time         = new TestTime
-    def nextTs: Long = time.getTimestamp()
-
-    forAll(for { a <- accountGen; b <- accountGen } yield (a, b)) {
-      case (acc1, acc2) =>
-        val g1 = GenesisTransaction.create(acc1.toAddress, ENOUGH_AMT, nextTs).explicitGet()
-        val g2 = GenesisTransaction.create(acc2.toAddress, ENOUGH_AMT, nextTs).explicitGet()
-        val issue = IssueTransaction(
-          TxVersion.V1,
-          acc1.publicKey,
-          "testsname".utf8Bytes,
-          "testdesc".utf8Bytes,
-          10000000000L,
-          8.toByte,
-          reissuable = true,
-          script = Some(assetScript(ByteStr(acc1.toAddress.bytes))),
-          SetAssetScriptFee,
-          nextTs
-        ).signWith(acc1.privateKey)
-        val setScript = SetScriptTransaction
-          .selfSigned(1.toByte, acc1, Some(dappScript(ByteStr(acc2.toAddress.bytes), issue.id())), SetScriptFee, nextTs)
-          .explicitGet()
-        val ci = Signed.invokeScript(1.toByte, acc2, acc1.toAddress, functionCall, Nil, InvokeScriptTxFee, Waves, nextTs)
-
-        assertDiffAndState(Seq(TestBlock.create(Seq(g1, g2, issue, setScript))), TestBlock.create(Seq(ci)), rideV4Activated) {
-          case (d, s) =>
-            val error = d.scriptResults(ci.id()).error
-            error.get.code shouldBe 3
-            error.get.text should include("Transaction is not allowed by script of the asset")
-            s.wavesPortfolio(acc1.toAddress).balance shouldBe w
-        }
-=======
     val acc1 = TxHelpers.signer(0)
     val acc2 = TxHelpers.signer(1)
->>>>>>> e05a253d
 
     val genesis = Seq(
       TxHelpers.genesis(acc1.toAddress),
