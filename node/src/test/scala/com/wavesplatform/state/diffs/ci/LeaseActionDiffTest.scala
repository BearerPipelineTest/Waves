--- conflicted
+++ resolved
@@ -1,12 +1,5 @@
 package com.wavesplatform.state.diffs.ci
 
-<<<<<<< HEAD
-import scala.util.Random
-
-import cats.instances.list._
-import cats.syntax.traverse._
-=======
->>>>>>> e05a253d
 import com.wavesplatform.account.{Address, Alias}
 import com.wavesplatform.common.state.ByteStr
 import com.wavesplatform.common.utils.EitherExt2
@@ -20,22 +13,14 @@
 import com.wavesplatform.lang.v1.traits.domain.{Lease, Recipient}
 import com.wavesplatform.settings.{FunctionalitySettings, TestFunctionalitySettings}
 import com.wavesplatform.state.{LeaseBalance, Portfolio}
-<<<<<<< HEAD
 import com.wavesplatform.state.diffs.ENOUGH_AMT
-import com.wavesplatform.test._
-import com.wavesplatform.transaction.{Authorized, GenesisTransaction, Transaction}
-import com.wavesplatform.transaction.Asset.Waves
-import com.wavesplatform.transaction.lease.{LeaseCancelTransaction, LeaseTransaction}
-import com.wavesplatform.transaction.smart.{InvokeScriptTransaction, SetScriptTransaction}
-import com.wavesplatform.transaction.utils.Signed
-import org.scalacheck.Gen
-=======
-import com.wavesplatform.test.{PropSpec, NumericExt}
+import com.wavesplatform.test.*
+import com.wavesplatform.transaction.{Authorized, CreateAliasTransaction, Transaction, TxHelpers, TxVersion}
 import com.wavesplatform.transaction.lease.{LeaseCancelTransaction, LeaseTransaction}
 import com.wavesplatform.transaction.smart.InvokeScriptTransaction
-import com.wavesplatform.transaction.{Authorized, CreateAliasTransaction, Transaction, TxHelpers, TxVersion}
->>>>>>> e05a253d
 import org.scalatest.exceptions.TestFailedException
+
+import scala.util.Random
 
 class LeaseActionDiffTest extends PropSpec with WithDomain {
 
@@ -206,33 +191,6 @@
         if (selfLease)
           Seq(invokeAliasTx, dAppAliasTx)
         else
-<<<<<<< HEAD
-          invoker.toAddress
-      val recipient    = customRecipient.getOrElse(generatedRecipient.toRide)
-      val leaseAmount  = customAmount.getOrElse(generatedAmount)
-      val setScriptFee = customSetScriptFee.getOrElse(fee)
-      for {
-        genesis  <- GenesisTransaction.create(dAppAcc.toAddress, ENOUGH_AMT, ts)
-        genesis2 <- GenesisTransaction.create(invoker.toAddress, ENOUGH_AMT, ts)
-        invoke   = Signed.invokeScript(1.toByte, invoker, dAppAcc.toAddress, None, Nil, fee, Waves, ts)
-        leasesFromDApp <- (1 to leaseCancelCount).toList.traverse(
-          i => LeaseTransaction.selfSigned(2.toByte, dAppAcc, invoker.toAddress, leaseTxAmount1, fee, ts + i)
-        )
-        leaseToDApp <- LeaseTransaction.selfSigned(2.toByte, invoker, dAppAcc.toAddress, leaseTxAmount2, fee, ts + 100)
-        calculatedId = Lease.calculateId(Lease(recipient, leaseAmount, 0), invoke.id())
-        leaseCancelId = if (cancelLeaseActionByTx) calculatedId
-        else if (cancelLeaseFromInvoker) leaseToDApp.id()
-        else leasesFromDApp.head.id()
-        leaseCancelAcc = if (cancelLeaseFromInvoker) invoker else dAppAcc
-        leaseCancel <- LeaseCancelTransaction.signed(2.toByte, leaseCancelAcc.publicKey, leaseCancelId, fee, ts + 100, leaseCancelAcc.privateKey)
-        multipleCancelDApp = multipleLeaseCancelsDApp(leasesFromDApp.map(_.id()))
-        dApp               = if (useLeaseCancelDApp) multipleCancelDApp else customDApp.getOrElse(singleLeaseDApp(recipient, leaseAmount))
-        setDApp <- SetScriptTransaction.selfSigned(1.toByte, dAppAcc, Some(dApp), setScriptFee, ts + 100)
-        preparingTxs = List(genesis, genesis2) ::: aliasTxs ::: List(setDApp)
-        leaseTxs     = leasesFromDApp :+ leaseToDApp
-      } yield (preparingTxs, invoke, leaseAmount, dAppAcc.toAddress, invoker.toAddress, leaseTxs, leaseCancel)
-    }.explicitGet()
-=======
           Seq(invokeAliasTx)
       else
         Seq.empty[CreateAliasTransaction]
@@ -264,7 +222,6 @@
 
     (preparingTxs, invoke, leaseAmount, dAppAcc.toAddress, invoker.toAddress, leaseTxs, leaseCancel)
   }
->>>>>>> e05a253d
 
   property(s"Lease action is restricted before activation ${BlockchainFeatures.SynchronousCalls}") {
     val (preparingTxs, _, _, _, _, _, _) = leasePreconditions()
@@ -276,18 +233,10 @@
   }
 
   property(s"Lease action by address (invoker - recipient)") {
-<<<<<<< HEAD
-    forAll(leasePreconditions()) {
-      case (preparingTxs, invoke, leaseAmount, dAppAcc, invoker, _, _) =>
-        withDomain(domainSettingsWithFS(v5Features)) { d =>
-          d.appendBlock(preparingTxs*)
-          d.appendBlock(invoke)
-=======
->>>>>>> e05a253d
 
     val (preparingTxs, invoke, leaseAmount, dAppAcc, invoker, _, _) = leasePreconditions()
     withDomain(domainSettingsWithFS(v5Features)) { d =>
-      d.appendBlock(preparingTxs: _*)
+      d.appendBlock(preparingTxs*)
       d.appendBlock(invoke)
 
       val invokerSpentFee  = preparingTxs.collect { case a: Authorized if a.sender.toAddress == invoker => a.assetFee._2 }.sum
@@ -615,18 +564,6 @@
   }
 
   property(s"Lease action with negative amount") {
-<<<<<<< HEAD
-    forAll(leasePreconditions(customAmount = Some(-100))) {
-      case (preparingTxs, invoke, _, _, _, _, _) =>
-        assertDiffAndState(
-          Seq(TestBlock.create(preparingTxs)),
-          TestBlock.create(Seq(invoke)),
-          v5Features
-        ) {
-          case (diff, _) =>
-            diff.errorMessage(invoke.id()).get.text should include("Negative lease amount")
-        }
-=======
     val (preparingTxs, invoke, _, _, _, _, _) = leasePreconditions(customAmount = Some(-100))
     assertDiffAndState(
       Seq(TestBlock.create(preparingTxs)),
@@ -634,8 +571,7 @@
       v5Features
     ) {
       case (diff, _) =>
-        diff.errorMessage(invoke.id()).get.text shouldBe "NonPositiveAmount(-100,waves)"
->>>>>>> e05a253d
+        diff.errorMessage(invoke.id()).get.text should include("Negative lease amount")
     }
   }
 
@@ -756,40 +692,11 @@
   }
 
   property(s"LeaseCancel action with Lease action from same result") {
-<<<<<<< HEAD
-    val recipient = accountGen.sample.get.toAddress
-    val amount    = positiveLongGen.sample.get
-    forAll(leasePreconditions(customDApp = Some(leaseWithLeaseCancelDApp(recipient.toRide, amount)))) {
-      case (preparingTxs, invoke, _, dAppAcc, _, _, _) =>
-        withDomain(domainSettingsWithFS(v5Features)) { d =>
-          d.appendBlock(preparingTxs*)
-          d.appendBlock(invoke)
-
-          val recipientPortfolio = d.blockchain.wavesPortfolio(recipient)
-          recipientPortfolio.lease shouldBe LeaseBalance.empty
-          recipientPortfolio.balance shouldBe 0
-          recipientPortfolio.spendableBalance shouldBe 0
-          recipientPortfolio.effectiveBalance shouldBe 0
-
-          val dAppSpentFee  = preparingTxs.collect { case a: Authorized if a.sender.toAddress == dAppAcc => a.assetFee._2 }.sum
-          val dAppPortfolio = d.blockchain.wavesPortfolio(dAppAcc)
-          dAppPortfolio.lease shouldBe LeaseBalance.empty
-          dAppPortfolio.balance shouldBe ENOUGH_AMT - dAppSpentFee
-          dAppPortfolio.spendableBalance shouldBe ENOUGH_AMT - dAppSpentFee
-          dAppPortfolio.effectiveBalance shouldBe ENOUGH_AMT - dAppSpentFee
-
-          d.blockchain.generatingBalance(recipient) shouldBe 0
-          d.blockchain.generatingBalance(dAppAcc) shouldBe ENOUGH_AMT - dAppSpentFee
-          d.appendBlock()
-          d.blockchain.generatingBalance(recipient) shouldBe 0
-          d.blockchain.generatingBalance(dAppAcc) shouldBe ENOUGH_AMT - dAppSpentFee
-        }
-=======
     val recipient = TxHelpers.signer(3).toAddress
     val amount    = 100
     val (preparingTxs, invoke, _, dAppAcc, _, _, _) = leasePreconditions(customDApp = Some(leaseWithLeaseCancelDApp(recipient.toRide, amount)))
     withDomain(domainSettingsWithFS(v5Features)) { d =>
-      d.appendBlock(preparingTxs: _*)
+      d.appendBlock(preparingTxs*)
       d.appendBlock(invoke)
 
       val recipientPortfolio = d.blockchain.wavesPortfolio(recipient)
@@ -810,7 +717,6 @@
       d.appendBlock()
       d.blockchain.generatingBalance(recipient) shouldBe 0
       d.blockchain.generatingBalance(dAppAcc) shouldBe ENOUGH_AMT - dAppSpentFee
->>>>>>> e05a253d
     }
   }
 
@@ -939,7 +845,6 @@
     }
   }
 
-<<<<<<< HEAD
   property(s"30 multiple actions") {
     val recipient        = accountGen.sample.get.toAddress
     val amount           = positiveLongGen.sample.get
@@ -947,14 +852,6 @@
     val leaseCount       = Random.nextInt(actionsCount) + 1
     val leaseCancelCount = Random.nextInt(leaseCount).min(actionsCount - leaseCount)
     val transfersCount   = actionsCount - leaseCancelCount - leaseCount
-=======
-  property(s"10 multiple actions") {
-    val recipient        = TxHelpers.signer(3).toAddress
-    val amount           = 100
-    val leaseCount       = Random.nextInt(10) + 1
-    val leaseCancelCount = Random.nextInt(leaseCount).min(10 - leaseCount)
-    val transfersCount   = 10 - leaseCancelCount - leaseCount
->>>>>>> e05a253d
     val dApp             = multipleActionsDApp(recipient.toRide, amount, leaseCount, leaseCancelCount, transfersCount)
     val leaseAmount      = (leaseCount - leaseCancelCount) * amount
     val (preparingTxs, invoke, _, dAppAcc, invoker, _, _) = leasePreconditions(customDApp = Some(dApp))
