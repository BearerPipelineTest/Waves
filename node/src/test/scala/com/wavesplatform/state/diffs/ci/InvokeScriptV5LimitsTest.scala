package com.wavesplatform.state.diffs.ci

import scala.collection.immutable

import cats.kernel.Monoid
import com.wavesplatform.account._
import com.wavesplatform.block.Block
import com.wavesplatform.common.utils.EitherExt2
import com.wavesplatform.db.{DBCacheSettings, WithState}
import com.wavesplatform.features.BlockchainFeatures
import com.wavesplatform.lagonaki.mocks.TestBlock
import com.wavesplatform.lang.{utils, Global}
import com.wavesplatform.lang.contract.DApp
import com.wavesplatform.lang.directives.DirectiveSet
import com.wavesplatform.lang.directives.values.{DApp => DAppType, _}
<<<<<<< HEAD
import com.wavesplatform.lang.script.{ContractScript, Script}
import com.wavesplatform.lang.script.v1.ExprScript
import com.wavesplatform.lang.v1.{compiler, FunctionHeader}
import com.wavesplatform.lang.v1.FunctionHeader.{Native, User}
import com.wavesplatform.lang.v1.compiler.Terms
import com.wavesplatform.lang.v1.compiler.Terms._
import com.wavesplatform.lang.v1.evaluator.FunctionIds
import com.wavesplatform.lang.v1.evaluator.FunctionIds.{CREATE_LIST, THROW}
=======
import com.wavesplatform.lang.script.ContractScript
import com.wavesplatform.lang.v1.evaluator.ctx.impl.waves.WavesContext
>>>>>>> e05a253d
import com.wavesplatform.lang.v1.evaluator.ctx.impl.{CryptoContext, PureContext}
import com.wavesplatform.lang.v1.evaluator.ctx.impl.waves.{FieldNames, WavesContext}
import com.wavesplatform.lang.v1.parser.{Expressions, Parser}
import com.wavesplatform.lang.v1.traits.Environment
<<<<<<< HEAD
import com.wavesplatform.protobuf.dapp.DAppMeta
import com.wavesplatform.settings.TestFunctionalitySettings
import com.wavesplatform.state._
import com.wavesplatform.state.diffs.{produceRejectOrFailedDiff, ENOUGH_AMT}
import com.wavesplatform.test._
import com.wavesplatform.transaction.{Asset, utils => _, _}
import com.wavesplatform.transaction.Asset.{IssuedAsset, Waves}
import com.wavesplatform.transaction.assets._
import com.wavesplatform.transaction.smart.{InvokeScriptTransaction, SetScriptTransaction}
import com.wavesplatform.transaction.smart.InvokeScriptTransaction.Payment
import com.wavesplatform.transaction.utils.Signed
import org.scalacheck.Gen
import org.scalamock.scalatest.MockFactory
import org.scalatest.EitherValues

class InvokeScriptV5LimitsTest extends PropSpec with WithState with DBCacheSettings with MockFactory with EitherValues {
=======
import com.wavesplatform.lang.v1.compiler
import com.wavesplatform.lang.{Global, utils}
import com.wavesplatform.settings.TestFunctionalitySettings
import com.wavesplatform.state._
import com.wavesplatform.state.diffs.produce
import com.wavesplatform.test.PropSpec
import com.wavesplatform.transaction.Asset.Waves
import com.wavesplatform.transaction.smart.InvokeScriptTransaction.Payment
import com.wavesplatform.transaction.smart.InvokeScriptTransaction
import com.wavesplatform.transaction._
import org.scalatest.EitherValues

class InvokeScriptV5LimitsTest extends PropSpec with WithState with DBCacheSettings with EitherValues {
>>>>>>> e05a253d

  private val fsWithV5 = TestFunctionalitySettings.Enabled.copy(preActivatedFeatures = Map(
      BlockchainFeatures.SmartAccounts.id    -> 0,
      BlockchainFeatures.SmartAssets.id      -> 0,
      BlockchainFeatures.Ride4DApps.id       -> 0,
      BlockchainFeatures.FeeSponsorship.id   -> 0,
      BlockchainFeatures.DataTransaction.id  -> 0,
      BlockchainFeatures.BlockV5.id          -> 0,
      BlockchainFeatures.SynchronousCalls.id -> 0
    ))

  def compileContractFromExpr(expr: Expressions.DAPP, stdLibVersion: StdLibVersion = V3): DApp = {
    val ctx = {
      utils.functionCosts(stdLibVersion)
      Monoid
        .combineAll(
          Seq(
            PureContext.build(stdLibVersion, useNewPowPrecision = true).withEnvironment[Environment],
            CryptoContext.build(Global, stdLibVersion).withEnvironment[Environment],
            WavesContext.build(
              Global,
              DirectiveSet(stdLibVersion, Account, DAppType).explicitGet()
            )
          )
        )
    }

    compiler.ContractCompiler(ctx.compilerContext, expr, stdLibVersion).explicitGet()
  }

<<<<<<< HEAD
  def simplePreconditionsAndSetContract(
      invokerGen: Gen[KeyPair] = accountGen,
      masterGen: Gen[KeyPair] = accountGen,
      payment: Option[Payment] = None,
      feeGen: Gen[Long] = ciFee(0),
      sponsored: Boolean = false,
      invocationParamsCount: Int = 1
  ): Gen[(List[GenesisTransaction], SetScriptTransaction, InvokeScriptTransaction, KeyPair, IssueTransaction, SponsorFeeTransaction)] = {
    for {
      master  <- masterGen
      invoker <- invokerGen
      ts      <- timestampGen
      genesis: GenesisTransaction  = GenesisTransaction.create(master.toAddress, ENOUGH_AMT, ts).explicitGet()
      genesis2: GenesisTransaction = GenesisTransaction.create(invoker.toAddress, ENOUGH_AMT, ts).explicitGet()
      fee         <- feeGen
      arg         <- genBoundedString(1, 32)
      funcBinding <- Gen.const("funcForTesting")
      contract    = simpleContract(funcBinding).explicitGet()
      script      = ContractScript(V3, contract)
      setContract = SetScriptTransaction.selfSigned(1.toByte, master, script.toOption, fee, ts).explicitGet()
      (issueTx, sponsorTx, _, _) <- sponsorFeeCancelSponsorFeeGen(master)
      fc = Terms.FUNCTION_CALL(
        FunctionHeader.User(funcBinding),
        List.fill(invocationParamsCount)(FALSE)
      )
      ci = Signed.invokeScript(
        1.toByte,
        invoker,
        master.toAddress,
        Some(fc),
        payment.toSeq,
        if (sponsored) {
          sponsorTx.minSponsoredAssetFee.get * 5
        } else {
          fee
        },
        if (sponsored) {
          IssuedAsset(issueTx.id())
        } else {
          Waves
        },
        ts
      )
    } yield (List(genesis, genesis2), setContract, ci, master, issueTx, sponsorTx)
  }

  def dataContractGen(func: String, bigData: Boolean = false, emptyData: Boolean = false): Gen[DApp] =
    for {
      senderBinging <- validAliasStringGen
      argBinding    <- validAliasStringGen
    } yield dataContract(senderBinging, argBinding, func, bigData, emptyData)

  def paymentContractGen(address: Address, amount: Long, assets: List[Asset] = List(Waves), version: StdLibVersion = V3)(func: String): Gen[DApp] =
    for {
      senderBinging <- validAliasStringGen
      argBinding    <- validAliasStringGen
    } yield paymentContract(senderBinging, argBinding, func, address, amount, assets, version)

  def defaultPaymentContractGen(address: AddressOrAlias, amount: Long, assets: List[Asset] = List(Waves))(someName: String): Gen[DApp] =
    for {
      senderBinging <- validAliasStringGen
      argBinding    <- validAliasStringGen
    } yield defaultPaymentContract(senderBinging, argBinding, address, amount, assets)

  def preconditionsAndSetContract(
      senderBindingToContract: String => Gen[DApp],
      invokerGen: Gen[KeyPair] = accountGen,
      masterGen: Gen[KeyPair] = accountGen,
      payment: Option[Payment] = None,
      feeGen: Gen[Long] = ciFee(0),
      sponsored: Boolean = false,
      isCIDefaultFunc: Boolean = false,
      version: StdLibVersion = V3,
      txVersion: TxVersion = TxVersion.V1,
      selfSend: Boolean = false
  ): Gen[(List[GenesisTransaction], SetScriptTransaction, InvokeScriptTransaction, KeyPair, IssueTransaction, SponsorFeeTransaction)] =
    for {
      master  <- masterGen
      invoker <- if (selfSend) Gen.const(master) else invokerGen
      ts      <- timestampGen
      genesis: GenesisTransaction  = GenesisTransaction.create(master.toAddress, ENOUGH_AMT, ts).explicitGet()
      genesis2: GenesisTransaction = GenesisTransaction.create(invoker.toAddress, ENOUGH_AMT, ts).explicitGet()
      fee         <- feeGen
      arg         <- genBoundedStringBytes(1, 32)
      funcBinding <- funcNameGen
      contract    <- senderBindingToContract(funcBinding)
      script      = ContractScript(version, contract)
      setContract = SetScriptTransaction.selfSigned(1.toByte, master, script.toOption, fee, ts + 2).explicitGet()
      (issueTx, sponsorTx, _, _) <- sponsorFeeCancelSponsorFeeGen(master)
      sponsoredFee = Sponsorship.fromWaves(900000L, sponsorTx.minSponsoredAssetFee.get)
      fc = if (!isCIDefaultFunc)
        Some(Terms.FUNCTION_CALL(FunctionHeader.User(funcBinding), List(CONST_BYTESTR(ByteStr(arg)).explicitGet())))
      else
        None
      ci = Signed.invokeScript(
          txVersion,
          invoker,
          master.toAddress,
          fc,
          payment.toSeq,
          if (sponsored) sponsoredFee else fee,
          if (sponsored) sponsorTx.asset else Waves,
          ts + 3)
    } yield (if (selfSend) List(genesis) else List(genesis, genesis2), setContract, ci, master, issueTx, sponsorTx)

  def preconditionsAndSetContractWithVerifier(
      verifier: DApp,
      senderBindingToContract: String => Gen[DApp],
      invokerGen: Gen[KeyPair] = accountGen,
      masterGen: Gen[KeyPair] = accountGen,
      payment: Option[Payment] = None,
      feeGen: Gen[Long] = ciFee(1),
      sponsored: Boolean = false,
      isCIDefaultFunc: Boolean = false
  ): Gen[
    (List[GenesisTransaction], SetScriptTransaction, SetScriptTransaction, InvokeScriptTransaction, KeyPair, IssueTransaction, SponsorFeeTransaction)
  ] =
    for {
      master  <- masterGen
      invoker <- invokerGen
      ts      <- timestampGen
      genesis: GenesisTransaction  = GenesisTransaction.create(master.toAddress, ENOUGH_AMT, ts).explicitGet()
      genesis2: GenesisTransaction = GenesisTransaction.create(invoker.toAddress, ENOUGH_AMT, ts).explicitGet()
      fee         <- feeGen
      arg         <- genBoundedStringBytes(1, 32)
      funcBinding <- funcNameGen
      contract    <- senderBindingToContract(funcBinding)
      script      = ContractScript(V3, contract)
      setVerifier = SetScriptTransaction.selfSigned(1.toByte, invoker, ContractScript(V3, verifier).toOption, fee, ts + 2).explicitGet()
      setContract = SetScriptTransaction.selfSigned(1.toByte, master, script.toOption, fee, ts + 2).explicitGet()
      (issueTx, sponsorTx, sponsor1Tx, cancelTx) <- sponsorFeeCancelSponsorFeeGen(master)
      fc = if (!isCIDefaultFunc)
        Some(Terms.FUNCTION_CALL(FunctionHeader.User(funcBinding), List(CONST_BYTESTR(ByteStr(arg)).explicitGet())))
      else
        None
      ci = Signed.invokeScript(
          1.toByte,
          invoker,
          master.toAddress,
          fc,
          payment.toSeq,
          if (sponsored) {
            sponsorTx.minSponsoredAssetFee.get * 5
          } else {
            fee
          },
          if (sponsored) {
            IssuedAsset(issueTx.id())
          } else {
            Waves
          },
          ts + 3)
    } yield (List(genesis, genesis2), setVerifier, setContract, ci, master, issueTx, sponsorTx)

  def preconditionsAndSetContractWithAlias(
      senderBindingToContract: String => Gen[DApp],
      invokerGen: Gen[KeyPair] = accountGen,
      masterGen: Gen[KeyPair] = accountGen,
      payment: Option[Payment] = None,
      feeGen: Gen[Long] = ciFee(0),
      sponsored: Boolean = false,
      isCIDefaultFunc: Boolean = false
  ): Gen[(List[GenesisTransaction], KeyPair, SetScriptTransaction, InvokeScriptTransaction, InvokeScriptTransaction, CreateAliasTransaction)] =
    for {
      master  <- masterGen
      invoker <- invokerGen
      ts      <- timestampGen
      genesis: GenesisTransaction  = GenesisTransaction.create(master.toAddress, ENOUGH_AMT, ts).explicitGet()
      genesis2: GenesisTransaction = GenesisTransaction.create(invoker.toAddress, ENOUGH_AMT, ts).explicitGet()
      fee         <- feeGen
      arg         <- genBoundedStringBytes(1, 32)
      funcBinding <- validAliasStringGen
      contract    <- senderBindingToContract(funcBinding)
      masterAlias = Alias.create("alias").explicitGet()
      fakeAlias   = Alias.create("fakealias").explicitGet()
      aliasTx <- createAliasGen(master, masterAlias, fee, ts + 1)
      script      = ContractScript(V3, contract)
      setContract = SetScriptTransaction.selfSigned(1.toByte, master, script.toOption, fee, ts + 2).explicitGet()
      (issueTx, sponsorTx, sponsor1Tx, cancelTx) <- sponsorFeeCancelSponsorFeeGen(master)
      fc = if (!isCIDefaultFunc)
        Some(Terms.FUNCTION_CALL(FunctionHeader.User(funcBinding), List(CONST_BYTESTR(ByteStr(arg)).explicitGet())))
      else
        None
      ciWithAlias = Signed.invokeScript(
          1.toByte,
          invoker,
          masterAlias,
          fc,
          payment.toSeq,
          if (sponsored) {
            sponsorTx.minSponsoredAssetFee.get * 5
          } else {
            fee
          },
          if (sponsored) {
            IssuedAsset(issueTx.id())
          } else {
            Waves
          },
          ts + 3)
      ciWithFakeAlias = Signed.invokeScript(
          1.toByte,
          invoker,
          fakeAlias,
          fc,
          payment.toSeq,
          if (sponsored) {
            sponsorTx.minSponsoredAssetFee.get * 5
          } else {
            fee
          },
          if (sponsored) {
            IssuedAsset(issueTx.id())
          } else {
            Waves
          },
          ts + 3)
    } yield (List(genesis, genesis2), master, setContract, ciWithAlias, ciWithFakeAlias, aliasTx)

=======
>>>>>>> e05a253d
  property("Allow not more 30 non-data actions") {
    def contract: DApp = {
      val expr = {
        val script =
          s"""
             |{-# STDLIB_VERSION 5 #-}
             |{-# CONTENT_TYPE DAPP #-}
             |{-#SCRIPT_TYPE ACCOUNT#-}
             |
             | @Callable(i)
             | func bar(a: ByteVector, an: String) = {
             |   if i.caller.bytes == a && addressFromPublicKey(i.callerPublicKey).bytes == a
             |   then
             |     let n = Issue(an, an, 1, 0, false, unit, 0)
             |     ([IntegerEntry("bar", 1), ${"ScriptTransfer(Address(a), 1, unit), " * 13} BinaryEntry("asset", n.calculateAssetId()), n, ScriptTransfer(Address(a), 1, n.calculateAssetId())], 17)
             |   else
             |     throw("Bad caller")
             | }
             |""".stripMargin
        Parser.parseContract(script).get.value
      }

      compileContractFromExpr(expr, V5)
    }

    def contract1(otherAcc: Address, alias: Alias): DApp = {
      val expr = {
        val script =
          s"""
             |{-# STDLIB_VERSION 5 #-}
             |{-# CONTENT_TYPE DAPP #-}
             |{-#SCRIPT_TYPE ACCOUNT#-}
             |
             | @Callable(i)
             | func foo() = {
             |  let b1 = wavesBalance(this)
             |  let ob1 = wavesBalance(Address(base58'$otherAcc'))
             |  if b1 == b1 && ob1 == ob1
             |  then
             |    let r = invoke(Alias("${alias.name}"), "bar", [this.bytes, "aaaaaaaa"], [AttachedPayment(unit, 17)])
             |    let r1 = invoke(Alias("${alias.name}"), "bar", [this.bytes, "bbbbbbbb"], [AttachedPayment(unit, 17)])
             |    if r == r1
             |    then
             |     let data = getIntegerValue(Address(base58'$otherAcc'), "bar")
             |     let b2 = wavesBalance(this)
             |     let ob2 = wavesBalance(Address(base58'$otherAcc'))
             |     let ab = assetBalance(this, getBinaryValue(Address(base58'$otherAcc'), "asset"))
             |     if data == 1
             |     then
             |      if ob1.regular+8 == ob2.regular && b1.regular == b2.regular+8 && ab == 1
             |      then
             |       let l = Lease(Address(base58'$otherAcc'), 23)
             |       [
             |        IntegerEntry("key", 1),
             |        Lease(Address(base58'$otherAcc'), 13),
             |        l,
             |        LeaseCancel(l.calculateLeaseId())
             |       ]
             |      else
             |       throw("Balance check failed")
             |    else
             |     throw("Bad state")
             |   else
             |    throw("Bad returned value")
             |  else
             |   throw("Imposible")
             | }
             |""".stripMargin
        Parser.parseContract(script).get.value
      }

      compileContractFromExpr(expr, V5)
    }

<<<<<<< HEAD
        alias = Alias.create("alias").explicitGet()
        aliasTx <- createAliasGen(service, alias, fee, ts)
        script1  = ContractScript(V5, contract1(service.toAddress, alias))
        script   = ContractScript(V5, contract())
        ssTx     = SetScriptTransaction.selfSigned(1.toByte, master, script1.toOption, fee, ts + 5).explicitGet()
        ssTx1    = SetScriptTransaction.selfSigned(1.toByte, service, script.toOption, fee, ts + 5).explicitGet()
        fc       = Terms.FUNCTION_CALL(FunctionHeader.User("foo"), List.empty)
        payments = List(Payment(10L, Waves))
        invokeTx = Signed.invokeScript(TxVersion.V3, invoker, master.toAddress, Some(fc), payments, fee, Waves, ts + 6)
      } yield (Seq(gTx1, gTx2, gTx3, aliasTx, ssTx1, ssTx), invokeTx, master.toAddress, service.toAddress)

    forAll(scenario) {
      case (genesisTxs, invokeTx, dApp, service) =>
        assertDiffEi(Seq(TestBlock.create(genesisTxs)), TestBlock.create(Seq(invokeTx), Block.ProtoBlockVersion), fsWithV5) { ei =>
          ei should produceRejectOrFailedDiff("Actions count limit is exceeded")
        }
=======
    val (preparingTxs, invoke, _, _) = scenario(contract1, contract)

    assertDiffEi(Seq(TestBlock.create(preparingTxs)), TestBlock.create(Seq(invoke), Block.ProtoBlockVersion), fsWithV5) { ei =>
      ei should produce("Actions count limit is exceeded")
>>>>>>> e05a253d
    }
  }

  property("Allow 30 non-data actions") {
    def contract: DApp = {
      val expr = {
        val script =
          s"""
             |{-# STDLIB_VERSION 5 #-}
             |{-# CONTENT_TYPE DAPP #-}
             |{-#SCRIPT_TYPE ACCOUNT#-}
             |
             | @Callable(i)
             | func bar(a: ByteVector, an: String) = {
             |   if i.caller.bytes == a && addressFromPublicKey(i.callerPublicKey).bytes == a
             |   then
             |     let n = Issue(an, an, 1, 0, false, unit, 0)
             |     ([IntegerEntry("bar", 1), ${"ScriptTransfer(Address(a), 1, unit), " * 13} BinaryEntry("asset", n.calculateAssetId()), n, ScriptTransfer(Address(a), 1, n.calculateAssetId())], 17)
             |   else
             |     throw("Bad caller")
             | }
             |""".stripMargin
        Parser.parseContract(script).get.value
      }

      compileContractFromExpr(expr, V5)
    }

    def contract1(otherAcc: Address, alias: Alias): DApp = {
      val expr = {
        val script =
          s"""
             |{-# STDLIB_VERSION 5 #-}
             |{-# CONTENT_TYPE DAPP #-}
             |{-#SCRIPT_TYPE ACCOUNT#-}
             |
             | @Callable(i)
             | func foo() = {
             |  let b1 = wavesBalance(this)
             |  let ob1 = wavesBalance(Address(base58'$otherAcc'))
             |  if b1 == b1 && ob1 == ob1
             |  then
             |    let r = invoke(Alias("${alias.name}"), "bar", [this.bytes, "aaaaaaaa"], [AttachedPayment(unit, 17)])
             |    let r1 = invoke(Alias("${alias.name}"), "bar", [this.bytes, "bbbbbbbb"], [AttachedPayment(unit, 17)])
             |    if r == r1
             |    then
             |     let data = getIntegerValue(Address(base58'$otherAcc'), "bar")
             |     let b2 = wavesBalance(this)
             |     let ob2 = wavesBalance(Address(base58'$otherAcc'))
             |     let ab = assetBalance(this, getBinaryValue(Address(base58'$otherAcc'), "asset"))
             |     if data == 1
             |     then
             |      if ob1.regular+8 == ob2.regular && b1.regular == b2.regular+8 && ab == 1
             |      then
             |       [
             |        IntegerEntry("key", 1)
             |       ]
             |      else
             |       throw("Balance check failed")
             |    else
             |     throw("Bad state")
             |   else
             |    throw("Bad returned value")
             |  else
             |   throw("Imposible")
             | }
             |""".stripMargin
        Parser.parseContract(script).get.value
      }

      compileContractFromExpr(expr, V5)
    }

<<<<<<< HEAD
        alias = Alias.create("alias").explicitGet()
        aliasTx <- createAliasGen(service, alias, fee, ts)
        script1  = ContractScript(V5, contract1(service.toAddress, alias))
        script   = ContractScript(V5, contract())
        ssTx     = SetScriptTransaction.selfSigned(1.toByte, master, script1.toOption, fee, ts + 5).explicitGet()
        ssTx1    = SetScriptTransaction.selfSigned(1.toByte, service, script.toOption, fee, ts + 5).explicitGet()
        fc       = Terms.FUNCTION_CALL(FunctionHeader.User("foo"), List.empty)
        payments = List(Payment(10L, Waves))
        invokeTx = Signed.invokeScript(TxVersion.V3, invoker, master.toAddress, Some(fc), payments, fee, Waves, ts + 6)
      } yield (Seq(gTx1, gTx2, gTx3, aliasTx, ssTx1, ssTx), invokeTx, master.toAddress, service.toAddress)
=======
    val (preparingTxs, invoke, dApp, service) = scenario(contract1, contract)
>>>>>>> e05a253d

    assertDiffAndState(Seq(TestBlock.create(preparingTxs)), TestBlock.create(Seq(invoke), Block.ProtoBlockVersion), fsWithV5) {
      case (diff, bc) =>
        diff.scriptResults(invoke.id()).error shouldBe None
        bc.accountData(dApp, "key") shouldBe Some(IntegerDataEntry("key", 1))
        bc.accountData(service, "bar") shouldBe Some(IntegerDataEntry("bar", 1))
    }
  }

  private def scenario(masterDApp: (Address, Alias) => DApp, serviceDApp: DApp): (Seq[Transaction], InvokeScriptTransaction, Address, Address) = {
    val master = TxHelpers.signer(0)
    val invoker = TxHelpers.signer(1)
    val service = TxHelpers.signer(2)

    val fee = TxHelpers.ciFee(1, 2)

    val genesis = Seq(
      TxHelpers.genesis(master.toAddress),
      TxHelpers.genesis(invoker.toAddress),
      TxHelpers.genesis(service.toAddress)
    )
    val alias = Alias.create("alias").explicitGet()
    val aliasTx = TxHelpers.createAlias(alias.name, service, fee)
    val setMasterScript = TxHelpers.setScript(master, ContractScript(V5, masterDApp(service.toAddress, alias)).explicitGet(), fee)
    val setServiceScript = TxHelpers.setScript(service, ContractScript(V5, serviceDApp).explicitGet(), fee)
    val preparingTxs = genesis :+ aliasTx :+ setMasterScript :+ setServiceScript

    val invoke = TxHelpers.invoke(master.toAddress, func = Some("foo"), invoker = invoker, payments = List(Payment(10L, Waves)), fee = fee)

    (preparingTxs, invoke, master.toAddress, service.toAddress)
  }
}<|MERGE_RESOLUTION|>--- conflicted
+++ resolved
@@ -1,9 +1,7 @@
 package com.wavesplatform.state.diffs.ci
 
-import scala.collection.immutable
-
 import cats.kernel.Monoid
-import com.wavesplatform.account._
+import com.wavesplatform.account.*
 import com.wavesplatform.block.Block
 import com.wavesplatform.common.utils.EitherExt2
 import com.wavesplatform.db.{DBCacheSettings, WithState}
@@ -12,56 +10,24 @@
 import com.wavesplatform.lang.{utils, Global}
 import com.wavesplatform.lang.contract.DApp
 import com.wavesplatform.lang.directives.DirectiveSet
-import com.wavesplatform.lang.directives.values.{DApp => DAppType, _}
-<<<<<<< HEAD
-import com.wavesplatform.lang.script.{ContractScript, Script}
-import com.wavesplatform.lang.script.v1.ExprScript
-import com.wavesplatform.lang.v1.{compiler, FunctionHeader}
-import com.wavesplatform.lang.v1.FunctionHeader.{Native, User}
-import com.wavesplatform.lang.v1.compiler.Terms
-import com.wavesplatform.lang.v1.compiler.Terms._
-import com.wavesplatform.lang.v1.evaluator.FunctionIds
-import com.wavesplatform.lang.v1.evaluator.FunctionIds.{CREATE_LIST, THROW}
-=======
+import com.wavesplatform.lang.directives.values.{DApp as DAppType, *}
 import com.wavesplatform.lang.script.ContractScript
+import com.wavesplatform.lang.v1.compiler
+import com.wavesplatform.lang.v1.evaluator.ctx.impl.{CryptoContext, PureContext}
 import com.wavesplatform.lang.v1.evaluator.ctx.impl.waves.WavesContext
->>>>>>> e05a253d
-import com.wavesplatform.lang.v1.evaluator.ctx.impl.{CryptoContext, PureContext}
-import com.wavesplatform.lang.v1.evaluator.ctx.impl.waves.{FieldNames, WavesContext}
 import com.wavesplatform.lang.v1.parser.{Expressions, Parser}
 import com.wavesplatform.lang.v1.traits.Environment
-<<<<<<< HEAD
-import com.wavesplatform.protobuf.dapp.DAppMeta
 import com.wavesplatform.settings.TestFunctionalitySettings
-import com.wavesplatform.state._
-import com.wavesplatform.state.diffs.{produceRejectOrFailedDiff, ENOUGH_AMT}
-import com.wavesplatform.test._
-import com.wavesplatform.transaction.{Asset, utils => _, _}
-import com.wavesplatform.transaction.Asset.{IssuedAsset, Waves}
-import com.wavesplatform.transaction.assets._
-import com.wavesplatform.transaction.smart.{InvokeScriptTransaction, SetScriptTransaction}
+import com.wavesplatform.state.*
+import com.wavesplatform.state.diffs.produceRejectOrFailedDiff
+import com.wavesplatform.test.*
+import com.wavesplatform.transaction.{utils as _, *}
+import com.wavesplatform.transaction.Asset.Waves
+import com.wavesplatform.transaction.smart.InvokeScriptTransaction
 import com.wavesplatform.transaction.smart.InvokeScriptTransaction.Payment
-import com.wavesplatform.transaction.utils.Signed
-import org.scalacheck.Gen
-import org.scalamock.scalatest.MockFactory
 import org.scalatest.EitherValues
 
-class InvokeScriptV5LimitsTest extends PropSpec with WithState with DBCacheSettings with MockFactory with EitherValues {
-=======
-import com.wavesplatform.lang.v1.compiler
-import com.wavesplatform.lang.{Global, utils}
-import com.wavesplatform.settings.TestFunctionalitySettings
-import com.wavesplatform.state._
-import com.wavesplatform.state.diffs.produce
-import com.wavesplatform.test.PropSpec
-import com.wavesplatform.transaction.Asset.Waves
-import com.wavesplatform.transaction.smart.InvokeScriptTransaction.Payment
-import com.wavesplatform.transaction.smart.InvokeScriptTransaction
-import com.wavesplatform.transaction._
-import org.scalatest.EitherValues
-
 class InvokeScriptV5LimitsTest extends PropSpec with WithState with DBCacheSettings with EitherValues {
->>>>>>> e05a253d
 
   private val fsWithV5 = TestFunctionalitySettings.Enabled.copy(preActivatedFeatures = Map(
       BlockchainFeatures.SmartAccounts.id    -> 0,
@@ -92,228 +58,6 @@
     compiler.ContractCompiler(ctx.compilerContext, expr, stdLibVersion).explicitGet()
   }
 
-<<<<<<< HEAD
-  def simplePreconditionsAndSetContract(
-      invokerGen: Gen[KeyPair] = accountGen,
-      masterGen: Gen[KeyPair] = accountGen,
-      payment: Option[Payment] = None,
-      feeGen: Gen[Long] = ciFee(0),
-      sponsored: Boolean = false,
-      invocationParamsCount: Int = 1
-  ): Gen[(List[GenesisTransaction], SetScriptTransaction, InvokeScriptTransaction, KeyPair, IssueTransaction, SponsorFeeTransaction)] = {
-    for {
-      master  <- masterGen
-      invoker <- invokerGen
-      ts      <- timestampGen
-      genesis: GenesisTransaction  = GenesisTransaction.create(master.toAddress, ENOUGH_AMT, ts).explicitGet()
-      genesis2: GenesisTransaction = GenesisTransaction.create(invoker.toAddress, ENOUGH_AMT, ts).explicitGet()
-      fee         <- feeGen
-      arg         <- genBoundedString(1, 32)
-      funcBinding <- Gen.const("funcForTesting")
-      contract    = simpleContract(funcBinding).explicitGet()
-      script      = ContractScript(V3, contract)
-      setContract = SetScriptTransaction.selfSigned(1.toByte, master, script.toOption, fee, ts).explicitGet()
-      (issueTx, sponsorTx, _, _) <- sponsorFeeCancelSponsorFeeGen(master)
-      fc = Terms.FUNCTION_CALL(
-        FunctionHeader.User(funcBinding),
-        List.fill(invocationParamsCount)(FALSE)
-      )
-      ci = Signed.invokeScript(
-        1.toByte,
-        invoker,
-        master.toAddress,
-        Some(fc),
-        payment.toSeq,
-        if (sponsored) {
-          sponsorTx.minSponsoredAssetFee.get * 5
-        } else {
-          fee
-        },
-        if (sponsored) {
-          IssuedAsset(issueTx.id())
-        } else {
-          Waves
-        },
-        ts
-      )
-    } yield (List(genesis, genesis2), setContract, ci, master, issueTx, sponsorTx)
-  }
-
-  def dataContractGen(func: String, bigData: Boolean = false, emptyData: Boolean = false): Gen[DApp] =
-    for {
-      senderBinging <- validAliasStringGen
-      argBinding    <- validAliasStringGen
-    } yield dataContract(senderBinging, argBinding, func, bigData, emptyData)
-
-  def paymentContractGen(address: Address, amount: Long, assets: List[Asset] = List(Waves), version: StdLibVersion = V3)(func: String): Gen[DApp] =
-    for {
-      senderBinging <- validAliasStringGen
-      argBinding    <- validAliasStringGen
-    } yield paymentContract(senderBinging, argBinding, func, address, amount, assets, version)
-
-  def defaultPaymentContractGen(address: AddressOrAlias, amount: Long, assets: List[Asset] = List(Waves))(someName: String): Gen[DApp] =
-    for {
-      senderBinging <- validAliasStringGen
-      argBinding    <- validAliasStringGen
-    } yield defaultPaymentContract(senderBinging, argBinding, address, amount, assets)
-
-  def preconditionsAndSetContract(
-      senderBindingToContract: String => Gen[DApp],
-      invokerGen: Gen[KeyPair] = accountGen,
-      masterGen: Gen[KeyPair] = accountGen,
-      payment: Option[Payment] = None,
-      feeGen: Gen[Long] = ciFee(0),
-      sponsored: Boolean = false,
-      isCIDefaultFunc: Boolean = false,
-      version: StdLibVersion = V3,
-      txVersion: TxVersion = TxVersion.V1,
-      selfSend: Boolean = false
-  ): Gen[(List[GenesisTransaction], SetScriptTransaction, InvokeScriptTransaction, KeyPair, IssueTransaction, SponsorFeeTransaction)] =
-    for {
-      master  <- masterGen
-      invoker <- if (selfSend) Gen.const(master) else invokerGen
-      ts      <- timestampGen
-      genesis: GenesisTransaction  = GenesisTransaction.create(master.toAddress, ENOUGH_AMT, ts).explicitGet()
-      genesis2: GenesisTransaction = GenesisTransaction.create(invoker.toAddress, ENOUGH_AMT, ts).explicitGet()
-      fee         <- feeGen
-      arg         <- genBoundedStringBytes(1, 32)
-      funcBinding <- funcNameGen
-      contract    <- senderBindingToContract(funcBinding)
-      script      = ContractScript(version, contract)
-      setContract = SetScriptTransaction.selfSigned(1.toByte, master, script.toOption, fee, ts + 2).explicitGet()
-      (issueTx, sponsorTx, _, _) <- sponsorFeeCancelSponsorFeeGen(master)
-      sponsoredFee = Sponsorship.fromWaves(900000L, sponsorTx.minSponsoredAssetFee.get)
-      fc = if (!isCIDefaultFunc)
-        Some(Terms.FUNCTION_CALL(FunctionHeader.User(funcBinding), List(CONST_BYTESTR(ByteStr(arg)).explicitGet())))
-      else
-        None
-      ci = Signed.invokeScript(
-          txVersion,
-          invoker,
-          master.toAddress,
-          fc,
-          payment.toSeq,
-          if (sponsored) sponsoredFee else fee,
-          if (sponsored) sponsorTx.asset else Waves,
-          ts + 3)
-    } yield (if (selfSend) List(genesis) else List(genesis, genesis2), setContract, ci, master, issueTx, sponsorTx)
-
-  def preconditionsAndSetContractWithVerifier(
-      verifier: DApp,
-      senderBindingToContract: String => Gen[DApp],
-      invokerGen: Gen[KeyPair] = accountGen,
-      masterGen: Gen[KeyPair] = accountGen,
-      payment: Option[Payment] = None,
-      feeGen: Gen[Long] = ciFee(1),
-      sponsored: Boolean = false,
-      isCIDefaultFunc: Boolean = false
-  ): Gen[
-    (List[GenesisTransaction], SetScriptTransaction, SetScriptTransaction, InvokeScriptTransaction, KeyPair, IssueTransaction, SponsorFeeTransaction)
-  ] =
-    for {
-      master  <- masterGen
-      invoker <- invokerGen
-      ts      <- timestampGen
-      genesis: GenesisTransaction  = GenesisTransaction.create(master.toAddress, ENOUGH_AMT, ts).explicitGet()
-      genesis2: GenesisTransaction = GenesisTransaction.create(invoker.toAddress, ENOUGH_AMT, ts).explicitGet()
-      fee         <- feeGen
-      arg         <- genBoundedStringBytes(1, 32)
-      funcBinding <- funcNameGen
-      contract    <- senderBindingToContract(funcBinding)
-      script      = ContractScript(V3, contract)
-      setVerifier = SetScriptTransaction.selfSigned(1.toByte, invoker, ContractScript(V3, verifier).toOption, fee, ts + 2).explicitGet()
-      setContract = SetScriptTransaction.selfSigned(1.toByte, master, script.toOption, fee, ts + 2).explicitGet()
-      (issueTx, sponsorTx, sponsor1Tx, cancelTx) <- sponsorFeeCancelSponsorFeeGen(master)
-      fc = if (!isCIDefaultFunc)
-        Some(Terms.FUNCTION_CALL(FunctionHeader.User(funcBinding), List(CONST_BYTESTR(ByteStr(arg)).explicitGet())))
-      else
-        None
-      ci = Signed.invokeScript(
-          1.toByte,
-          invoker,
-          master.toAddress,
-          fc,
-          payment.toSeq,
-          if (sponsored) {
-            sponsorTx.minSponsoredAssetFee.get * 5
-          } else {
-            fee
-          },
-          if (sponsored) {
-            IssuedAsset(issueTx.id())
-          } else {
-            Waves
-          },
-          ts + 3)
-    } yield (List(genesis, genesis2), setVerifier, setContract, ci, master, issueTx, sponsorTx)
-
-  def preconditionsAndSetContractWithAlias(
-      senderBindingToContract: String => Gen[DApp],
-      invokerGen: Gen[KeyPair] = accountGen,
-      masterGen: Gen[KeyPair] = accountGen,
-      payment: Option[Payment] = None,
-      feeGen: Gen[Long] = ciFee(0),
-      sponsored: Boolean = false,
-      isCIDefaultFunc: Boolean = false
-  ): Gen[(List[GenesisTransaction], KeyPair, SetScriptTransaction, InvokeScriptTransaction, InvokeScriptTransaction, CreateAliasTransaction)] =
-    for {
-      master  <- masterGen
-      invoker <- invokerGen
-      ts      <- timestampGen
-      genesis: GenesisTransaction  = GenesisTransaction.create(master.toAddress, ENOUGH_AMT, ts).explicitGet()
-      genesis2: GenesisTransaction = GenesisTransaction.create(invoker.toAddress, ENOUGH_AMT, ts).explicitGet()
-      fee         <- feeGen
-      arg         <- genBoundedStringBytes(1, 32)
-      funcBinding <- validAliasStringGen
-      contract    <- senderBindingToContract(funcBinding)
-      masterAlias = Alias.create("alias").explicitGet()
-      fakeAlias   = Alias.create("fakealias").explicitGet()
-      aliasTx <- createAliasGen(master, masterAlias, fee, ts + 1)
-      script      = ContractScript(V3, contract)
-      setContract = SetScriptTransaction.selfSigned(1.toByte, master, script.toOption, fee, ts + 2).explicitGet()
-      (issueTx, sponsorTx, sponsor1Tx, cancelTx) <- sponsorFeeCancelSponsorFeeGen(master)
-      fc = if (!isCIDefaultFunc)
-        Some(Terms.FUNCTION_CALL(FunctionHeader.User(funcBinding), List(CONST_BYTESTR(ByteStr(arg)).explicitGet())))
-      else
-        None
-      ciWithAlias = Signed.invokeScript(
-          1.toByte,
-          invoker,
-          masterAlias,
-          fc,
-          payment.toSeq,
-          if (sponsored) {
-            sponsorTx.minSponsoredAssetFee.get * 5
-          } else {
-            fee
-          },
-          if (sponsored) {
-            IssuedAsset(issueTx.id())
-          } else {
-            Waves
-          },
-          ts + 3)
-      ciWithFakeAlias = Signed.invokeScript(
-          1.toByte,
-          invoker,
-          fakeAlias,
-          fc,
-          payment.toSeq,
-          if (sponsored) {
-            sponsorTx.minSponsoredAssetFee.get * 5
-          } else {
-            fee
-          },
-          if (sponsored) {
-            IssuedAsset(issueTx.id())
-          } else {
-            Waves
-          },
-          ts + 3)
-    } yield (List(genesis, genesis2), master, setContract, ciWithAlias, ciWithFakeAlias, aliasTx)
-
-=======
->>>>>>> e05a253d
   property("Allow not more 30 non-data actions") {
     def contract: DApp = {
       val expr = {
@@ -388,29 +132,10 @@
       compileContractFromExpr(expr, V5)
     }
 
-<<<<<<< HEAD
-        alias = Alias.create("alias").explicitGet()
-        aliasTx <- createAliasGen(service, alias, fee, ts)
-        script1  = ContractScript(V5, contract1(service.toAddress, alias))
-        script   = ContractScript(V5, contract())
-        ssTx     = SetScriptTransaction.selfSigned(1.toByte, master, script1.toOption, fee, ts + 5).explicitGet()
-        ssTx1    = SetScriptTransaction.selfSigned(1.toByte, service, script.toOption, fee, ts + 5).explicitGet()
-        fc       = Terms.FUNCTION_CALL(FunctionHeader.User("foo"), List.empty)
-        payments = List(Payment(10L, Waves))
-        invokeTx = Signed.invokeScript(TxVersion.V3, invoker, master.toAddress, Some(fc), payments, fee, Waves, ts + 6)
-      } yield (Seq(gTx1, gTx2, gTx3, aliasTx, ssTx1, ssTx), invokeTx, master.toAddress, service.toAddress)
-
-    forAll(scenario) {
-      case (genesisTxs, invokeTx, dApp, service) =>
-        assertDiffEi(Seq(TestBlock.create(genesisTxs)), TestBlock.create(Seq(invokeTx), Block.ProtoBlockVersion), fsWithV5) { ei =>
-          ei should produceRejectOrFailedDiff("Actions count limit is exceeded")
-        }
-=======
     val (preparingTxs, invoke, _, _) = scenario(contract1, contract)
 
     assertDiffEi(Seq(TestBlock.create(preparingTxs)), TestBlock.create(Seq(invoke), Block.ProtoBlockVersion), fsWithV5) { ei =>
-      ei should produce("Actions count limit is exceeded")
->>>>>>> e05a253d
+      ei should produceRejectOrFailedDiff("Actions count limit is exceeded")
     }
   }
 
@@ -484,20 +209,7 @@
       compileContractFromExpr(expr, V5)
     }
 
-<<<<<<< HEAD
-        alias = Alias.create("alias").explicitGet()
-        aliasTx <- createAliasGen(service, alias, fee, ts)
-        script1  = ContractScript(V5, contract1(service.toAddress, alias))
-        script   = ContractScript(V5, contract())
-        ssTx     = SetScriptTransaction.selfSigned(1.toByte, master, script1.toOption, fee, ts + 5).explicitGet()
-        ssTx1    = SetScriptTransaction.selfSigned(1.toByte, service, script.toOption, fee, ts + 5).explicitGet()
-        fc       = Terms.FUNCTION_CALL(FunctionHeader.User("foo"), List.empty)
-        payments = List(Payment(10L, Waves))
-        invokeTx = Signed.invokeScript(TxVersion.V3, invoker, master.toAddress, Some(fc), payments, fee, Waves, ts + 6)
-      } yield (Seq(gTx1, gTx2, gTx3, aliasTx, ssTx1, ssTx), invokeTx, master.toAddress, service.toAddress)
-=======
     val (preparingTxs, invoke, dApp, service) = scenario(contract1, contract)
->>>>>>> e05a253d
 
     assertDiffAndState(Seq(TestBlock.create(preparingTxs)), TestBlock.create(Seq(invoke), Block.ProtoBlockVersion), fsWithV5) {
       case (diff, bc) =>
