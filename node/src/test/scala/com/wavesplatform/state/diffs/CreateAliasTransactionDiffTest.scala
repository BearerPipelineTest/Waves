package com.wavesplatform.state.diffs

<<<<<<< HEAD
import cats.*
=======
>>>>>>> 2f13caf8
import com.wavesplatform.account.Alias
import com.wavesplatform.common.utils.EitherExt2
import com.wavesplatform.db.WithState
import com.wavesplatform.features.BlockchainFeatures
import com.wavesplatform.lagonaki.mocks.TestBlock
import com.wavesplatform.settings.{FunctionalitySettings, TestFunctionalitySettings}
import com.wavesplatform.state.*
import com.wavesplatform.state.utils.addressTransactions
import com.wavesplatform.test.*
import com.wavesplatform.transaction.Asset.{IssuedAsset, Waves}
import com.wavesplatform.transaction.assets.IssueTransaction
import com.wavesplatform.transaction.lease.LeaseTransaction
import com.wavesplatform.transaction.transfer.TransferTransaction
import com.wavesplatform.transaction.{Asset, CreateAliasTransaction, GenesisTransaction, TransactionType, TxHelpers, TxVersion}

class CreateAliasTransactionDiffTest extends PropSpec with WithState {

  val fs: FunctionalitySettings =
    TestFunctionalitySettings.Enabled.copy(
      preActivatedFeatures = Map(BlockchainFeatures.SmartAccounts.id -> 0)
    )

  val preconditionsAndAliasCreations
      : Seq[(GenesisTransaction, CreateAliasTransaction, CreateAliasTransaction, CreateAliasTransaction, CreateAliasTransaction)] = {
    val master = TxHelpers.signer(1)
    val other  = TxHelpers.signer(2)

    val fee = 400000

    val genesis = TxHelpers.genesis(master.toAddress)
    val alias   = Alias.create("alias").explicitGet()
    val alias2  = Alias.create("alias2").explicitGet()
    val aliasTxs = Seq(
      TxHelpers.createAlias(alias.name, master, fee = fee),
      TxHelpers.createAlias(alias.name, master, fee = fee, version = TxVersion.V1)
    )
    val sameAliasTxs = Seq(
      TxHelpers.createAlias(alias.name, master, fee = fee + 1),
      TxHelpers.createAlias(alias.name, master, fee = fee + 1, version = TxVersion.V1)
    )
    val sameAliasOtherSenderTxs = Seq(
      TxHelpers.createAlias(alias.name, other, fee = fee + 2),
      TxHelpers.createAlias(alias.name, other, fee = fee + 2, version = TxVersion.V1)
    )
    val anotherAliasTxs = Seq(
      TxHelpers.createAlias(alias2.name, master, fee = fee + 3),
      TxHelpers.createAlias(alias2.name, master, fee = fee + 3, version = TxVersion.V1)
    )

    for {
      aliasTx                <- aliasTxs
      sameAliasTx            <- sameAliasTxs
      sameAliasOtherSenderTx <- sameAliasOtherSenderTxs
      anotherAliasTx         <- anotherAliasTxs
    } yield (genesis, aliasTx, sameAliasTx, sameAliasOtherSenderTx, anotherAliasTx)
  }

  property("can create and resolve aliases preserving waves invariant") {
<<<<<<< HEAD
    preconditionsAndAliasCreations.foreach { case (gen, aliasTx, _, _, anotherAliasTx) =>
      assertDiffAndState(Seq(TestBlock.create(Seq(gen, aliasTx))), TestBlock.create(Seq(anotherAliasTx)), fs) {
        case (blockDiff, newState) =>
          val totalPortfolioDiff = Monoid.combineAll(blockDiff.portfolios.values)
          totalPortfolioDiff.balance shouldBe 0
          totalPortfolioDiff.effectiveBalance shouldBe 0

          val senderAcc = anotherAliasTx.sender.toAddress
          blockDiff.aliases shouldBe Map(anotherAliasTx.alias -> senderAcc)

          addressTransactions(db, Some(Height(newState.height + 1) -> blockDiff), senderAcc, Set(TransactionType.CreateAlias), None).collect {
            case (_, cat: CreateAliasTransaction) => cat.alias
          }.toSet shouldBe Set(
            anotherAliasTx.alias,
            aliasTx.alias
          )
          newState.resolveAlias(aliasTx.alias) shouldBe Right(senderAcc)
          newState.resolveAlias(anotherAliasTx.alias) shouldBe Right(senderAcc)
      }
=======
    preconditionsAndAliasCreations.foreach {
      case (gen, aliasTx, _, _, anotherAliasTx) =>
        assertDiffAndState(Seq(TestBlock.create(Seq(gen, aliasTx))), TestBlock.create(Seq(anotherAliasTx)), fs) {
          case (blockDiff, newState) =>
            val totalPortfolioDiff = blockDiff.portfolios.values.fold(Portfolio())(_.combine(_).explicitGet())
            totalPortfolioDiff.balance shouldBe 0
            totalPortfolioDiff.effectiveBalance.explicitGet() shouldBe 0

            val senderAcc = anotherAliasTx.sender.toAddress
            blockDiff.aliases shouldBe Map(anotherAliasTx.alias -> senderAcc)

            addressTransactions(db, Some(Height(newState.height + 1) -> blockDiff), senderAcc, Set(CreateAliasTransaction.typeId), None).collect {
              case (_, cat: CreateAliasTransaction) => cat.alias
            }.toSet shouldBe Set(
              anotherAliasTx.alias,
              aliasTx.alias
            )
            newState.resolveAlias(aliasTx.alias) shouldBe Right(senderAcc)
            newState.resolveAlias(anotherAliasTx.alias) shouldBe Right(senderAcc)
        }
>>>>>>> 2f13caf8
    }
  }

  property("cannot recreate existing alias") {
    preconditionsAndAliasCreations.foreach {
      case (gen, aliasTx, sameAliasTx, sameAliasOtherSenderTx, _) =>
        assertDiffEi(Seq(TestBlock.create(Seq(gen, aliasTx))), TestBlock.create(Seq(sameAliasTx)), fs) { blockDiffEi =>
          blockDiffEi should produce("AlreadyInTheState")
        }

        assertDiffEi(Seq(TestBlock.create(Seq(gen, aliasTx))), TestBlock.create(Seq(sameAliasOtherSenderTx)), fs) { blockDiffEi =>
          blockDiffEi should produce("AlreadyInTheState")
        }
    }
  }

  val preconditionsTransferLease
      : Seq[(Seq[GenesisTransaction], IssueTransaction, IssueTransaction, CreateAliasTransaction, TransferTransaction, LeaseTransaction)] = {
    val master = TxHelpers.signer(1)

    for {
      aliasedRecipient <- Seq(master, TxHelpers.signer(2))
      genesis = Seq(master, aliasedRecipient).map(acc => TxHelpers.genesis(acc.toAddress))
      issue1  = TxHelpers.issue(master, ENOUGH_AMT, name = "asset1", version = TxVersion.V1)
      issue2  = TxHelpers.issue(master, ENOUGH_AMT, name = "asset2", version = TxVersion.V1)
      maybeAsset    <- Seq(None, Some(issue1))
      maybeAsset2   <- Seq(None, Some(issue2))
      maybeFeeAsset <- Seq(maybeAsset, maybeAsset2)
      alias   = Alias.create("alias").explicitGet()
      aliasTx = TxHelpers.createAlias(alias.name, aliasedRecipient)
      transfer = TxHelpers.transfer(
        master,
        alias,
        asset = Asset.fromCompatId(maybeAsset.map(_.id())),
        feeAsset = Asset.fromCompatId(maybeFeeAsset.map(_.id())),
        version = TxVersion.V1
      )
      lease <- Seq(
        TxHelpers.lease(master, alias),
        TxHelpers.lease(master, alias, version = TxVersion.V1)
      )
    } yield (genesis, issue1, issue2, aliasTx, transfer, lease)
  }

  property("Can transfer to alias") {
    preconditionsTransferLease.foreach {
      case (genesis, issue1, issue2, aliasTx, transfer, _) =>
        assertDiffAndState(Seq(TestBlock.create(genesis :+ issue1 :+ issue2 :+ aliasTx)), TestBlock.create(Seq(transfer))) {
          case (blockDiff, _) =>
            if (transfer.sender.toAddress != aliasTx.sender.toAddress) {
              val recipientPortfolioDiff = blockDiff.portfolios(aliasTx.sender.toAddress)
              transfer.assetId match {
                case aid @ IssuedAsset(_) => recipientPortfolioDiff shouldBe Portfolio(0, LeaseBalance.empty, Map(aid -> transfer.amount.value))
                case Waves                => recipientPortfolioDiff shouldBe Portfolio(transfer.amount.value, LeaseBalance.empty, Map.empty)
              }
            }
        }
    }
  }

  property("Can lease to alias except for self") {
    preconditionsTransferLease.foreach {
      case (genesis, issue1, issue2, aliasTx, _, lease) =>
        assertDiffEi(Seq(TestBlock.create(genesis :+ issue1 :+ issue2 :+ aliasTx)), TestBlock.create(Seq(lease))) { blockDiffEi =>
          if (lease.sender.toAddress != aliasTx.sender.toAddress) {
            val recipientPortfolioDiff = blockDiffEi.explicitGet().portfolios(aliasTx.sender.toAddress)
            recipientPortfolioDiff shouldBe Portfolio(0, LeaseBalance(lease.amount.value, 0), Map.empty)
          } else {
            blockDiffEi should produce("Cannot lease to self")
          }
        }
    }
  }
}<|MERGE_RESOLUTION|>--- conflicted
+++ resolved
@@ -1,9 +1,5 @@
 package com.wavesplatform.state.diffs
 
-<<<<<<< HEAD
-import cats.*
-=======
->>>>>>> 2f13caf8
 import com.wavesplatform.account.Alias
 import com.wavesplatform.common.utils.EitherExt2
 import com.wavesplatform.db.WithState
@@ -62,61 +58,36 @@
   }
 
   property("can create and resolve aliases preserving waves invariant") {
-<<<<<<< HEAD
     preconditionsAndAliasCreations.foreach { case (gen, aliasTx, _, _, anotherAliasTx) =>
-      assertDiffAndState(Seq(TestBlock.create(Seq(gen, aliasTx))), TestBlock.create(Seq(anotherAliasTx)), fs) {
-        case (blockDiff, newState) =>
-          val totalPortfolioDiff = Monoid.combineAll(blockDiff.portfolios.values)
-          totalPortfolioDiff.balance shouldBe 0
-          totalPortfolioDiff.effectiveBalance shouldBe 0
+      assertDiffAndState(Seq(TestBlock.create(Seq(gen, aliasTx))), TestBlock.create(Seq(anotherAliasTx)), fs) { case (blockDiff, newState) =>
+        val totalPortfolioDiff = blockDiff.portfolios.values.fold(Portfolio())(_.combine(_).explicitGet())
+        totalPortfolioDiff.balance shouldBe 0
+        totalPortfolioDiff.effectiveBalance.explicitGet() shouldBe 0
 
-          val senderAcc = anotherAliasTx.sender.toAddress
-          blockDiff.aliases shouldBe Map(anotherAliasTx.alias -> senderAcc)
+        val senderAcc = anotherAliasTx.sender.toAddress
+        blockDiff.aliases shouldBe Map(anotherAliasTx.alias -> senderAcc)
 
-          addressTransactions(db, Some(Height(newState.height + 1) -> blockDiff), senderAcc, Set(TransactionType.CreateAlias), None).collect {
-            case (_, cat: CreateAliasTransaction) => cat.alias
-          }.toSet shouldBe Set(
-            anotherAliasTx.alias,
-            aliasTx.alias
-          )
-          newState.resolveAlias(aliasTx.alias) shouldBe Right(senderAcc)
-          newState.resolveAlias(anotherAliasTx.alias) shouldBe Right(senderAcc)
+        addressTransactions(db, Some(Height(newState.height + 1) -> blockDiff), senderAcc, Set(TransactionType.CreateAlias), None).collect {
+          case (_, cat: CreateAliasTransaction) => cat.alias
+        }.toSet shouldBe Set(
+          anotherAliasTx.alias,
+          aliasTx.alias
+        )
+        newState.resolveAlias(aliasTx.alias) shouldBe Right(senderAcc)
+        newState.resolveAlias(anotherAliasTx.alias) shouldBe Right(senderAcc)
       }
-=======
-    preconditionsAndAliasCreations.foreach {
-      case (gen, aliasTx, _, _, anotherAliasTx) =>
-        assertDiffAndState(Seq(TestBlock.create(Seq(gen, aliasTx))), TestBlock.create(Seq(anotherAliasTx)), fs) {
-          case (blockDiff, newState) =>
-            val totalPortfolioDiff = blockDiff.portfolios.values.fold(Portfolio())(_.combine(_).explicitGet())
-            totalPortfolioDiff.balance shouldBe 0
-            totalPortfolioDiff.effectiveBalance.explicitGet() shouldBe 0
-
-            val senderAcc = anotherAliasTx.sender.toAddress
-            blockDiff.aliases shouldBe Map(anotherAliasTx.alias -> senderAcc)
-
-            addressTransactions(db, Some(Height(newState.height + 1) -> blockDiff), senderAcc, Set(CreateAliasTransaction.typeId), None).collect {
-              case (_, cat: CreateAliasTransaction) => cat.alias
-            }.toSet shouldBe Set(
-              anotherAliasTx.alias,
-              aliasTx.alias
-            )
-            newState.resolveAlias(aliasTx.alias) shouldBe Right(senderAcc)
-            newState.resolveAlias(anotherAliasTx.alias) shouldBe Right(senderAcc)
-        }
->>>>>>> 2f13caf8
     }
   }
 
   property("cannot recreate existing alias") {
-    preconditionsAndAliasCreations.foreach {
-      case (gen, aliasTx, sameAliasTx, sameAliasOtherSenderTx, _) =>
-        assertDiffEi(Seq(TestBlock.create(Seq(gen, aliasTx))), TestBlock.create(Seq(sameAliasTx)), fs) { blockDiffEi =>
-          blockDiffEi should produce("AlreadyInTheState")
-        }
+    preconditionsAndAliasCreations.foreach { case (gen, aliasTx, sameAliasTx, sameAliasOtherSenderTx, _) =>
+      assertDiffEi(Seq(TestBlock.create(Seq(gen, aliasTx))), TestBlock.create(Seq(sameAliasTx)), fs) { blockDiffEi =>
+        blockDiffEi should produce("AlreadyInTheState")
+      }
 
-        assertDiffEi(Seq(TestBlock.create(Seq(gen, aliasTx))), TestBlock.create(Seq(sameAliasOtherSenderTx)), fs) { blockDiffEi =>
-          blockDiffEi should produce("AlreadyInTheState")
-        }
+      assertDiffEi(Seq(TestBlock.create(Seq(gen, aliasTx))), TestBlock.create(Seq(sameAliasOtherSenderTx)), fs) { blockDiffEi =>
+        blockDiffEi should produce("AlreadyInTheState")
+      }
     }
   }
 
@@ -149,32 +120,29 @@
   }
 
   property("Can transfer to alias") {
-    preconditionsTransferLease.foreach {
-      case (genesis, issue1, issue2, aliasTx, transfer, _) =>
-        assertDiffAndState(Seq(TestBlock.create(genesis :+ issue1 :+ issue2 :+ aliasTx)), TestBlock.create(Seq(transfer))) {
-          case (blockDiff, _) =>
-            if (transfer.sender.toAddress != aliasTx.sender.toAddress) {
-              val recipientPortfolioDiff = blockDiff.portfolios(aliasTx.sender.toAddress)
-              transfer.assetId match {
-                case aid @ IssuedAsset(_) => recipientPortfolioDiff shouldBe Portfolio(0, LeaseBalance.empty, Map(aid -> transfer.amount.value))
-                case Waves                => recipientPortfolioDiff shouldBe Portfolio(transfer.amount.value, LeaseBalance.empty, Map.empty)
-              }
-            }
+    preconditionsTransferLease.foreach { case (genesis, issue1, issue2, aliasTx, transfer, _) =>
+      assertDiffAndState(Seq(TestBlock.create(genesis :+ issue1 :+ issue2 :+ aliasTx)), TestBlock.create(Seq(transfer))) { case (blockDiff, _) =>
+        if (transfer.sender.toAddress != aliasTx.sender.toAddress) {
+          val recipientPortfolioDiff = blockDiff.portfolios(aliasTx.sender.toAddress)
+          transfer.assetId match {
+            case aid @ IssuedAsset(_) => recipientPortfolioDiff shouldBe Portfolio(0, LeaseBalance.empty, Map(aid -> transfer.amount.value))
+            case Waves                => recipientPortfolioDiff shouldBe Portfolio(transfer.amount.value, LeaseBalance.empty, Map.empty)
+          }
         }
+      }
     }
   }
 
   property("Can lease to alias except for self") {
-    preconditionsTransferLease.foreach {
-      case (genesis, issue1, issue2, aliasTx, _, lease) =>
-        assertDiffEi(Seq(TestBlock.create(genesis :+ issue1 :+ issue2 :+ aliasTx)), TestBlock.create(Seq(lease))) { blockDiffEi =>
-          if (lease.sender.toAddress != aliasTx.sender.toAddress) {
-            val recipientPortfolioDiff = blockDiffEi.explicitGet().portfolios(aliasTx.sender.toAddress)
-            recipientPortfolioDiff shouldBe Portfolio(0, LeaseBalance(lease.amount.value, 0), Map.empty)
-          } else {
-            blockDiffEi should produce("Cannot lease to self")
-          }
+    preconditionsTransferLease.foreach { case (genesis, issue1, issue2, aliasTx, _, lease) =>
+      assertDiffEi(Seq(TestBlock.create(genesis :+ issue1 :+ issue2 :+ aliasTx)), TestBlock.create(Seq(lease))) { blockDiffEi =>
+        if (lease.sender.toAddress != aliasTx.sender.toAddress) {
+          val recipientPortfolioDiff = blockDiffEi.explicitGet().portfolios(aliasTx.sender.toAddress)
+          recipientPortfolioDiff shouldBe Portfolio(0, LeaseBalance(lease.amount.value, 0), Map.empty)
+        } else {
+          blockDiffEi should produce("Cannot lease to self")
         }
+      }
     }
   }
 }