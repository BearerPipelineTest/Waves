--- conflicted
+++ resolved
@@ -1,11 +1,6 @@
 package com.wavesplatform.state.diffs
 
-<<<<<<< HEAD
-import com.wavesplatform.account.KeyPair
-=======
-import cats._
 import com.wavesplatform.account.Alias
->>>>>>> e05a253d
 import com.wavesplatform.common.utils.EitherExt2
 import com.wavesplatform.db.WithState
 import com.wavesplatform.features.BlockchainFeatures
@@ -62,34 +57,12 @@
   }
 
   property("can create and resolve aliases preserving waves invariant") {
-<<<<<<< HEAD
-    forAll(preconditionsAndAliasCreations) {
-      case (gen, aliasTx, _, _, anotherAliasTx) =>
-        assertDiffAndState(Seq(TestBlock.create(Seq(gen, aliasTx))), TestBlock.create(Seq(anotherAliasTx)), fs) {
-          case (blockDiff, newState) =>
-            val totalPortfolioDiff = blockDiff.portfolios.values.fold(Portfolio())(_.combine(_).explicitGet())
-            totalPortfolioDiff.balance shouldBe 0
-            totalPortfolioDiff.effectiveBalance.explicitGet() shouldBe 0
-
-            val senderAcc = anotherAliasTx.sender.toAddress
-            blockDiff.aliases shouldBe Map(anotherAliasTx.alias -> senderAcc)
-
-            addressTransactions(db, Some(Height(newState.height + 1) -> blockDiff), senderAcc, Set(CreateAliasTransaction.typeId), None).collect {
-              case (_, cat: CreateAliasTransaction) => cat.alias
-            }.toSet shouldBe Set(
-              anotherAliasTx.alias,
-              aliasTx.alias
-            )
-            newState.resolveAlias(aliasTx.alias) shouldBe Right(senderAcc)
-            newState.resolveAlias(anotherAliasTx.alias) shouldBe Right(senderAcc)
-        }
-=======
     preconditionsAndAliasCreations.foreach { case (gen, aliasTx, _, _, anotherAliasTx) =>
       assertDiffAndState(Seq(TestBlock.create(Seq(gen, aliasTx))), TestBlock.create(Seq(anotherAliasTx)), fs) {
         case (blockDiff, newState) =>
-          val totalPortfolioDiff = Monoid.combineAll(blockDiff.portfolios.values)
+          val totalPortfolioDiff = blockDiff.portfolios.values.fold(Portfolio())(_.combine(_).explicitGet())
           totalPortfolioDiff.balance shouldBe 0
-          totalPortfolioDiff.effectiveBalance shouldBe 0
+          totalPortfolioDiff.effectiveBalance.explicitGet() shouldBe 0
 
           val senderAcc = anotherAliasTx.sender.toAddress
           blockDiff.aliases shouldBe Map(anotherAliasTx.alias -> senderAcc)
@@ -103,7 +76,6 @@
           newState.resolveAlias(aliasTx.alias) shouldBe Right(senderAcc)
           newState.resolveAlias(anotherAliasTx.alias) shouldBe Right(senderAcc)
       }
->>>>>>> e05a253d
     }
   }
 
