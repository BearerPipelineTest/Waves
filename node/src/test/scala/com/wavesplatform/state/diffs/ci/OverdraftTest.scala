package com.wavesplatform.state.diffs.ci

import com.wavesplatform.common.state.ByteStr
import com.wavesplatform.common.utils.EitherExt2
import com.wavesplatform.db.WithDomain
import com.wavesplatform.features.BlockchainFeatures
import com.wavesplatform.lagonaki.mocks.TestBlock
import com.wavesplatform.lang.directives.DirectiveDictionary
import com.wavesplatform.lang.directives.values.{StdLibVersion, V3, V4}
import com.wavesplatform.lang.script.Script
import com.wavesplatform.lang.v1.ContractLimits
import com.wavesplatform.lang.v1.compiler.TestCompiler
import com.wavesplatform.settings.FunctionalitySettings
import com.wavesplatform.state.diffs.{ENOUGH_AMT, FeeValidation}
import com.wavesplatform.state.diffs.FeeValidation.FeeConstants
<<<<<<< HEAD
import com.wavesplatform.test._
import com.wavesplatform.transaction.{GenesisTransaction, TransactionType}
import com.wavesplatform.transaction.Asset.{IssuedAsset, Waves}
=======
import com.wavesplatform.state.diffs.{FeeValidation, produce}
import com.wavesplatform.test.PropSpec
import com.wavesplatform.transaction.Asset.IssuedAsset
import com.wavesplatform.transaction.{GenesisTransaction, TxHelpers, TxVersion}
>>>>>>> e05a253d
import com.wavesplatform.transaction.assets.IssueTransaction
import com.wavesplatform.transaction.smart.{InvokeScriptTransaction, SetScriptTransaction}
<<<<<<< HEAD
import com.wavesplatform.transaction.smart.InvokeScriptTransaction.Payment
import com.wavesplatform.transaction.utils.Signed
import org.scalacheck.Gen

class OverdraftTest extends PropSpec with WithDomain {
  import DomainPresets._

  private val InvokeFee    = FeeConstants(TransactionType.InvokeScript) * FeeValidation.FeeUnit
  private val SetScriptFee = FeeConstants(TransactionType.SetScript) * FeeValidation.FeeUnit
  private val IssueFee     = FeeConstants(TransactionType.Issue) * FeeValidation.FeeUnit
=======

class OverdraftTest extends PropSpec with WithState {
  private val InvokeFee    = FeeConstants(InvokeScriptTransaction.typeId) * FeeValidation.FeeUnit
  private val IssueFee     = FeeConstants(IssueTransaction.typeId) * FeeValidation.FeeUnit
>>>>>>> e05a253d

  private val dAppVersions: List[StdLibVersion] =
    DirectiveDictionary[StdLibVersion].all
      .filter(_ >= V3)
      .toList

  private val dAppVersionWithSettings: Seq[(StdLibVersion, FunctionalitySettings)] = {
    for {
<<<<<<< HEAD
      version <- Gen.oneOf(dAppVersions)
    } yield (version, settingsForRide(version).blockchainSettings.functionalitySettings)

  private val allActivatedSettings =
    settingsForRide(DirectiveDictionary[StdLibVersion].all.last).blockchainSettings.functionalitySettings
=======
      version    <- dAppVersions
      activateV4 <- Seq(true, version >= V4)
      activateV5 <- Seq(true, version >= V5)
    } yield (version, features(activateV4, activateV5))
  }

  private val allActivatedSettings = features(activateV4 = true, activateV5 = true)

  private def features(activateV4: Boolean, activateV5: Boolean) = {
    val v4ForkO = if (activateV4) Seq(BlockchainFeatures.BlockV5) else Seq()
    val v5ForkO = if (activateV5) Seq(BlockchainFeatures.SynchronousCalls) else Seq()
    val parameters =
      Seq(
        BlockchainFeatures.SmartAccounts,
        BlockchainFeatures.SmartAssets,
        BlockchainFeatures.Ride4DApps
      ) ++ v4ForkO ++ v5ForkO
    TestFunctionalitySettings.Enabled.copy(preActivatedFeatures = parameters.map(_.id -> 0).toMap)
  }
>>>>>>> e05a253d

  property("insufficient fee") {
    dAppVersionWithSettings.foreach { case (version, settings) =>
      val (genesis, setDApp, ci, _) = paymentPreconditions(withEnoughFee = false, withPayment = false, emptyResultDApp(version))

      assertDiffEi(Seq(TestBlock.create(genesis :+ setDApp)), TestBlock.create(Seq(ci)), settings) { r =>
        if (settings.preActivatedFeatures.contains(BlockchainFeatures.BlockV5.id))
          r should produce("AccountBalanceError")
        else
          r should produce(
            s"Fee in WAVES for InvokeScriptTransaction (1 in WAVES) does not exceed minimal value of $InvokeFee WAVES"
          )
      }
    }
  }

  property("overdraft") {
    dAppVersionWithSettings.foreach { case (version, settings) =>
      val (genesis, setDApp, ci, _) = paymentPreconditions(withEnoughFee = true, withPayment = false, payingDApp(version))

      assertDiffEi(Seq(TestBlock.create(genesis :+ setDApp)), TestBlock.create(Seq(ci)), settings) { r =>
        if (settings.preActivatedFeatures.contains(BlockchainFeatures.BlockV5.id))
          r should produce("AccountBalanceError")
        else
          r.explicitGet()
      }
    }
  }

  property("overdraft with payment V3") {
    dAppVersionWithSettings.foreach { case (_, settings) =>
      val (genesis, setDApp, ci, issue) = paymentPreconditions(withEnoughFee = true, withPayment = true, payingDApp(V3))

      assertDiffEi(Seq(TestBlock.create(genesis ++ List(setDApp, issue))), TestBlock.create(Seq(ci)), settings) {
        _ should produce("leads to negative waves balance to (at least) temporary negative state")
      }
    }
  }

  property("overdraft with payment V4") {
    dAppVersions.filter(_ >= V4).foreach { version =>
      val (genesis, setDApp, ci, issue) = paymentPreconditions(withEnoughFee = true, withPayment = true, payingDApp(version))

      assertDiffEi(Seq(TestBlock.create(genesis ++ List(setDApp, issue))), TestBlock.create(Seq(ci)), allActivatedSettings) {
        _ should produce("AccountBalanceError")
      }
    }
  }

  property("attach unexisting tokens using multiple payment") {
    dAppVersions.foreach { version =>
      val master = TxHelpers.signer(0)
      val invoker = TxHelpers.signer(1)

      val genesis = Seq(
        TxHelpers.genesis(master.toAddress),
        TxHelpers.genesis(invoker.toAddress)
      )
      val issue = TxHelpers.issue(invoker)
      val setDApp = TxHelpers.setScript(master, payingAssetDApp(version, issue.assetId))

<<<<<<< HEAD
  private def paymentPreconditions(
      withEnoughFee: Boolean,
      withPayment: Boolean,
      dApp: Script
  ): Gen[(List[GenesisTransaction], SetScriptTransaction, InvokeScriptTransaction, IssueTransaction)] =
    for {
      master  <- accountGen
      invoker <- accountGen
      ts      <- timestampGen
      issue   <- issueV2TransactionGen(invoker, Gen.const(None), feeParam = Some(IssueFee))
    } yield {
      val fee = if (withEnoughFee) InvokeFee else 1
      val (payment, invokerBalance) =
        if (withPayment)
          (List(Payment(issue.quantity, IssuedAsset(issue.id()))), IssueFee)
        else
          (Nil, 0L)
      for {
        genesis  <- GenesisTransaction.create(master.toAddress, ENOUGH_AMT, ts)
        genesis2 <- GenesisTransaction.create(invoker.toAddress, invokerBalance, ts)
        setDApp  <- SetScriptTransaction.selfSigned(1.toByte, master, Some(dApp), SetScriptFee, ts + 2)
        ci = Signed.invokeScript(1.toByte, invoker, master.toAddress, None, payment, fee, Waves, ts + 3)
      } yield (List(genesis, genesis2), setDApp, ci, issue)
    }.explicitGet()

  private def splitPaymentPreconditions(
      version: StdLibVersion
  ): Gen[(List[GenesisTransaction], SetScriptTransaction, InvokeScriptTransaction, IssueTransaction)] =
    for {
      master  <- accountGen
      invoker <- accountGen
      ts      <- timestampGen
      issue   <- issueV2TransactionGen(invoker, Gen.const(None), feeParam = Some(IssueFee))
    } yield {
      val count    = ContractLimits.MaxAttachedPaymentAmount
      val payments = (1 to count).map(_ => Payment(issue.quantity / count + 1, IssuedAsset(issue.id())))
      for {
        genesis  <- GenesisTransaction.create(master.toAddress, ENOUGH_AMT, ts)
        genesis2 <- GenesisTransaction.create(invoker.toAddress, ENOUGH_AMT, ts)
        setDApp  <- SetScriptTransaction.selfSigned(1.toByte, master, Some(payingAssetDApp(version, issue.assetId)), SetScriptFee, ts + 2)
        ci = Signed.invokeScript(1.toByte, invoker, master.toAddress, None, payments, InvokeFee, Waves, ts + 3)
      } yield (List(genesis, genesis2), setDApp, ci, issue)
    }.explicitGet()
=======
      val count    = ContractLimits.MaxAttachedPaymentAmount
      val payments = (1 to count).map(_ => Payment(issue.quantity / count + 1, IssuedAsset(issue.id())))
      val invoke = TxHelpers.invoke(master.toAddress, func = None, invoker = invoker, payments = payments)

      assertDiffEi(Seq(TestBlock.create(genesis ++ List(setDApp, issue))), TestBlock.create(Seq(invoke)), allActivatedSettings) {
        _ should produce("Attempt to transfer unavailable funds: Transaction application leads to negative asset")
      }
    }
  }

  private def paymentPreconditions(withEnoughFee: Boolean,
                                   withPayment: Boolean,
                                   dApp: Script): (Seq[GenesisTransaction], SetScriptTransaction, InvokeScriptTransaction, IssueTransaction) = {
    val master = TxHelpers.signer(0)
    val invoker = TxHelpers.signer(1)

    val genesis = Seq(
      TxHelpers.genesis(master.toAddress),
      TxHelpers.genesis(invoker.toAddress, if (withPayment) IssueFee else 0)
    )
    val setDApp = TxHelpers.setScript(master, dApp)
    val issue = TxHelpers.issue(invoker, fee = IssueFee)

    val invoke = TxHelpers.invoke(
      dApp = master.toAddress,
      func = None,
      invoker = invoker,
      payments = if (withPayment) List(Payment(issue.quantity, IssuedAsset(issue.id()))) else Nil,
      fee = if (withEnoughFee) InvokeFee else 1,
      version = TxVersion.V1
    )

    (genesis, setDApp, invoke, issue)
  }
>>>>>>> e05a253d

  private def emptyResultDApp(version: StdLibVersion): Script = {
    val body = if (version >= V4) "[]" else "WriteSet([])"
    dApp(body, version)
  }

  private def payingDApp(version: StdLibVersion): Script = {
    val transfer = s"ScriptTransfer(i.caller, $InvokeFee, unit)"
    val body     = if (version >= V4) s"[$transfer]" else s"TransferSet([$transfer])"
    dApp(body, version)
  }

  private def payingAssetDApp(version: StdLibVersion, assetId: ByteStr): Script = {
    val transfer = s"ScriptTransfer(i.caller, $InvokeFee, base58'${assetId.toString}')"
    val body     = if (version >= V4) s"[$transfer]" else s"TransferSet([$transfer])"
    dApp(body, version)
  }

  private def dApp(body: String, version: StdLibVersion): Script = TestCompiler(version).compileContract(s"""
    | {-# STDLIB_VERSION $version #-}
    | {-# CONTENT_TYPE   DAPP     #-}
    | {-# SCRIPT_TYPE    ACCOUNT  #-}
    |
    | @Callable(i)
    | func default() = $body
    |
    |""".stripMargin)
}<|MERGE_RESOLUTION|>--- conflicted
+++ resolved
@@ -11,72 +11,34 @@
 import com.wavesplatform.lang.v1.ContractLimits
 import com.wavesplatform.lang.v1.compiler.TestCompiler
 import com.wavesplatform.settings.FunctionalitySettings
-import com.wavesplatform.state.diffs.{ENOUGH_AMT, FeeValidation}
+import com.wavesplatform.state.diffs.FeeValidation
 import com.wavesplatform.state.diffs.FeeValidation.FeeConstants
-<<<<<<< HEAD
-import com.wavesplatform.test._
-import com.wavesplatform.transaction.{GenesisTransaction, TransactionType}
-import com.wavesplatform.transaction.Asset.{IssuedAsset, Waves}
-=======
-import com.wavesplatform.state.diffs.{FeeValidation, produce}
-import com.wavesplatform.test.PropSpec
+import com.wavesplatform.test.*
+import com.wavesplatform.transaction.{GenesisTransaction, TransactionType, TxHelpers, TxVersion}
 import com.wavesplatform.transaction.Asset.IssuedAsset
-import com.wavesplatform.transaction.{GenesisTransaction, TxHelpers, TxVersion}
->>>>>>> e05a253d
 import com.wavesplatform.transaction.assets.IssueTransaction
 import com.wavesplatform.transaction.smart.{InvokeScriptTransaction, SetScriptTransaction}
-<<<<<<< HEAD
 import com.wavesplatform.transaction.smart.InvokeScriptTransaction.Payment
-import com.wavesplatform.transaction.utils.Signed
-import org.scalacheck.Gen
 
 class OverdraftTest extends PropSpec with WithDomain {
-  import DomainPresets._
+  import DomainPresets.*
 
   private val InvokeFee    = FeeConstants(TransactionType.InvokeScript) * FeeValidation.FeeUnit
   private val SetScriptFee = FeeConstants(TransactionType.SetScript) * FeeValidation.FeeUnit
   private val IssueFee     = FeeConstants(TransactionType.Issue) * FeeValidation.FeeUnit
-=======
-
-class OverdraftTest extends PropSpec with WithState {
-  private val InvokeFee    = FeeConstants(InvokeScriptTransaction.typeId) * FeeValidation.FeeUnit
-  private val IssueFee     = FeeConstants(IssueTransaction.typeId) * FeeValidation.FeeUnit
->>>>>>> e05a253d
 
   private val dAppVersions: List[StdLibVersion] =
     DirectiveDictionary[StdLibVersion].all
       .filter(_ >= V3)
       .toList
 
-  private val dAppVersionWithSettings: Seq[(StdLibVersion, FunctionalitySettings)] = {
-    for {
-<<<<<<< HEAD
-      version <- Gen.oneOf(dAppVersions)
-    } yield (version, settingsForRide(version).blockchainSettings.functionalitySettings)
+  private val dAppVersionWithSettings: Seq[(StdLibVersion, FunctionalitySettings)] =
+    dAppVersions.map { version =>
+      (version, settingsForRide(version).blockchainSettings.functionalitySettings)
+    }
 
   private val allActivatedSettings =
     settingsForRide(DirectiveDictionary[StdLibVersion].all.last).blockchainSettings.functionalitySettings
-=======
-      version    <- dAppVersions
-      activateV4 <- Seq(true, version >= V4)
-      activateV5 <- Seq(true, version >= V5)
-    } yield (version, features(activateV4, activateV5))
-  }
-
-  private val allActivatedSettings = features(activateV4 = true, activateV5 = true)
-
-  private def features(activateV4: Boolean, activateV5: Boolean) = {
-    val v4ForkO = if (activateV4) Seq(BlockchainFeatures.BlockV5) else Seq()
-    val v5ForkO = if (activateV5) Seq(BlockchainFeatures.SynchronousCalls) else Seq()
-    val parameters =
-      Seq(
-        BlockchainFeatures.SmartAccounts,
-        BlockchainFeatures.SmartAssets,
-        BlockchainFeatures.Ride4DApps
-      ) ++ v4ForkO ++ v5ForkO
-    TestFunctionalitySettings.Enabled.copy(preActivatedFeatures = parameters.map(_.id -> 0).toMap)
-  }
->>>>>>> e05a253d
 
   property("insufficient fee") {
     dAppVersionWithSettings.foreach { case (version, settings) =>
@@ -138,51 +100,6 @@
       val issue = TxHelpers.issue(invoker)
       val setDApp = TxHelpers.setScript(master, payingAssetDApp(version, issue.assetId))
 
-<<<<<<< HEAD
-  private def paymentPreconditions(
-      withEnoughFee: Boolean,
-      withPayment: Boolean,
-      dApp: Script
-  ): Gen[(List[GenesisTransaction], SetScriptTransaction, InvokeScriptTransaction, IssueTransaction)] =
-    for {
-      master  <- accountGen
-      invoker <- accountGen
-      ts      <- timestampGen
-      issue   <- issueV2TransactionGen(invoker, Gen.const(None), feeParam = Some(IssueFee))
-    } yield {
-      val fee = if (withEnoughFee) InvokeFee else 1
-      val (payment, invokerBalance) =
-        if (withPayment)
-          (List(Payment(issue.quantity, IssuedAsset(issue.id()))), IssueFee)
-        else
-          (Nil, 0L)
-      for {
-        genesis  <- GenesisTransaction.create(master.toAddress, ENOUGH_AMT, ts)
-        genesis2 <- GenesisTransaction.create(invoker.toAddress, invokerBalance, ts)
-        setDApp  <- SetScriptTransaction.selfSigned(1.toByte, master, Some(dApp), SetScriptFee, ts + 2)
-        ci = Signed.invokeScript(1.toByte, invoker, master.toAddress, None, payment, fee, Waves, ts + 3)
-      } yield (List(genesis, genesis2), setDApp, ci, issue)
-    }.explicitGet()
-
-  private def splitPaymentPreconditions(
-      version: StdLibVersion
-  ): Gen[(List[GenesisTransaction], SetScriptTransaction, InvokeScriptTransaction, IssueTransaction)] =
-    for {
-      master  <- accountGen
-      invoker <- accountGen
-      ts      <- timestampGen
-      issue   <- issueV2TransactionGen(invoker, Gen.const(None), feeParam = Some(IssueFee))
-    } yield {
-      val count    = ContractLimits.MaxAttachedPaymentAmount
-      val payments = (1 to count).map(_ => Payment(issue.quantity / count + 1, IssuedAsset(issue.id())))
-      for {
-        genesis  <- GenesisTransaction.create(master.toAddress, ENOUGH_AMT, ts)
-        genesis2 <- GenesisTransaction.create(invoker.toAddress, ENOUGH_AMT, ts)
-        setDApp  <- SetScriptTransaction.selfSigned(1.toByte, master, Some(payingAssetDApp(version, issue.assetId)), SetScriptFee, ts + 2)
-        ci = Signed.invokeScript(1.toByte, invoker, master.toAddress, None, payments, InvokeFee, Waves, ts + 3)
-      } yield (List(genesis, genesis2), setDApp, ci, issue)
-    }.explicitGet()
-=======
       val count    = ContractLimits.MaxAttachedPaymentAmount
       val payments = (1 to count).map(_ => Payment(issue.quantity / count + 1, IssuedAsset(issue.id())))
       val invoke = TxHelpers.invoke(master.toAddress, func = None, invoker = invoker, payments = payments)
@@ -203,7 +120,7 @@
       TxHelpers.genesis(master.toAddress),
       TxHelpers.genesis(invoker.toAddress, if (withPayment) IssueFee else 0)
     )
-    val setDApp = TxHelpers.setScript(master, dApp)
+    val setDApp = TxHelpers.setScript(master, dApp, fee = SetScriptFee)
     val issue = TxHelpers.issue(invoker, fee = IssueFee)
 
     val invoke = TxHelpers.invoke(
@@ -217,7 +134,6 @@
 
     (genesis, setDApp, invoke, issue)
   }
->>>>>>> e05a253d
 
   private def emptyResultDApp(version: StdLibVersion): Script = {
     val body = if (version >= V4) "[]" else "WriteSet([])"
