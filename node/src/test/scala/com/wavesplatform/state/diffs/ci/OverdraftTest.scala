--- conflicted
+++ resolved
@@ -23,15 +23,9 @@
 class OverdraftTest extends PropSpec with WithDomain {
   import DomainPresets.*
 
-<<<<<<< HEAD
-  private val InvokeFee    = FeeConstants(TransactionType.InvokeScript) * FeeValidation.FeeUnit
+  private val InvokeFee = FeeConstants(TransactionType.InvokeScript) * FeeValidation.FeeUnit
   private val SetScriptFee = FeeConstants(TransactionType.SetScript) * FeeValidation.FeeUnit
-  private val IssueFee     = FeeConstants(TransactionType.Issue) * FeeValidation.FeeUnit
-=======
-class OverdraftTest extends PropSpec with WithState {
-  private val InvokeFee = FeeConstants(InvokeScriptTransaction.typeId) * FeeValidation.FeeUnit
-  private val IssueFee  = FeeConstants(IssueTransaction.typeId) * FeeValidation.FeeUnit
->>>>>>> 2f13caf8
+  private val IssueFee  = FeeConstants(TransactionType.Issue) * FeeValidation.FeeUnit
 
   private val dAppVersions: List[StdLibVersion] =
     DirectiveDictionary[StdLibVersion].all
@@ -47,29 +41,15 @@
     settingsForRide(DirectiveDictionary[StdLibVersion].all.last).blockchainSettings.functionalitySettings
 
   property("insufficient fee") {
-<<<<<<< HEAD
-    dAppVersionWithSettings.foreach { case (version, settings) =>
-      val (genesis, setDApp, ci, _) = paymentPreconditions(withEnoughFee = false, withPayment = false, emptyResultDApp(version))
-
-      assertDiffEi(Seq(TestBlock.create(genesis :+ setDApp)), TestBlock.create(Seq(ci)), settings) { r =>
-          r should produce(
-            s"Fee for InvokeScriptTransaction (1 in WAVES) does not exceed minimal value of $InvokeFee WAVES"
-          )
-      }
-=======
     dAppVersionWithSettings.foreach {
       case (version, settings) =>
         val (genesis, setDApp, ci, _) = paymentPreconditions(withEnoughFee = false, withPayment = false, emptyResultDApp(version))
 
         assertDiffEi(Seq(TestBlock.create(genesis :+ setDApp)), TestBlock.create(Seq(ci)), settings) { r =>
-          if (settings.preActivatedFeatures.contains(BlockchainFeatures.BlockV5.id))
-            r should produce("AccountBalanceError")
-          else
             r should produce(
-              s"Fee in WAVES for InvokeScriptTransaction (1 in WAVES) does not exceed minimal value of $InvokeFee WAVES"
-            )
-        }
->>>>>>> 2f13caf8
+            s"Fee for InvokeScriptTransaction (1 in WAVES) does not exceed minimal value of $InvokeFee WAVES"
+          )
+      }
     }
   }
 
@@ -142,13 +122,8 @@
       TxHelpers.genesis(master.toAddress),
       TxHelpers.genesis(invoker.toAddress, if (withPayment) IssueFee else 0)
     )
-<<<<<<< HEAD
     val setDApp = TxHelpers.setScript(master, dApp, fee = SetScriptFee)
-    val issue = TxHelpers.issue(invoker, fee = IssueFee)
-=======
-    val setDApp = TxHelpers.setScript(master, dApp)
     val issue   = TxHelpers.issue(invoker, fee = IssueFee)
->>>>>>> 2f13caf8
 
     val invoke = TxHelpers.invoke(
       dApp = master.toAddress,
