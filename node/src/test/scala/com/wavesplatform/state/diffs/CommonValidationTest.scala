package com.wavesplatform.state.diffs

import com.wavesplatform.account.AddressScheme
import com.wavesplatform.common.utils.EitherExt2
import com.wavesplatform.db.WithState
import com.wavesplatform.features.{BlockchainFeature, BlockchainFeatures}
import com.wavesplatform.lagonaki.mocks.TestBlock
import com.wavesplatform.lang.ValidationError
import com.wavesplatform.lang.script.v1.ExprScript
import com.wavesplatform.lang.v1.compiler.Terms._
import com.wavesplatform.mining.MiningConstraint
import com.wavesplatform.settings.{Constants, FunctionalitySettings, TestFunctionalitySettings}
import com.wavesplatform.transaction.Asset.{IssuedAsset, Waves}
import com.wavesplatform.transaction.assets.{IssueTransactionV1, IssueTransactionV2, SponsorFeeTransaction}
import com.wavesplatform.transaction.smart.SetScriptTransaction
import com.wavesplatform.transaction.transfer._
import com.wavesplatform.transaction.{GenesisTransaction, Transaction}
import com.wavesplatform.{NoShrink, TransactionGen}
import org.scalacheck.Gen
import org.scalatest.{Assertion, Matchers, PropSpec}
import org.scalatestplus.scalacheck.{ScalaCheckPropertyChecks => PropertyChecks}

class CommonValidationTest extends PropSpec with PropertyChecks with Matchers with TransactionGen with WithState with NoShrink {

  property("disallows double spending") {
    val preconditionsAndPayment: Gen[(GenesisTransaction, TransferTransactionV1)] = for {
      master    <- accountGen
      recipient <- otherAccountGen(candidate = master)
      ts        <- positiveIntGen
      genesis: GenesisTransaction = GenesisTransaction.create(master, ENOUGH_AMT, ts).explicitGet()
      transfer: TransferTransactionV1 <- wavesTransferGeneratorP(master, recipient)
    } yield (genesis, transfer)

    forAll(preconditionsAndPayment) {
      case (genesis, transfer) =>
        assertDiffEi(Seq(TestBlock.create(Seq(genesis, transfer))), TestBlock.create(Seq(transfer))) { blockDiffEi =>
          blockDiffEi should produce("AlreadyInTheState")
        }

        assertDiffEi(Seq(TestBlock.create(Seq(genesis))), TestBlock.create(Seq(transfer, transfer))) { blockDiffEi =>
          blockDiffEi should produce("AlreadyInTheState")
        }
    }
  }

  private def sponsoredTransactionsCheckFeeTest(feeInAssets: Boolean, feeAmount: Long)(f: Either[ValidationError, Unit] => Assertion): Unit = {
    val settings = createSettings(BlockchainFeatures.FeeSponsorship -> 0)
    val gen      = sponsorAndSetScriptGen(sponsorship = true, smartToken = false, smartAccount = false, feeInAssets, feeAmount)
    forAll(gen) {
      case (genesisBlock, transferTx) =>
        withStateAndHistory(settings) { blockchain =>
          val BlockDiffer.Result(preconditionDiff, preconditionFees, totalFee, _, _) =
            BlockDiffer.fromBlock(blockchain, None, genesisBlock, MiningConstraint.Unlimited).explicitGet()
          blockchain.append(preconditionDiff, preconditionFees, totalFee, genesisBlock)

<<<<<<< HEAD
          f(CommonValidation.checkFee(blockchain, transferTx))
=======
          f(FeeValidation(blockchain, 1, transferTx))
>>>>>>> ea83fe00
        }
    }
  }

  property("checkFee for sponsored transactions sunny") {
    sponsoredTransactionsCheckFeeTest(feeInAssets = true, feeAmount = 10)(_ shouldBe 'right)
  }

  property("checkFee for sponsored transactions fails if the fee is not enough") {
    sponsoredTransactionsCheckFeeTest(feeInAssets = true, feeAmount = 1)(_ should produce("does not exceed minimal value of"))
  }

  private def smartAccountCheckFeeTest(feeInAssets: Boolean, feeAmount: Long)(f: Either[ValidationError, Unit] => Assertion): Unit = {
    val settings = createSettings(BlockchainFeatures.SmartAccounts -> 0)
    val gen      = sponsorAndSetScriptGen(sponsorship = false, smartToken = false, smartAccount = true, feeInAssets, feeAmount)
    forAll(gen) {
      case (genesisBlock, transferTx) =>
        withStateAndHistory(settings) { blockchain =>
          val BlockDiffer.Result(preconditionDiff, preconditionFees, totalFee, _, _) =
            BlockDiffer.fromBlock(blockchain, None, genesisBlock, MiningConstraint.Unlimited).explicitGet()
          blockchain.append(preconditionDiff, preconditionFees, totalFee, genesisBlock)

<<<<<<< HEAD
          f(CommonValidation.checkFee(blockchain, transferTx))
=======
          f(FeeValidation(blockchain, 1, transferTx))
>>>>>>> ea83fe00
        }
    }
  }

  property("checkFee for smart accounts sunny") {
    smartAccountCheckFeeTest(feeInAssets = false, feeAmount = 400000)(_ shouldBe 'right)
  }

  private def sponsorAndSetScriptGen(sponsorship: Boolean, smartToken: Boolean, smartAccount: Boolean, feeInAssets: Boolean, feeAmount: Long) =
    for {
      richAcc      <- accountGen
      recipientAcc <- accountGen
      ts = System.currentTimeMillis()
    } yield {
      val script = ExprScript(TRUE).explicitGet()

      val genesisTx = GenesisTransaction.create(richAcc, ENOUGH_AMT, ts).explicitGet()

      val issueTx =
        if (smartToken)
          IssueTransactionV2
            .selfSigned(
              AddressScheme.current.chainId,
              richAcc,
              "test".getBytes("UTF-8"),
              "desc".getBytes("UTF-8"),
              Long.MaxValue,
              2,
              reissuable = false,
              Some(script),
              Constants.UnitsInWave,
              ts
            )
            .explicitGet()
        else
          IssueTransactionV1
            .selfSigned(richAcc, "test".getBytes("UTF-8"), "desc".getBytes("UTF-8"), Long.MaxValue, 2, reissuable = false, Constants.UnitsInWave, ts)
            .explicitGet()

      val transferWavesTx = TransferTransactionV1
        .selfSigned(Waves, richAcc, recipientAcc, 10 * Constants.UnitsInWave, ts, Waves, 1 * Constants.UnitsInWave, Array.emptyByteArray)
        .explicitGet()

      val transferAssetTx = TransferTransactionV1
        .selfSigned(
          IssuedAsset(issueTx.id()),
          richAcc,
          recipientAcc,
          100,
          ts,
          Waves,
          if (smartToken) { 1 * Constants.UnitsInWave + ScriptExtraFee } else { 1 * Constants.UnitsInWave },
          Array.emptyByteArray
        )
        .explicitGet()

      val sponsorTx =
        if (sponsorship)
          Seq(
            SponsorFeeTransaction
              .selfSigned(richAcc, IssuedAsset(issueTx.id()), Some(10), if (smartToken) {
                Constants.UnitsInWave + ScriptExtraFee
              } else {
                Constants.UnitsInWave
              }, ts)
              .explicitGet()
          )
        else Seq.empty

      val setScriptTx =
        if (smartAccount)
          Seq(
            SetScriptTransaction
              .selfSigned(
                recipientAcc,
                Some(script),
                1 * Constants.UnitsInWave,
                ts
              )
              .explicitGet()
          )
        else Seq.empty

      val transferBackTx = TransferTransactionV1
        .selfSigned(
          IssuedAsset(issueTx.id()),
          recipientAcc,
          richAcc,
          1,
          ts,
          if (feeInAssets) IssuedAsset(issueTx.id()) else Waves,
          feeAmount,
          Array.emptyByteArray
        )
        .explicitGet()

      (TestBlock.create(Vector[Transaction](genesisTx, issueTx, transferWavesTx, transferAssetTx) ++ sponsorTx ++ setScriptTx), transferBackTx)
    }

  private def createSettings(preActivatedFeatures: (BlockchainFeature, Int)*): FunctionalitySettings =
    TestFunctionalitySettings.Enabled
      .copy(
        preActivatedFeatures = preActivatedFeatures.map { case (k, v) => k.id -> v }(collection.breakOut),
        blocksForFeatureActivation = 1,
        featureCheckBlocksPeriod = 1
      )

  private def smartTokensCheckFeeTest(feeInAssets: Boolean, feeAmount: Long)(f: Either[ValidationError, Unit] => Assertion): Unit = {
    val settings = createSettings(BlockchainFeatures.SmartAccounts -> 0, BlockchainFeatures.SmartAssets -> 0)
    val gen      = sponsorAndSetScriptGen(sponsorship = false, smartToken = true, smartAccount = false, feeInAssets, feeAmount)
    forAll(gen) {
      case (genesisBlock, transferTx) =>
        withStateAndHistory(settings) { blockchain =>
          val BlockDiffer.Result(preconditionDiff, preconditionFees, totalFee, _, _) =
            BlockDiffer.fromBlock(blockchain, None, genesisBlock, MiningConstraint.Unlimited).explicitGet()
          blockchain.append(preconditionDiff, preconditionFees, totalFee, genesisBlock)

<<<<<<< HEAD
          f(CommonValidation.checkFee(blockchain, transferTx))
=======
          f(FeeValidation(blockchain, 1, transferTx))
>>>>>>> ea83fe00
        }
    }
  }

  property("checkFee for smart tokens sunny") {
    smartTokensCheckFeeTest(feeInAssets = false, feeAmount = 1)(_ shouldBe 'right)
  }
}<|MERGE_RESOLUTION|>--- conflicted
+++ resolved
@@ -53,11 +53,7 @@
             BlockDiffer.fromBlock(blockchain, None, genesisBlock, MiningConstraint.Unlimited).explicitGet()
           blockchain.append(preconditionDiff, preconditionFees, totalFee, genesisBlock)
 
-<<<<<<< HEAD
-          f(CommonValidation.checkFee(blockchain, transferTx))
-=======
-          f(FeeValidation(blockchain, 1, transferTx))
->>>>>>> ea83fe00
+          f(FeeValidation(blockchain, transferTx))
         }
     }
   }
@@ -80,11 +76,7 @@
             BlockDiffer.fromBlock(blockchain, None, genesisBlock, MiningConstraint.Unlimited).explicitGet()
           blockchain.append(preconditionDiff, preconditionFees, totalFee, genesisBlock)
 
-<<<<<<< HEAD
-          f(CommonValidation.checkFee(blockchain, transferTx))
-=======
-          f(FeeValidation(blockchain, 1, transferTx))
->>>>>>> ea83fe00
+          f(FeeValidation(blockchain, transferTx))
         }
     }
   }
@@ -202,11 +194,7 @@
             BlockDiffer.fromBlock(blockchain, None, genesisBlock, MiningConstraint.Unlimited).explicitGet()
           blockchain.append(preconditionDiff, preconditionFees, totalFee, genesisBlock)
 
-<<<<<<< HEAD
-          f(CommonValidation.checkFee(blockchain, transferTx))
-=======
-          f(FeeValidation(blockchain, 1, transferTx))
->>>>>>> ea83fe00
+          f(FeeValidation(blockchain, transferTx))
         }
     }
   }
