package com.wavesplatform.state.diffs

import com.wavesplatform.account.{AddressScheme, Alias}
import com.wavesplatform.common.state.ByteStr
import com.wavesplatform.common.utils.EitherExt2
import com.wavesplatform.db.WithState
import com.wavesplatform.features.{BlockchainFeature, BlockchainFeatures}
import com.wavesplatform.lagonaki.mocks.TestBlock
import com.wavesplatform.lang.ValidationError
import com.wavesplatform.lang.script.v1.ExprScript
import com.wavesplatform.lang.v1.compiler.Terms.*
import com.wavesplatform.mining.MiningConstraint
import com.wavesplatform.settings.{Constants, FunctionalitySettings, TestFunctionalitySettings}
import com.wavesplatform.test.*
import com.wavesplatform.transaction.Asset.{IssuedAsset, Waves}
import com.wavesplatform.transaction.assets.exchange.OrderType
import com.wavesplatform.transaction.transfer.MassTransferTransaction.ParsedTransfer
<<<<<<< HEAD
import com.wavesplatform.transaction.transfer.*
import com.wavesplatform.transaction.{GenesisTransaction, Transaction, TxHelpers, TxVersion}
=======
import com.wavesplatform.transaction.transfer._
import com.wavesplatform.transaction.{GenesisTransaction, Transaction, TxHelpers, TxNonNegativeAmount, TxVersion}
>>>>>>> 2f13caf8

class CommonValidationTest extends PropSpec with WithState {

  property("disallows double spending") {
    val preconditionsAndPayment: Seq[(GenesisTransaction, TransferTransaction)] = {
      val master     = TxHelpers.signer(1)
      val recipients = Seq(master, TxHelpers.signer(2))

      val genesis = TxHelpers.genesis(master.toAddress)

      recipients.map { recipient =>
        val transfer = TxHelpers.transfer(master, recipient.toAddress, version = TxVersion.V1)
        (genesis, transfer)
      }
    }

    preconditionsAndPayment.foreach {
      case (genesis, transfer) =>
        assertDiffEi(Seq(TestBlock.create(Seq(genesis, transfer))), TestBlock.create(Seq(transfer))) { blockDiffEi =>
          blockDiffEi should produce("AlreadyInTheState")
        }

        assertDiffEi(Seq(TestBlock.create(Seq(genesis))), TestBlock.create(Seq(transfer, transfer))) { blockDiffEi =>
          blockDiffEi should produce("AlreadyInTheState")
        }
    }
  }

  private def sponsoredTransactionsCheckFeeTest(feeInAssets: Boolean, feeAmount: Long)(f: Either[ValidationError, Unit] => Any): Unit = {
    val settings = createSettings(BlockchainFeatures.FeeSponsorship -> 0)
    val gen      = sponsorAndSetScript(sponsorship = true, smartToken = false, smartAccount = false, feeInAssets, feeAmount)
    forAll(gen) {
      case (genesisBlock, transferTx) =>
        withLevelDBWriter(settings) { blockchain =>
          val BlockDiffer.Result(preconditionDiff, preconditionFees, totalFee, _, _) =
            BlockDiffer.fromBlock(blockchain, None, genesisBlock, MiningConstraint.Unlimited, genesisBlock.header.generationSignature).explicitGet()
          blockchain.append(preconditionDiff, preconditionFees, totalFee, None, genesisBlock.header.generationSignature, genesisBlock)

          f(FeeValidation(blockchain, transferTx))
        }
    }
  }

  property("checkFee for sponsored transactions sunny") {
    sponsoredTransactionsCheckFeeTest(feeInAssets = true, feeAmount = 10)(_.explicitGet())
  }

  property("checkFee for sponsored transactions fails if the fee is not enough") {
    sponsoredTransactionsCheckFeeTest(feeInAssets = true, feeAmount = 1)(_ should produce("does not exceed minimal value of"))
  }

  private def smartAccountCheckFeeTest(feeInAssets: Boolean, feeAmount: Long)(f: Either[ValidationError, Unit] => Any): Unit = {
    val settings                   = createSettings(BlockchainFeatures.SmartAccounts -> 0)
    val (genesisBlock, transferTx) = sponsorAndSetScript(sponsorship = false, smartToken = false, smartAccount = true, feeInAssets, feeAmount)
    withLevelDBWriter(settings) { blockchain =>
      val BlockDiffer.Result(preconditionDiff, preconditionFees, totalFee, _, _) =
        BlockDiffer.fromBlock(blockchain, None, genesisBlock, MiningConstraint.Unlimited, genesisBlock.header.generationSignature).explicitGet()
      blockchain.append(preconditionDiff, preconditionFees, totalFee, None, genesisBlock.header.generationSignature, genesisBlock)

      f(FeeValidation(blockchain, transferTx))
    }
  }

  property("checkFee for smart accounts sunny") {
    smartAccountCheckFeeTest(feeInAssets = false, feeAmount = 400000)(_.explicitGet())
  }

  private def sponsorAndSetScript(sponsorship: Boolean, smartToken: Boolean, smartAccount: Boolean, feeInAssets: Boolean, feeAmount: Long) = {
    val richAcc      = TxHelpers.signer(1)
    val recipientAcc = TxHelpers.signer(2)

    val script = ExprScript(TRUE).explicitGet()

    val genesis = TxHelpers.genesis(richAcc.toAddress)
    val issue = if (smartToken) {
      TxHelpers.issue(richAcc, Long.MaxValue, 2, script = Some(script), reissuable = false, fee = Constants.UnitsInWave)
    } else {
      TxHelpers.issue(richAcc, Long.MaxValue, 2, script = None, reissuable = false, fee = Constants.UnitsInWave, version = TxVersion.V1)
    }
    val transferWaves =
      TxHelpers.transfer(richAcc, recipientAcc.toAddress, 10 * Constants.UnitsInWave, fee = Constants.UnitsInWave, version = TxVersion.V1)
    val transferAssetFee = if (smartToken) {
      1 * Constants.UnitsInWave + ScriptExtraFee
    } else {
      1 * Constants.UnitsInWave
    }
    val transferAsset = TxHelpers.transfer(richAcc, recipientAcc.toAddress, 100, issue.asset, fee = transferAssetFee, version = TxVersion.V1)
    val sponsorTxFee = if (smartToken) {
      Constants.UnitsInWave + ScriptExtraFee
    } else {
      Constants.UnitsInWave
    }
    val sponsor =
      if (sponsorship) {
        Seq(TxHelpers.sponsor(issue.asset, Some(10), richAcc, fee = sponsorTxFee))
      } else {
        Seq.empty
      }
    val setScript =
      if (smartAccount) {
        Seq(TxHelpers.setScript(recipientAcc, script, fee = Constants.UnitsInWave))
      } else {
        Seq.empty
      }

    val transferBack = TxHelpers.transfer(
      from = recipientAcc,
      to = richAcc.toAddress,
      amount = 1,
      asset = issue.asset,
      fee = feeAmount,
      feeAsset = if (feeInAssets) issue.asset else Waves,
      version = TxVersion.V1
    )

    (TestBlock.create(Vector[Transaction](genesis, issue, transferWaves, transferAsset) ++ sponsor ++ setScript), transferBack)
  }

  private def createSettings(preActivatedFeatures: (BlockchainFeature, Int)*): FunctionalitySettings =
    TestFunctionalitySettings.Enabled
      .copy(featureCheckBlocksPeriod = 1, blocksForFeatureActivation = 1, preActivatedFeatures = preActivatedFeatures.map { case (k, v) => k.id -> v }.toMap)

  private def smartTokensCheckFeeTest(feeInAssets: Boolean, feeAmount: Long)(f: Either[ValidationError, Unit] => Any): Unit = {
    val settings                   = createSettings(BlockchainFeatures.SmartAccounts -> 0, BlockchainFeatures.SmartAssets -> 0)
    val (genesisBlock, transferTx) = sponsorAndSetScript(sponsorship = false, smartToken = true, smartAccount = false, feeInAssets, feeAmount)
    withLevelDBWriter(settings) { blockchain =>
      val BlockDiffer.Result(preconditionDiff, preconditionFees, totalFee, _, _) =
        BlockDiffer.fromBlock(blockchain, None, genesisBlock, MiningConstraint.Unlimited, genesisBlock.header.generationSignature).explicitGet()
      blockchain.append(preconditionDiff, preconditionFees, totalFee, None, genesisBlock.header.generationSignature, genesisBlock)

      f(FeeValidation(blockchain, transferTx))
    }
  }

  property("checkFee for smart tokens sunny") {
    smartTokensCheckFeeTest(feeInAssets = false, feeAmount = 1)(_.explicitGet())
  }

  property("disallows other network") {
    val preconditionsAndPayment: Seq[(GenesisTransaction, Transaction)] = {
      val master    = TxHelpers.signer(1)
      val recipient = TxHelpers.signer(2)

      val amount = 100.waves
      val script = ExprScript(TRUE).explicitGet()
      val asset  = IssuedAsset(ByteStr.fill(32)(1))

      val genesis = TxHelpers.genesis(master.toAddress)

      val invChainId    = '#'.toByte
      val invChainAddr  = recipient.toAddress(invChainId)
      val invChainAlias = Alias.createWithChainId("test", invChainId).explicitGet()
      Seq(
        TxHelpers.genesis(invChainAddr, amount),
        TxHelpers.payment(master, invChainAddr, amount),
        TxHelpers.transfer(master, invChainAddr, amount, version = TxVersion.V3, chainId = invChainId),
        TxHelpers.transfer(master, invChainAlias, amount, version = TxVersion.V3, chainId = invChainId),
        TxHelpers.createAlias(invChainAlias.name, master, version = TxVersion.V3, chainId = invChainId),
        TxHelpers.lease(master, invChainAddr, amount, version = TxVersion.V3),
        TxHelpers.lease(master, invChainAlias, amount, version = TxVersion.V3),
        TxHelpers.invoke(invChainAddr, invoker = master),
        TxHelpers.invoke(invChainAlias, invoker = master),
        TxHelpers.exchangeFromOrders(
          TxHelpers.order(OrderType.BUY, asset, Waves, Waves, amount, 1_0000_0000L, fee = 1L, sender = master),
          TxHelpers.order(OrderType.SELL, asset, Waves, Waves, amount, 1_0000_0000L, fee = 1L, sender = recipient),
          master,
          chainId = invChainId
        ),
        TxHelpers.issue(master, amount, chainId = invChainId),
        TxHelpers.massTransfer(master, Seq(ParsedTransfer(invChainAddr, TxNonNegativeAmount.unsafeFrom(amount))), chainId = invChainId),
        TxHelpers.leaseCancel(asset.id, master, version = TxVersion.V3, chainId = invChainId),
        TxHelpers.setScript(master, script, version = TxVersion.V2, chainId = invChainId),
        TxHelpers.setAssetScript(master, asset, script, version = TxVersion.V2, chainId = invChainId),
        TxHelpers.burn(asset, amount, master, version = TxVersion.V2, chainId = invChainId),
        TxHelpers.reissue(asset, master, amount, chainId = invChainId),
        TxHelpers.sponsor(asset, Some(amount), master, version = TxVersion.V2, chainId = invChainId),
        TxHelpers.updateAssetInfo(asset.id, sender = master, chainId = invChainId),
        TxHelpers.dataV2(master, Seq.empty, chainId = invChainId)
      ).map(genesis -> _)
    }

<<<<<<< HEAD
    preconditionsAndPayment.foreach { case (genesis, tx) =>
      tx.chainId should not be AddressScheme.current.chainId
      assertDiffEi(Seq(TestBlock.create(Seq(genesis))), TestBlock.create(Seq(tx))) { blockDiffEi =>
        blockDiffEi should produce("Address belongs to another network")
      }
=======
    preconditionsAndPayment.foreach {
      case (genesis, tx) =>
        tx.chainId should not be AddressScheme.current.chainId
        assertDiffEi(Seq(TestBlock.create(Seq(genesis))), TestBlock.create(Seq(tx))) { blockDiffEi =>
          blockDiffEi should produce("Data from other network")
        }
>>>>>>> 2f13caf8
    }
  }
}<|MERGE_RESOLUTION|>--- conflicted
+++ resolved
@@ -15,13 +15,8 @@
 import com.wavesplatform.transaction.Asset.{IssuedAsset, Waves}
 import com.wavesplatform.transaction.assets.exchange.OrderType
 import com.wavesplatform.transaction.transfer.MassTransferTransaction.ParsedTransfer
-<<<<<<< HEAD
 import com.wavesplatform.transaction.transfer.*
-import com.wavesplatform.transaction.{GenesisTransaction, Transaction, TxHelpers, TxVersion}
-=======
-import com.wavesplatform.transaction.transfer._
 import com.wavesplatform.transaction.{GenesisTransaction, Transaction, TxHelpers, TxNonNegativeAmount, TxVersion}
->>>>>>> 2f13caf8
 
 class CommonValidationTest extends PropSpec with WithState {
 
@@ -203,20 +198,12 @@
       ).map(genesis -> _)
     }
 
-<<<<<<< HEAD
-    preconditionsAndPayment.foreach { case (genesis, tx) =>
-      tx.chainId should not be AddressScheme.current.chainId
-      assertDiffEi(Seq(TestBlock.create(Seq(genesis))), TestBlock.create(Seq(tx))) { blockDiffEi =>
-        blockDiffEi should produce("Address belongs to another network")
-      }
-=======
     preconditionsAndPayment.foreach {
       case (genesis, tx) =>
         tx.chainId should not be AddressScheme.current.chainId
         assertDiffEi(Seq(TestBlock.create(Seq(genesis))), TestBlock.create(Seq(tx))) { blockDiffEi =>
-          blockDiffEi should produce("Data from other network")
-        }
->>>>>>> 2f13caf8
+          blockDiffEi should produce("Address belongs to another network")
+        }
     }
   }
 }