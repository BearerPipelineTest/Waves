--- conflicted
+++ resolved
@@ -19,77 +19,52 @@
 class ObsoleteTransactionBindingsTest extends PropSpec with PropertyChecks with Matchers with TransactionGen with NoShrink {
 
   def script(g: GenesisTransaction, p: PaymentTransaction): String =
-    s"""
-       | let genTx = extract(transactionById(base58'${g.id().toString}'))
-       | let payTx = extract(transactionById(base58'${p.id().toString}'))
+    s"""let genTx = extract(transactionById(base58'${g.id().toString}'))
+       |let payTx = extract(transactionById(base58'${p.id().toString}'))
        |
-      | let genTotal = match genTx {
-<<<<<<< HEAD
-       |   case gen: GenesisTransaction =>
-       |     let genId = gen.id == base58'${g.id().toString}'
-       |     let genFee = gen.fee == ${g.assetFee._2}
-       |     let genTimestamp = gen.timestamp== ${g.timestamp}
-       |     let genVersion = gen.version == 1
-       |     let genAmount = gen.amount == ${g.amount}
-       |     let genRecipient = gen.recipient == Address(base58'${g.recipient.address}')
-       |     genId && genFee && genTimestamp && genVersion && genAmount && genRecipient
-       |    case _ => false
-       |  }
-       |
-      | let payTotal = match payTx {
-       |   case pay: PaymentTransaction =>
-       |     let payId = pay.id == base58'${p.id().toString}'
-       |     let payFee = pay.fee == ${p.assetFee._2}
-       |     let payTimestamp = pay.timestamp== ${p.timestamp}
-       |     let payVersion = pay.version == 1
-       |     let payAmount = pay.amount == ${p.amount}
-       |     let payRecipient = pay.recipient == Address(base58'${p.recipient.address}')
-       |
-=======
-      |   case gen: GenesisTransaction =>
-      |     let genId = gen.id == base58'${g.id().base58}'
-      |     let genFee = gen.fee == ${g.assetFee._2}
-      |     let genTimestamp = gen.timestamp== ${g.timestamp}
-      |     let genVersion = gen.version == 1
-      |     let genAmount = gen.amount == ${g.amount}
-      |     let genRecipient = gen.recipient == Address(base58'${g.recipient.stringRepr}')
-      |     genId && genFee && genTimestamp && genVersion && genAmount && genRecipient
-      |    case _ => false
-      |  }
-      |
-      | let payTotal = match payTx {
-      |   case pay: PaymentTransaction =>
-      |     let payId = pay.id == base58'${p.id().base58}'
-      |     let payFee = pay.fee == ${p.assetFee._2}
-      |     let payTimestamp = pay.timestamp== ${p.timestamp}
-      |     let payVersion = pay.version == 1
-      |     let payAmount = pay.amount == ${p.amount}
-      |     let payRecipient = pay.recipient == Address(base58'${p.recipient.stringRepr}')
-      |
->>>>>>> 3e982a59
-      |     let bodyBytes = pay.bodyBytes == base64'${ByteStr(p.bodyBytes.apply()).base64}'
-       |     let sender = pay.sender == addressFromPublicKey(base58'${ByteStr(p.sender).toString}')
-       |     let senderPublicKey = pay.senderPublicKey == base58'${ByteStr(p.sender).toString}'
-       |     let signature = pay.proofs[0]== base58'${p.signature.toString}'
-       |     let empty1 = pay.proofs[1]== base58''
-       |     let empty2 = pay.proofs[2]== base58''
-       |     let empty3 = pay.proofs[3]== base58''
-       |     let empty4 = pay.proofs[4]== base58''
-       |     let empty5 = pay.proofs[5]== base58''
-       |     let empty6 = pay.proofs[6]== base58''
-       |     let empty7 = pay.proofs[7]== base58''
-       |
-      |     let payBindings = payId && payFee && payTimestamp && payVersion && payAmount && payRecipient
-       |     let payBindings1 = bodyBytes && sender && senderPublicKey && signature
-       |     let payBindings2 = empty1 && empty2 && empty3 && empty4 && empty5 && empty6 && empty7
-       |
-      |     payBindings && payBindings1 && payBindings2
+       |let genTotal = match genTx {
+       |  case gen: GenesisTransaction =>
+       |    let genId = gen.id == base58'${g.id().toString}'
+       |    let genFee = gen.fee == ${g.assetFee._2}
+       |    let genTimestamp = gen.timestamp== ${g.timestamp}
+       |    let genVersion = gen.version == 1
+       |    let genAmount = gen.amount == ${g.amount}
+       |    let genRecipient = gen.recipient == Address(base58'${g.recipient.stringRepr}')
+       |    genId && genFee && genTimestamp && genVersion && genAmount && genRecipient
        |   case _ => false
        | }
        |
-      | genTotal && payTotal
+       |let payTotal = match payTx {
+       |  case pay: PaymentTransaction =>
+       |    let payId = pay.id == base58'${p.id().toString}'
+       |    let payFee = pay.fee == ${p.assetFee._2}
+       |    let payTimestamp = pay.timestamp== ${p.timestamp}
+       |    let payVersion = pay.version == 1
+       |    let payAmount = pay.amount == ${p.amount}
+       |    let payRecipient = pay.recipient == Address(base58'${p.recipient.stringRepr}')
        |
-    """.stripMargin
+       |    let bodyBytes = pay.bodyBytes == base64'${ByteStr(p.bodyBytes.apply()).base64}'
+       |    let sender = pay.sender == addressFromPublicKey(base58'${ByteStr(p.sender).toString}')
+       |    let senderPublicKey = pay.senderPublicKey == base58'${ByteStr(p.sender).toString}'
+       |    let signature = pay.proofs[0]== base58'${p.signature.toString}'
+       |    let empty1 = pay.proofs[1]== base58''
+       |    let empty2 = pay.proofs[2]== base58''
+       |    let empty3 = pay.proofs[3]== base58''
+       |    let empty4 = pay.proofs[4]== base58''
+       |    let empty5 = pay.proofs[5]== base58''
+       |    let empty6 = pay.proofs[6]== base58''
+       |    let empty7 = pay.proofs[7]== base58''
+       |
+       |    let payBindings = payId && payFee && payTimestamp && payVersion && payAmount && payRecipient
+       |    let payBindings1 = bodyBytes && sender && senderPublicKey && signature
+       |    let payBindings2 = empty1 && empty2 && empty3 && empty4 && empty5 && empty6 && empty7
+       |
+       |    payBindings && payBindings1 && payBindings2
+       |  case _ => false
+       |}
+       |
+       |genTotal && payTotal
+       |""".stripMargin
 
   val preconditionsAndPayments = for {
     master    <- accountGen
