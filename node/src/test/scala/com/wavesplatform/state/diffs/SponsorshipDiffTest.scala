package com.wavesplatform.state.diffs

import com.wavesplatform.TransactionGen
import com.wavesplatform.common.utils.{Base58, EitherExt2}
import com.wavesplatform.features.BlockchainFeatures
import com.wavesplatform.lagonaki.mocks.TestBlock.{create => block}
import com.wavesplatform.settings.{Constants, FunctionalitySettings, TestFunctionalitySettings}
import com.wavesplatform.state._
import com.wavesplatform.transaction.Asset.{IssuedAsset, Waves}
import com.wavesplatform.transaction.GenesisTransaction
import com.wavesplatform.transaction.assets.{IssueTransactionV1, SponsorFeeTransaction}
import com.wavesplatform.transaction.lease.LeaseTransactionV1
import com.wavesplatform.transaction.transfer._
import org.scalatest.{Matchers, PropSpec}
import org.scalatestplus.scalacheck.{ScalaCheckPropertyChecks => PropertyChecks}

class SponsorshipDiffTest extends PropSpec with PropertyChecks with Matchers with TransactionGen {

  def settings(sponsorshipActivationHeight: Int): FunctionalitySettings =
    TestFunctionalitySettings.Enabled.copy(preActivatedFeatures = Map(BlockchainFeatures.FeeSponsorship.id -> sponsorshipActivationHeight),
                                           featureCheckBlocksPeriod = 1,
                                           blocksForFeatureActivation = 1)

  property("work") {
    val s = settings(0)
    val setup = for {
      master <- accountGen
      ts     <- timestampGen
      genesis: GenesisTransaction = GenesisTransaction.create(master, ENOUGH_AMT, ts).explicitGet()
      (issueTx, sponsorTx, sponsor1Tx, cancelTx) <- sponsorFeeCancelSponsorFeeGen(master)
    } yield (genesis, issueTx, sponsorTx, sponsor1Tx, cancelTx)

    forAll(setup) {
      case (genesis, issue, sponsor, sponsor1, cancel) =>
        val setupBlocks = Seq(block(Seq(genesis, issue)))
        assertDiffAndState(setupBlocks, block(Seq(sponsor)), s) {
          case (diff, state) =>
            diff.sponsorship shouldBe Map(sponsor.asset -> SponsorshipValue(sponsor.minSponsoredAssetFee.get))
            state.assetDescription(sponsor.asset).map(_.sponsorship) shouldBe sponsor.minSponsoredAssetFee
        }
        assertDiffAndState(setupBlocks, block(Seq(sponsor, sponsor1)), s) {
          case (diff, state) =>
            diff.sponsorship shouldBe Map(sponsor.asset -> SponsorshipValue(sponsor1.minSponsoredAssetFee.get))
            state.assetDescription(sponsor.asset).map(_.sponsorship) shouldBe sponsor1.minSponsoredAssetFee
        }
        assertDiffAndState(setupBlocks, block(Seq(sponsor, sponsor1, cancel)), s) {
          case (diff, state) =>
            diff.sponsorship shouldBe Map(sponsor.asset -> SponsorshipValue(0))
            state.assetDescription(sponsor.asset).map(_.sponsorship) shouldBe Some(0)
        }
    }
  }

  property("validation fails if asset doesn't exist") {
    val s = settings(0)
    val setup = for {
      master <- accountGen
      ts     <- timestampGen
      genesis: GenesisTransaction = GenesisTransaction.create(master, ENOUGH_AMT, ts).explicitGet()
      (_, sponsorTx, _, cancelTx) <- sponsorFeeCancelSponsorFeeGen(master)
    } yield (genesis, sponsorTx, cancelTx)

    forAll(setup) {
      case (genesis, sponsor, cancel) =>
        val setupBlocks = Seq(block(Seq(genesis)))
        assertDiffEi(setupBlocks, block(Seq(sponsor)), s) { blockDiffEi =>
          blockDiffEi should produce("Referenced assetId not found")
        }
        assertDiffEi(setupBlocks, block(Seq(cancel)), s) { blockDiffEi =>
          blockDiffEi should produce("Referenced assetId not found")
        }
    }
  }

  property("validation fails prior to feature activation") {
    val s = settings(100)
    val setup = for {
      master <- accountGen
      ts     <- timestampGen
      genesis: GenesisTransaction = GenesisTransaction.create(master, ENOUGH_AMT, ts).explicitGet()
      (issueTx, sponsorTx, _, _) <- sponsorFeeCancelSponsorFeeGen(master)
    } yield (genesis, issueTx, sponsorTx)

    forAll(setup) {
      case (genesis, issue, sponsor) =>
        val setupBlocks = Seq(block(Seq(genesis, issue)))
        assertDiffEi(setupBlocks, block(Seq(sponsor)), s) { blockDiffEi =>
          blockDiffEi should produce("Fee Sponsorship feature has not been activated yet")
        }
    }
  }

  property("not enough fee") {
    val s = settings(0)
    val setup = for {
      master <- accountGen
      ts     <- timestampGen
      genesis: GenesisTransaction = GenesisTransaction.create(master, 400000000, ts).explicitGet()
      (issueTx, sponsorTx, _, _) <- sponsorFeeCancelSponsorFeeGen(master)
      recipient                  <- accountGen
      assetId = issueTx.id()
      assetOverspend = TransferTransactionV1
        .selfSigned(Waves, master, recipient.toAddress, 1000000, ts + 1, IssuedAsset(assetId), issueTx.quantity + 1, Array.emptyByteArray)
        .right
        .get
      insufficientFee = TransferTransactionV1
        .selfSigned(Waves,
                    master,
                    recipient.toAddress,
                    1000000,
                    ts + 2,
                    IssuedAsset(assetId),
                    sponsorTx.minSponsoredAssetFee.get - 1,
                    Array.emptyByteArray)
        .right
        .get
      fee = 3000 * sponsorTx.minSponsoredAssetFee.get
      wavesOverspend = TransferTransactionV1
        .selfSigned(Waves, master, recipient.toAddress, 1000000, ts + 3, IssuedAsset(assetId), fee, Array.emptyByteArray)
        .right
        .get
    } yield (genesis, issueTx, sponsorTx, assetOverspend, insufficientFee, wavesOverspend)

    forAll(setup) {
      case (genesis, issue, sponsor, assetOverspend, insufficientFee, wavesOverspend) =>
        val setupBlocks = Seq(block(Seq(genesis, issue, sponsor)))
        assertDiffEi(setupBlocks, block(Seq(assetOverspend)), s) { blockDiffEi =>
          blockDiffEi should produce("unavailable funds")
        }
        assertDiffEi(setupBlocks, block(Seq(insufficientFee)), s) { blockDiffEi =>
          val minFee = Sponsorship
            .fromWaves(
              FeeValidation.FeeConstants(insufficientFee.builder.typeId) * FeeValidation.FeeUnit,
              sponsor.minSponsoredAssetFee.get
            )

          val expectedError =
<<<<<<< HEAD
            s"Fee for TransferTransaction (${insufficientFee.fee} in ${issue.assetId().toString})" ++
              s" does not exceed minimal value of 100000 WAVES or $minFee ${issue.assetId().toString}"
=======
            s"Fee for TransferTransaction (${insufficientFee.fee} in ${issue.assetId.base58})" ++
              s" does not exceed minimal value of 100000 WAVES or $minFee ${issue.assetId.base58}"
>>>>>>> f2a3fa77

          blockDiffEi should produce(expectedError)
        }
        assertDiffEi(setupBlocks, block(Seq(wavesOverspend)), s) { blockDiffEi =>
          if (wavesOverspend.fee > issue.quantity)
            blockDiffEi should produce("unavailable funds")
          else
            blockDiffEi should produce("negative waves balance")
        }
    }
  }

  property("not enough waves to pay fee after leasing") {
    val s = settings(0)
    val setup = for {
      master <- accountGen
      alice  <- accountGen
      bob    <- accountGen
      ts     <- timestampGen
      fee    <- smallFeeGen
      amount                       = ENOUGH_AMT / 2
      genesis: GenesisTransaction  = GenesisTransaction.create(master, amount, ts).explicitGet()
      genesis2: GenesisTransaction = GenesisTransaction.create(bob, amount, ts).explicitGet()
      (issueTx, sponsorTx, _, _) <- sponsorFeeCancelSponsorFeeGen(master)
      assetId = issueTx.id()
      transferAssetTx: TransferTransactionV1 = TransferTransactionV1
        .selfSigned(IssuedAsset(assetId), master, alice.toAddress, issueTx.quantity, ts + 2, Waves, fee, Array.emptyByteArray)
        .right
        .get
      leasingTx: LeaseTransactionV1 = LeaseTransactionV1
        .selfSigned(master, amount - issueTx.fee - sponsorTx.fee - 2 * fee, fee, ts + 3, bob)
        .right
        .get
      leasingToMasterTx: LeaseTransactionV1 = LeaseTransactionV1
        .selfSigned(bob, amount / 2, fee, ts + 3, master)
        .right
        .get
      insufficientFee = TransferTransactionV1
        .selfSigned(IssuedAsset(assetId),
                    alice,
                    bob.toAddress,
                    issueTx.quantity / 12,
                    ts + 4,
                    IssuedAsset(assetId),
                    sponsorTx.minSponsoredAssetFee.get,
                    Array.emptyByteArray)
        .right
        .get
    } yield (genesis, genesis2, issueTx, sponsorTx, transferAssetTx, leasingTx, insufficientFee, leasingToMasterTx)

    forAll(setup) {
      case (genesis, genesis2, issueTx, sponsorTx, transferAssetTx, leasingTx, insufficientFee, leasingToMaster) =>
        val setupBlocks = Seq(block(Seq(genesis, genesis2, issueTx, sponsorTx)), block(Seq(transferAssetTx, leasingTx)))
        assertDiffEi(setupBlocks, block(Seq(insufficientFee)), s) { blockDiffEi =>
          blockDiffEi should produce("negative effective balance")
        }
        assertDiffEi(setupBlocks, block(Seq(leasingToMaster, insufficientFee)), s) { blockDiffEi =>
          blockDiffEi should produce("trying to spend leased money")
        }
    }
  }

  property("cannot cancel sponsorship") {
    val s = settings(0)
    val setup = for {
      master     <- accountGen
      notSponsor <- accountGen
      ts         <- timestampGen
      genesis: GenesisTransaction = GenesisTransaction.create(master, 400000000, ts).explicitGet()
      (issueTx, sponsorTx, _, _) <- sponsorFeeCancelSponsorFeeGen(master)
      assetId = IssuedAsset(issueTx.id())
      senderNotIssuer = SponsorFeeTransaction
        .selfSigned(notSponsor, assetId, None, 1 * Constants.UnitsInWave, ts + 1)
        .right
        .get
      insufficientFee = SponsorFeeTransaction
        .selfSigned(notSponsor, assetId, None, 1 * Constants.UnitsInWave - 1, ts + 1)
        .right
        .get
    } yield (genesis, issueTx, sponsorTx, senderNotIssuer, insufficientFee)

    forAll(setup) {
      case (genesis, issueTx, sponsorTx, senderNotIssuer, insufficientFee) =>
        val setupBlocks = Seq(block(Seq(genesis, issueTx, sponsorTx)))
        assertDiffEi(setupBlocks, block(Seq(senderNotIssuer)), s) { blockDiffEi =>
          blockDiffEi should produce("Asset was issued by other address")
        }
        assertDiffEi(setupBlocks, block(Seq(insufficientFee)), s) { blockDiffEi =>
          blockDiffEi should produce("(99999999 in WAVES) does not exceed minimal value of 100000000 WAVES")
        }
    }
  }

  property("cannot сhange sponsorship fee") {
    val s = settings(0)
    val setup = for {
      master     <- accountGen
      notSponsor <- accountGen
      ts         <- timestampGen
      genesis: GenesisTransaction = GenesisTransaction.create(master, 400000000, ts).explicitGet()
      (issueTx, sponsorTx, _, _) <- sponsorFeeCancelSponsorFeeGen(master)
      assetId = IssuedAsset(issueTx.id())
      minFee <- smallFeeGen
      senderNotIssuer = SponsorFeeTransaction
        .selfSigned(notSponsor, assetId, Some(minFee), 1 * Constants.UnitsInWave, ts + 1)
        .right
        .get
      insufficientFee = SponsorFeeTransaction
        .selfSigned(master, assetId, Some(minFee), 1 * Constants.UnitsInWave - 1, ts + 1)
        .right
        .get
    } yield (genesis, issueTx, sponsorTx, senderNotIssuer, insufficientFee)

    forAll(setup) {
      case (genesis, issueTx, sponsorTx, senderNotIssuer, insufficientFee) =>
        val setupBlocks = Seq(block(Seq(genesis, issueTx, sponsorTx)))
        assertDiffEi(setupBlocks, block(Seq(senderNotIssuer)), s) { blockDiffEi =>
          blockDiffEi should produce("Asset was issued by other address")
        }
        assertDiffEi(setupBlocks, block(Seq(insufficientFee)), s) { blockDiffEi =>
          blockDiffEi should produce("(99999999 in WAVES) does not exceed minimal value of 100000000 WAVES")
        }
    }
  }

  property("sponsor has no WAVES but receives them just in time") {
    val s = settings(0)
    val setup = for {
      master    <- accountGen
      recipient <- accountGen
      ts        <- timestampGen
      genesis: GenesisTransaction = GenesisTransaction.create(master, 300000000, ts).explicitGet()
      issue = IssueTransactionV1
        .selfSigned(master, Base58.tryDecodeWithLimit("Asset").get, Array.emptyByteArray, 100, 2, reissuable = false, 100000000, ts + 1)
        .explicitGet()
      assetId = IssuedAsset(issue.id())
      sponsor = SponsorFeeTransaction.selfSigned(master, assetId, Some(100), 100000000, ts + 2).explicitGet()
      assetTransfer = TransferTransactionV1
        .selfSigned(assetId, master, recipient, issue.quantity, ts + 3, Waves, 100000, Array.emptyByteArray)
        .right
        .get
      wavesTransfer = TransferTransactionV1
        .selfSigned(Waves, master, recipient, 99800000, ts + 4, Waves, 100000, Array.emptyByteArray)
        .right
        .get
      backWavesTransfer = TransferTransactionV1
        .selfSigned(Waves, recipient, master, 100000, ts + 5, assetId, 100, Array.emptyByteArray)
        .right
        .get
    } yield (genesis, issue, sponsor, assetTransfer, wavesTransfer, backWavesTransfer)

    forAll(setup) {
      case (genesis, issue, sponsor, assetTransfer, wavesTransfer, backWavesTransfer) =>
        assertDiffAndState(Seq(block(Seq(genesis, issue, sponsor, assetTransfer, wavesTransfer))), block(Seq(backWavesTransfer)), s) {
          case (_, state) =>
            val portfolio = state.portfolio(genesis.recipient)
            portfolio.balance shouldBe 0
            portfolio.assets(IssuedAsset(issue.id())) shouldBe issue.quantity
        }
    }
  }

}<|MERGE_RESOLUTION|>--- conflicted
+++ resolved
@@ -135,13 +135,8 @@
             )
 
           val expectedError =
-<<<<<<< HEAD
-            s"Fee for TransferTransaction (${insufficientFee.fee} in ${issue.assetId().toString})" ++
-              s" does not exceed minimal value of 100000 WAVES or $minFee ${issue.assetId().toString}"
-=======
-            s"Fee for TransferTransaction (${insufficientFee.fee} in ${issue.assetId.base58})" ++
-              s" does not exceed minimal value of 100000 WAVES or $minFee ${issue.assetId.base58}"
->>>>>>> f2a3fa77
+            s"Fee for TransferTransaction (${insufficientFee.fee} in ${issue.assetId.toString})" ++
+              s" does not exceed minimal value of 100000 WAVES or $minFee ${issue.assetId.toString}"
 
           blockDiffEi should produce(expectedError)
         }
