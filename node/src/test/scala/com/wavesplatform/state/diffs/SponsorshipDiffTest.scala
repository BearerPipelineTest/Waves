package com.wavesplatform.state.diffs

import com.wavesplatform.common.state.ByteStr
import com.wavesplatform.db.WithState
import com.wavesplatform.features.BlockchainFeatures
import com.wavesplatform.features.BlockchainFeatures.BlockV5
import com.wavesplatform.lagonaki.mocks.TestBlock.{create => block}
import com.wavesplatform.settings.{Constants, FunctionalitySettings, TestFunctionalitySettings}
import com.wavesplatform.state._
<<<<<<< HEAD
import com.wavesplatform.test._
import com.wavesplatform.transaction.Asset.{IssuedAsset, Waves}
import com.wavesplatform.transaction.assets.{IssueTransaction, SponsorFeeTransaction}
import com.wavesplatform.transaction.lease.LeaseTransaction
import com.wavesplatform.transaction.transfer._
import com.wavesplatform.transaction.{GenesisTransaction, TxVersion}
import com.wavesplatform.utils._
=======
import com.wavesplatform.test.PropSpec
import com.wavesplatform.transaction.Asset.IssuedAsset
import com.wavesplatform.transaction.{TxHelpers, TxVersion}
>>>>>>> e05a253d

class SponsorshipDiffTest extends PropSpec with WithState {

  def settings(sponsorshipActivationHeight: Int): FunctionalitySettings =
    TestFunctionalitySettings.Enabled.copy(featureCheckBlocksPeriod = 1, blocksForFeatureActivation = 1, preActivatedFeatures = Map(
        BlockchainFeatures.FeeSponsorship.id -> sponsorshipActivationHeight,
        BlockchainFeatures.BlockV5.id        -> 0
      ))

  property("work") {
    val s = settings(0)
    val setup = {
      val master = TxHelpers.signer(1)

      val sponsorTxFee = (0.001 * Constants.UnitsInWave).toLong

      val genesis = TxHelpers.genesis(master.toAddress)
      val issue = TxHelpers.issue(master, version = TxVersion.V1)
      val sponsor1 = TxHelpers.sponsor(issue.asset, Some(400000), master, fee = sponsorTxFee)
      val sponsor2 = TxHelpers.sponsor(issue.asset, Some(400001), master, fee = sponsorTxFee)
      val cancel = TxHelpers.sponsor(issue.asset, None, master, fee = sponsorTxFee)

      (genesis, issue, sponsor1, sponsor2, cancel)
    }

    val (genesis, issue, sponsor, sponsor1, cancel) = setup
    val setupBlocks = Seq(block(Seq(genesis, issue)))
    assertDiffAndState(setupBlocks, block(Seq(sponsor)), s) {
      case (diff, state) =>
        diff.sponsorship shouldBe Map(sponsor.asset -> SponsorshipValue(sponsor.minSponsoredAssetFee.get))
        state.assetDescription(sponsor.asset).map(_.sponsorship) shouldBe sponsor.minSponsoredAssetFee
    }
    assertDiffAndState(setupBlocks, block(Seq(sponsor, sponsor1)), s) {
      case (diff, state) =>
        diff.sponsorship shouldBe Map(sponsor.asset -> SponsorshipValue(sponsor1.minSponsoredAssetFee.get))
        state.assetDescription(sponsor.asset).map(_.sponsorship) shouldBe sponsor1.minSponsoredAssetFee
    }
    assertDiffAndState(setupBlocks, block(Seq(sponsor, sponsor1, cancel)), s) {
      case (diff, state) =>
        diff.sponsorship shouldBe Map(sponsor.asset -> SponsorshipValue(0))
        state.assetDescription(sponsor.asset).map(_.sponsorship) shouldBe Some(0)
    }
  }

  property("validation fails if asset doesn't exist") {
    val s = settings(0)
    val setup = {
      val master = TxHelpers.signer(1)

      val asset = IssuedAsset(ByteStr.fill(32)(1))
      val sponsorTxFee = (0.001 * Constants.UnitsInWave).toLong

      val genesis = TxHelpers.genesis(master.toAddress)
      val sponsor = TxHelpers.sponsor(asset, Some(400000), master, fee = sponsorTxFee)
      val cancel = TxHelpers.sponsor(asset, None, master, fee = sponsorTxFee)

      (genesis, sponsor, cancel)
    }

    val (genesis, sponsor, cancel) = setup
    val setupBlocks = Seq(block(Seq(genesis)))
    assertDiffEi(setupBlocks, block(Seq(sponsor)), s) { blockDiffEi =>
      blockDiffEi should produce("Referenced assetId not found")
    }
    assertDiffEi(setupBlocks, block(Seq(cancel)), s) { blockDiffEi =>
      blockDiffEi should produce("Referenced assetId not found")
    }
  }

  property("validation fails prior to feature activation") {
    val s = settings(100)
    val setup = {
      val master = TxHelpers.signer(1)

      val sponsorTxFee = (0.001 * Constants.UnitsInWave).toLong

      val genesis = TxHelpers.genesis(master.toAddress)
      val issue = TxHelpers.issue(master, version = TxVersion.V1)
      val sponsor = TxHelpers.sponsor(issue.asset, Some(400000), master, fee = sponsorTxFee)

      (genesis, issue, sponsor)
    }

    val (genesis, issue, sponsor) = setup
    val setupBlocks = Seq(block(Seq(genesis, issue)))
    assertDiffEi(setupBlocks, block(Seq(sponsor)), s) { blockDiffEi =>
      blockDiffEi should produce("Fee Sponsorship feature has not been activated yet")
    }
  }

  property("not enough fee") {
    val s = settings(0)
    val setup = {
      val master = TxHelpers.signer(1)
      val recipient = TxHelpers.signer(2)

      val sponsorTxFee = (0.001 * Constants.UnitsInWave).toLong

      val genesis = TxHelpers.genesis(master.toAddress, 400000000)
      val issue = TxHelpers.issue(master, version = TxVersion.V1)
      val sponsor = TxHelpers.sponsor(issue.asset, Some(400000), master, fee = sponsorTxFee)
      val assetOverspend = TxHelpers.transfer(master, recipient.toAddress, 1000000, feeAsset = issue.asset, fee = issue.quantity + 1, version = TxVersion.V1)
      val insufficientFee = TxHelpers.transfer(master, recipient.toAddress, 1000000, feeAsset = issue.asset, fee = sponsor.minSponsoredAssetFee.get - 1, version = TxVersion.V1)

      val fee = 3000 * sponsor.minSponsoredAssetFee.get
      val wavesOverspend = TxHelpers.transfer(master, recipient.toAddress, 1000000, feeAsset = issue.asset, fee = fee, version = TxVersion.V1)

      (genesis, issue, sponsor, assetOverspend, insufficientFee, wavesOverspend)
    }

    val (genesis, issue, sponsor, assetOverspend, insufficientFee, wavesOverspend) = setup
    val setupBlocks = Seq(block(Seq(genesis, issue, sponsor)))
    assertDiffEi(setupBlocks, block(Seq(assetOverspend)), s) { blockDiffEi =>
      blockDiffEi should produce("unavailable funds")
    }
    assertDiffEi(setupBlocks, block(Seq(insufficientFee)), s) { blockDiffEi =>
      val minFee = Sponsorship
        .fromWaves(
          FeeValidation.FeeConstants(insufficientFee.typeId) * FeeValidation.FeeUnit,
          sponsor.minSponsoredAssetFee.get
        )
<<<<<<< HEAD
        .explicitGet()
      fee = 3000 * sponsorTx.minSponsoredAssetFee.get
      wavesOverspend = TransferTransaction.selfSigned(1.toByte, master, recipient.toAddress, Waves, 1000000, IssuedAsset(assetId), fee, ByteStr.empty,  ts + 3)
        .explicitGet()
    } yield (genesis, issueTx, sponsorTx, assetOverspend, insufficientFee, wavesOverspend)

    forAll(setup) {
      case (genesis, issue, sponsor, assetOverspend, insufficientFee, wavesOverspend) =>
        val setupBlocks = Seq(block(Seq(genesis, issue, sponsor)))
        assertDiffEi(setupBlocks, block(Seq(assetOverspend)), s) { blockDiffEi =>
          blockDiffEi should produce("unavailable funds")
        }
        assertDiffEi(setupBlocks, block(Seq(insufficientFee)), s) { blockDiffEi =>
          val minFee = Sponsorship
            .fromWaves(
              FeeValidation.FeeConstants(insufficientFee.tpe) * FeeValidation.FeeUnit,
              sponsor.minSponsoredAssetFee.get
            )

          val expectedError =
            s"Fee for TransferTransaction (${insufficientFee.fee} in ${issue.assetId.toString})" ++
              s" does not exceed minimal value of 100000 WAVES or $minFee ${issue.assetId.toString}"

          blockDiffEi should produce(expectedError)
        }
        assertDiffEi(setupBlocks, block(Seq(wavesOverspend)), s) { blockDiffEi =>
          if (wavesOverspend.fee > issue.quantity)
            blockDiffEi should produce("unavailable funds")
          else
            blockDiffEi should produce("negative waves balance")
        }
=======

      val expectedError =
        s"Fee for TransferTransaction (${insufficientFee.fee} in ${issue.assetId.toString})" ++
          s" does not exceed minimal value of 100000 WAVES or $minFee ${issue.assetId.toString}"

      blockDiffEi should produce(expectedError)
    }
    assertDiffEi(setupBlocks, block(Seq(wavesOverspend)), s) { blockDiffEi =>
      if (wavesOverspend.fee > issue.quantity)
        blockDiffEi should produce("unavailable funds")
      else
        blockDiffEi should produce("negative waves balance")
>>>>>>> e05a253d
    }
  }

  property("not enough waves to pay fee after leasing") {
    val s = settings(0)
    val setup = {
      val master = TxHelpers.signer(1)
      val alice = TxHelpers.signer(2)
      val bob = TxHelpers.signer(3)

      val fee = 400000
      val amount = ENOUGH_AMT / 2
      val sponsorTxFee = (0.001 * Constants.UnitsInWave).toLong

      val genesis = Seq(master, bob).map(acc => TxHelpers.genesis(acc.toAddress, amount))
      val issue = TxHelpers.issue(master, version = TxVersion.V1)
      val sponsor = TxHelpers.sponsor(issue.asset, Some(1), master, fee = sponsorTxFee)
      val transferAsset = TxHelpers.transfer(master, alice.toAddress, issue.quantity, issue.asset, fee = fee, version = TxVersion.V1)
      val leasing = TxHelpers.lease(master, bob.toAddress, amount - issue.fee - sponsor.fee - 2 * fee, fee = fee, version = TxVersion.V1)
      val leasingToMaster = TxHelpers.lease(bob, master.toAddress, amount / 2, fee = fee, version = TxVersion.V1)
      val insufficientFee = TxHelpers.transfer(alice, bob.toAddress, issue.quantity / 12, issue.asset, feeAsset = issue.asset, fee = sponsor.minSponsoredAssetFee.get, version = TxVersion.V1)

      (genesis, issue, sponsor, transferAsset, leasing, insufficientFee, leasingToMaster)
    }

    val (genesis, issueTx, sponsorTx, transferAssetTx, leasingTx, insufficientFee, leasingToMaster) = setup
    val setupBlocks = Seq(block(genesis :+ issueTx :+ sponsorTx), block(Seq(transferAssetTx, leasingTx)))
    assertDiffEi(setupBlocks, block(Seq(insufficientFee)), s) { blockDiffEi =>
      blockDiffEi should produce("negative effective balance")
    }
    assertDiffEi(setupBlocks, block(Seq(leasingToMaster, insufficientFee)), s) { blockDiffEi =>
      blockDiffEi should produce("trying to spend leased money")
    }
  }

  property("cannot cancel sponsorship") {
    val s = settings(0)
    val setup = {
      val master = TxHelpers.signer(1)
      val notSponsor = TxHelpers.signer(2)

      val sponsorTxFee = (0.001 * Constants.UnitsInWave).toLong

      val genesis = Seq(master, notSponsor).map(acc => TxHelpers.genesis(acc.toAddress, 400000000))
      val issue = TxHelpers.issue(master, version = TxVersion.V1)
      val sponsor = TxHelpers.sponsor(issue.asset, Some(1), master, fee = sponsorTxFee)
      val senderNotIssuer = TxHelpers.sponsor(issue.asset, None, notSponsor, fee = 1 * Constants.UnitsInWave)
      val insufficientFee = TxHelpers.sponsor(issue.asset, None, notSponsor, fee = 1 * Constants.UnitsInWave - 1)
      val insufficientReducedFee = TxHelpers.sponsor(issue.asset, None, notSponsor, fee = (0.001 * Constants.UnitsInWave).toLong - 1)

      (genesis :+ issue :+ sponsor, senderNotIssuer, insufficientFee, insufficientReducedFee)
    }

    val (preconditions, senderNotIssuer, _, insufficientReducedFee) = setup
    val setupBlocks = Seq(block(preconditions), block(Seq()))
    assertDiffEi(setupBlocks, block(Seq(senderNotIssuer)), s) { blockDiffEi =>
      blockDiffEi should produce("Asset was issued by other address")
    }
    assertDiffEi(setupBlocks, block(Seq(insufficientReducedFee)), s) { blockDiffEi =>
      blockDiffEi should produce("(99999 in WAVES) does not exceed minimal value of 100000 WAVES")
    }
  }

  property("cannot change sponsorship fee") {
    val s = settings(0)
    val setup = {
      val master = TxHelpers.signer(1)
      val notSponsor = TxHelpers.signer(2)

      val sponsorTxFee = (0.001 * Constants.UnitsInWave).toLong
      val sponsorFee = 400000L

      val genesis = Seq(master, notSponsor).map(acc => TxHelpers.genesis(acc.toAddress, 400000000))
      val issue = TxHelpers.issue(master, version = TxVersion.V1)
      val sponsor = TxHelpers.sponsor(issue.asset, Some(1), master, fee = sponsorTxFee)
      val senderNotIssuer = TxHelpers.sponsor(issue.asset, Some(sponsorFee), notSponsor, fee = 1 * Constants.UnitsInWave)
      val insufficientFee = TxHelpers.sponsor(issue.asset, Some(sponsorFee), master, fee = (0.001 * Constants.UnitsInWave).toLong - 1)

      (genesis :+ issue :+ sponsor, senderNotIssuer, insufficientFee)
    }

    val (preconditions, senderNotIssuer, insufficientFee) = setup
    val setupBlocks = Seq(block(preconditions))
    assertDiffEi(setupBlocks, block(Seq(senderNotIssuer)), s) { blockDiffEi =>
      blockDiffEi should produce("Asset was issued by other address")
    }
    assertDiffEi(setupBlocks, block(Seq(insufficientFee)), s) { blockDiffEi =>
      blockDiffEi should produce("(99999 in WAVES) does not exceed minimal value of 100000 WAVES")
    }
  }

  property(s"sponsor has no WAVES but receives them just in time before $BlockV5 activation") {
    val s = settings(0)
    val setup = {
      val master = TxHelpers.signer(1)
      val recipient = TxHelpers.signer(2)

      val genesis = TxHelpers.genesis(master.toAddress, 300000000)
      val issue = TxHelpers.issue(master, amount = 100, decimals = 2, reissuable = false, fee = 100000000, version = TxVersion.V1)
      val sponsor = TxHelpers.sponsor(issue.asset, Some(100), master, fee = 100000000)
      val assetTransfer = TxHelpers.transfer(master, recipient.toAddress, issue.quantity, issue.asset, fee = 100000, version = TxVersion.V1)
      val wavesTransfer = TxHelpers.transfer(master, recipient.toAddress, 99800000, fee = 100000, version = TxVersion.V1)
      val backWavesTransfer = TxHelpers.transfer(recipient, master.toAddress, 100000, feeAsset = issue.asset, fee = 100, version = TxVersion.V1)

      (genesis, issue, sponsor, assetTransfer, wavesTransfer, backWavesTransfer)
    }

    val (genesis, issue, sponsor, assetTransfer, wavesTransfer, backWavesTransfer) = setup
    assertDiffAndState(
      Seq(block(Seq(genesis, issue, sponsor, assetTransfer, wavesTransfer))),
      block(Seq(backWavesTransfer)),
      s.copy(preActivatedFeatures = s.preActivatedFeatures + (BlockV5.id -> Int.MaxValue))
    ) {
      case (_, state) =>
        state.balance(genesis.recipient) shouldBe 0
        state.balance(genesis.recipient, IssuedAsset(issue.id())) shouldBe issue.quantity
    }

    assertDiffEi(
      Seq(block(Seq(genesis, issue, sponsor, assetTransfer, wavesTransfer))),
      block(Seq(backWavesTransfer)),
      s
    ) { ei =>
      ei should produce("negative waves balance")
    }
  }
}<|MERGE_RESOLUTION|>--- conflicted
+++ resolved
@@ -4,22 +4,12 @@
 import com.wavesplatform.db.WithState
 import com.wavesplatform.features.BlockchainFeatures
 import com.wavesplatform.features.BlockchainFeatures.BlockV5
-import com.wavesplatform.lagonaki.mocks.TestBlock.{create => block}
+import com.wavesplatform.lagonaki.mocks.TestBlock.create as block
 import com.wavesplatform.settings.{Constants, FunctionalitySettings, TestFunctionalitySettings}
-import com.wavesplatform.state._
-<<<<<<< HEAD
-import com.wavesplatform.test._
-import com.wavesplatform.transaction.Asset.{IssuedAsset, Waves}
-import com.wavesplatform.transaction.assets.{IssueTransaction, SponsorFeeTransaction}
-import com.wavesplatform.transaction.lease.LeaseTransaction
-import com.wavesplatform.transaction.transfer._
-import com.wavesplatform.transaction.{GenesisTransaction, TxVersion}
-import com.wavesplatform.utils._
-=======
-import com.wavesplatform.test.PropSpec
+import com.wavesplatform.state.*
+import com.wavesplatform.test.*
 import com.wavesplatform.transaction.Asset.IssuedAsset
 import com.wavesplatform.transaction.{TxHelpers, TxVersion}
->>>>>>> e05a253d
 
 class SponsorshipDiffTest extends PropSpec with WithState {
 
@@ -138,42 +128,9 @@
     assertDiffEi(setupBlocks, block(Seq(insufficientFee)), s) { blockDiffEi =>
       val minFee = Sponsorship
         .fromWaves(
-          FeeValidation.FeeConstants(insufficientFee.typeId) * FeeValidation.FeeUnit,
+          FeeValidation.FeeConstants(insufficientFee.tpe) * FeeValidation.FeeUnit,
           sponsor.minSponsoredAssetFee.get
         )
-<<<<<<< HEAD
-        .explicitGet()
-      fee = 3000 * sponsorTx.minSponsoredAssetFee.get
-      wavesOverspend = TransferTransaction.selfSigned(1.toByte, master, recipient.toAddress, Waves, 1000000, IssuedAsset(assetId), fee, ByteStr.empty,  ts + 3)
-        .explicitGet()
-    } yield (genesis, issueTx, sponsorTx, assetOverspend, insufficientFee, wavesOverspend)
-
-    forAll(setup) {
-      case (genesis, issue, sponsor, assetOverspend, insufficientFee, wavesOverspend) =>
-        val setupBlocks = Seq(block(Seq(genesis, issue, sponsor)))
-        assertDiffEi(setupBlocks, block(Seq(assetOverspend)), s) { blockDiffEi =>
-          blockDiffEi should produce("unavailable funds")
-        }
-        assertDiffEi(setupBlocks, block(Seq(insufficientFee)), s) { blockDiffEi =>
-          val minFee = Sponsorship
-            .fromWaves(
-              FeeValidation.FeeConstants(insufficientFee.tpe) * FeeValidation.FeeUnit,
-              sponsor.minSponsoredAssetFee.get
-            )
-
-          val expectedError =
-            s"Fee for TransferTransaction (${insufficientFee.fee} in ${issue.assetId.toString})" ++
-              s" does not exceed minimal value of 100000 WAVES or $minFee ${issue.assetId.toString}"
-
-          blockDiffEi should produce(expectedError)
-        }
-        assertDiffEi(setupBlocks, block(Seq(wavesOverspend)), s) { blockDiffEi =>
-          if (wavesOverspend.fee > issue.quantity)
-            blockDiffEi should produce("unavailable funds")
-          else
-            blockDiffEi should produce("negative waves balance")
-        }
-=======
 
       val expectedError =
         s"Fee for TransferTransaction (${insufficientFee.fee} in ${issue.assetId.toString})" ++
@@ -186,7 +143,6 @@
         blockDiffEi should produce("unavailable funds")
       else
         blockDiffEi should produce("negative waves balance")
->>>>>>> e05a253d
     }
   }
 
