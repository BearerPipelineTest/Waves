package com.wavesplatform.state.diffs

import com.wavesplatform.common.state.ByteStr
import com.wavesplatform.db.WithState
import com.wavesplatform.features.BlockchainFeatures
import com.wavesplatform.features.BlockchainFeatures.BlockV5
import com.wavesplatform.lagonaki.mocks.TestBlock.create as block
import com.wavesplatform.settings.{Constants, FunctionalitySettings, TestFunctionalitySettings}
import com.wavesplatform.state.*
import com.wavesplatform.test.*
import com.wavesplatform.transaction.Asset.IssuedAsset
import com.wavesplatform.transaction.{TxHelpers, TxVersion}

class SponsorshipDiffTest extends PropSpec with WithState {

  def settings(sponsorshipActivationHeight: Int): FunctionalitySettings =
    TestFunctionalitySettings.Enabled.copy(featureCheckBlocksPeriod = 1, blocksForFeatureActivation = 1, preActivatedFeatures = Map(
        BlockchainFeatures.FeeSponsorship.id -> sponsorshipActivationHeight,
        BlockchainFeatures.BlockV5.id        -> 0
      ))

  property("work") {
    val s = settings(0)
    val setup = {
      val master = TxHelpers.signer(1)

      val sponsorTxFee = (0.001 * Constants.UnitsInWave).toLong

      val genesis  = TxHelpers.genesis(master.toAddress)
      val issue    = TxHelpers.issue(master, version = TxVersion.V1)
      val sponsor1 = TxHelpers.sponsor(issue.asset, Some(400000), master, fee = sponsorTxFee)
      val sponsor2 = TxHelpers.sponsor(issue.asset, Some(400001), master, fee = sponsorTxFee)
      val cancel   = TxHelpers.sponsor(issue.asset, None, master, fee = sponsorTxFee)

      (genesis, issue, sponsor1, sponsor2, cancel)
    }

    val (genesis, issue, sponsor, sponsor1, cancel) = setup
    val setupBlocks                                 = Seq(block(Seq(genesis, issue)))
    assertDiffAndState(setupBlocks, block(Seq(sponsor)), s) {
      case (diff, state) =>
        diff.sponsorship shouldBe Map(sponsor.asset -> SponsorshipValue(sponsor.minSponsoredAssetFee.get.value))
        state.assetDescription(sponsor.asset).map(_.sponsorship) shouldBe sponsor.minSponsoredAssetFee.map(_.value)
    }
    assertDiffAndState(setupBlocks, block(Seq(sponsor, sponsor1)), s) {
      case (diff, state) =>
        diff.sponsorship shouldBe Map(sponsor.asset -> SponsorshipValue(sponsor1.minSponsoredAssetFee.get.value))
        state.assetDescription(sponsor.asset).map(_.sponsorship) shouldBe sponsor1.minSponsoredAssetFee.map(_.value)
    }
    assertDiffAndState(setupBlocks, block(Seq(sponsor, sponsor1, cancel)), s) {
      case (diff, state) =>
        diff.sponsorship shouldBe Map(sponsor.asset -> SponsorshipValue(0))
        state.assetDescription(sponsor.asset).map(_.sponsorship) shouldBe Some(0)
    }
  }

  property("validation fails if asset doesn't exist") {
    val s = settings(0)
    val setup = {
      val master = TxHelpers.signer(1)

      val asset        = IssuedAsset(ByteStr.fill(32)(1))
      val sponsorTxFee = (0.001 * Constants.UnitsInWave).toLong

      val genesis = TxHelpers.genesis(master.toAddress)
      val sponsor = TxHelpers.sponsor(asset, Some(400000), master, fee = sponsorTxFee)
      val cancel  = TxHelpers.sponsor(asset, None, master, fee = sponsorTxFee)

      (genesis, sponsor, cancel)
    }

    val (genesis, sponsor, cancel) = setup
    val setupBlocks                = Seq(block(Seq(genesis)))
    assertDiffEi(setupBlocks, block(Seq(sponsor)), s) { blockDiffEi =>
      blockDiffEi should produce("Referenced assetId not found")
    }
    assertDiffEi(setupBlocks, block(Seq(cancel)), s) { blockDiffEi =>
      blockDiffEi should produce("Referenced assetId not found")
    }
  }

  property("validation fails prior to feature activation") {
    val s = settings(100)
    val setup = {
      val master = TxHelpers.signer(1)

      val sponsorTxFee = (0.001 * Constants.UnitsInWave).toLong

      val genesis = TxHelpers.genesis(master.toAddress)
      val issue   = TxHelpers.issue(master, version = TxVersion.V1)
      val sponsor = TxHelpers.sponsor(issue.asset, Some(400000), master, fee = sponsorTxFee)

      (genesis, issue, sponsor)
    }

    val (genesis, issue, sponsor) = setup
    val setupBlocks               = Seq(block(Seq(genesis, issue)))
    assertDiffEi(setupBlocks, block(Seq(sponsor)), s) { blockDiffEi =>
      blockDiffEi should produce("Fee Sponsorship feature has not been activated yet")
    }
  }

  property("not enough fee") {
    val s = settings(0)
    val setup = {
      val master    = TxHelpers.signer(1)
      val recipient = TxHelpers.signer(2)

      val sponsorTxFee = (0.001 * Constants.UnitsInWave).toLong

      val genesis = TxHelpers.genesis(master.toAddress, 400000000)
      val issue   = TxHelpers.issue(master, version = TxVersion.V1)
      val sponsor = TxHelpers.sponsor(issue.asset, Some(400000), master, fee = sponsorTxFee)
      val assetOverspend =
        TxHelpers.transfer(master, recipient.toAddress, 1000000, feeAsset = issue.asset, fee = issue.quantity.value + 1, version = TxVersion.V1)
      val insufficientFee = TxHelpers.transfer(
        master,
        recipient.toAddress,
        1000000,
        feeAsset = issue.asset,
        fee = sponsor.minSponsoredAssetFee.get.value - 1,
        version = TxVersion.V1
      )

      val fee            = 3000 * sponsor.minSponsoredAssetFee.get.value
      val wavesOverspend = TxHelpers.transfer(master, recipient.toAddress, 1000000, feeAsset = issue.asset, fee = fee, version = TxVersion.V1)

      (genesis, issue, sponsor, assetOverspend, insufficientFee, wavesOverspend)
    }

    val (genesis, issue, sponsor, assetOverspend, insufficientFee, wavesOverspend) = setup
    val setupBlocks                                                                = Seq(block(Seq(genesis, issue, sponsor)))
    assertDiffEi(setupBlocks, block(Seq(assetOverspend)), s) { blockDiffEi =>
      blockDiffEi should produce("unavailable funds")
    }
    assertDiffEi(setupBlocks, block(Seq(insufficientFee)), s) { blockDiffEi =>
      val minFee = Sponsorship
        .fromWaves(
<<<<<<< HEAD
          FeeValidation.FeeConstants(insufficientFee.tpe) * FeeValidation.FeeUnit,
          sponsor.minSponsoredAssetFee.get
=======
          FeeValidation.FeeConstants(insufficientFee.typeId) * FeeValidation.FeeUnit,
          sponsor.minSponsoredAssetFee.get.value
>>>>>>> 2f13caf8
        )

      val expectedError =
        s"Fee for TransferTransaction (${insufficientFee.fee} in ${issue.assetId.toString})" ++
          s" does not exceed minimal value of 100000 WAVES or $minFee ${issue.assetId.toString}"

      blockDiffEi should produce(expectedError)
    }
    assertDiffEi(setupBlocks, block(Seq(wavesOverspend)), s) { blockDiffEi =>
      if (wavesOverspend.fee.value > issue.quantity.value)
        blockDiffEi should produce("unavailable funds")
      else
        blockDiffEi should produce("negative waves balance")
    }
  }

  property("not enough waves to pay fee after leasing") {
    val s = settings(0)
    val setup = {
      val master = TxHelpers.signer(1)
      val alice  = TxHelpers.signer(2)
      val bob    = TxHelpers.signer(3)

      val fee          = 400000
      val amount       = ENOUGH_AMT / 2
      val sponsorTxFee = (0.001 * Constants.UnitsInWave).toLong

      val genesis         = Seq(master, bob).map(acc => TxHelpers.genesis(acc.toAddress, amount))
      val issue           = TxHelpers.issue(master, version = TxVersion.V1)
      val sponsor         = TxHelpers.sponsor(issue.asset, Some(1), master, fee = sponsorTxFee)
      val transferAsset   = TxHelpers.transfer(master, alice.toAddress, issue.quantity.value, issue.asset, fee = fee, version = TxVersion.V1)
      val leasing         = TxHelpers.lease(master, bob.toAddress, amount - issue.fee.value - sponsor.fee.value - 2 * fee, fee = fee, version = TxVersion.V1)
      val leasingToMaster = TxHelpers.lease(bob, master.toAddress, amount / 2, fee = fee, version = TxVersion.V1)
      val insufficientFee = TxHelpers.transfer(
        alice,
        bob.toAddress,
        issue.quantity.value / 12,
        issue.asset,
        feeAsset = issue.asset,
        fee = sponsor.minSponsoredAssetFee.get.value,
        version = TxVersion.V1
      )

      (genesis, issue, sponsor, transferAsset, leasing, insufficientFee, leasingToMaster)
    }

    val (genesis, issueTx, sponsorTx, transferAssetTx, leasingTx, insufficientFee, leasingToMaster) = setup
    val setupBlocks                                                                                 = Seq(block(genesis :+ issueTx :+ sponsorTx), block(Seq(transferAssetTx, leasingTx)))
    assertDiffEi(setupBlocks, block(Seq(insufficientFee)), s) { blockDiffEi =>
      blockDiffEi should produce("negative effective balance")
    }
    assertDiffEi(setupBlocks, block(Seq(leasingToMaster, insufficientFee)), s) { blockDiffEi =>
      blockDiffEi should produce("trying to spend leased money")
    }
  }

  property("cannot cancel sponsorship") {
    val s = settings(0)
    val setup = {
      val master     = TxHelpers.signer(1)
      val notSponsor = TxHelpers.signer(2)

      val sponsorTxFee = (0.001 * Constants.UnitsInWave).toLong

      val genesis                = Seq(master, notSponsor).map(acc => TxHelpers.genesis(acc.toAddress, 400000000))
      val issue                  = TxHelpers.issue(master, version = TxVersion.V1)
      val sponsor                = TxHelpers.sponsor(issue.asset, Some(1), master, fee = sponsorTxFee)
      val senderNotIssuer        = TxHelpers.sponsor(issue.asset, None, notSponsor, fee = 1 * Constants.UnitsInWave)
      val insufficientFee        = TxHelpers.sponsor(issue.asset, None, notSponsor, fee = 1 * Constants.UnitsInWave - 1)
      val insufficientReducedFee = TxHelpers.sponsor(issue.asset, None, notSponsor, fee = (0.001 * Constants.UnitsInWave).toLong - 1)

      (genesis :+ issue :+ sponsor, senderNotIssuer, insufficientFee, insufficientReducedFee)
    }

    val (preconditions, senderNotIssuer, _, insufficientReducedFee) = setup
    val setupBlocks                                                 = Seq(block(preconditions), block(Seq()))
    assertDiffEi(setupBlocks, block(Seq(senderNotIssuer)), s) { blockDiffEi =>
      blockDiffEi should produce("Asset was issued by other address")
    }
    assertDiffEi(setupBlocks, block(Seq(insufficientReducedFee)), s) { blockDiffEi =>
      blockDiffEi should produce("(99999 in WAVES) does not exceed minimal value of 100000 WAVES")
    }
  }

  property("cannot change sponsorship fee") {
    val s = settings(0)
    val setup = {
      val master     = TxHelpers.signer(1)
      val notSponsor = TxHelpers.signer(2)

      val sponsorTxFee = (0.001 * Constants.UnitsInWave).toLong
      val sponsorFee   = 400000L

      val genesis         = Seq(master, notSponsor).map(acc => TxHelpers.genesis(acc.toAddress, 400000000))
      val issue           = TxHelpers.issue(master, version = TxVersion.V1)
      val sponsor         = TxHelpers.sponsor(issue.asset, Some(1), master, fee = sponsorTxFee)
      val senderNotIssuer = TxHelpers.sponsor(issue.asset, Some(sponsorFee), notSponsor, fee = 1 * Constants.UnitsInWave)
      val insufficientFee = TxHelpers.sponsor(issue.asset, Some(sponsorFee), master, fee = (0.001 * Constants.UnitsInWave).toLong - 1)

      (genesis :+ issue :+ sponsor, senderNotIssuer, insufficientFee)
    }

    val (preconditions, senderNotIssuer, insufficientFee) = setup
    val setupBlocks                                       = Seq(block(preconditions))
    assertDiffEi(setupBlocks, block(Seq(senderNotIssuer)), s) { blockDiffEi =>
      blockDiffEi should produce("Asset was issued by other address")
    }
    assertDiffEi(setupBlocks, block(Seq(insufficientFee)), s) { blockDiffEi =>
      blockDiffEi should produce("(99999 in WAVES) does not exceed minimal value of 100000 WAVES")
    }
  }

  property(s"sponsor has no WAVES but receives them just in time before $BlockV5 activation") {
    val s = settings(0)
    val setup = {
      val master    = TxHelpers.signer(1)
      val recipient = TxHelpers.signer(2)

      val genesis           = TxHelpers.genesis(master.toAddress, 300000000)
      val issue             = TxHelpers.issue(master, amount = 100, decimals = 2, reissuable = false, fee = 100000000, version = TxVersion.V1)
      val sponsor           = TxHelpers.sponsor(issue.asset, Some(100), master, fee = 100000000)
      val assetTransfer     = TxHelpers.transfer(master, recipient.toAddress, issue.quantity.value, issue.asset, fee = 100000, version = TxVersion.V1)
      val wavesTransfer     = TxHelpers.transfer(master, recipient.toAddress, 99800000, fee = 100000, version = TxVersion.V1)
      val backWavesTransfer = TxHelpers.transfer(recipient, master.toAddress, 100000, feeAsset = issue.asset, fee = 100, version = TxVersion.V1)

      (genesis, issue, sponsor, assetTransfer, wavesTransfer, backWavesTransfer)
    }

    val (genesis, issue, sponsor, assetTransfer, wavesTransfer, backWavesTransfer) = setup
    assertDiffAndState(
      Seq(block(Seq(genesis, issue, sponsor, assetTransfer, wavesTransfer))),
      block(Seq(backWavesTransfer)),
      s.copy(preActivatedFeatures = s.preActivatedFeatures + (BlockV5.id -> Int.MaxValue))
    ) {
      case (_, state) =>
        state.balance(genesis.recipient) shouldBe 0
        state.balance(genesis.recipient, IssuedAsset(issue.id())) shouldBe issue.quantity.value
    }

    assertDiffEi(
      Seq(block(Seq(genesis, issue, sponsor, assetTransfer, wavesTransfer))),
      block(Seq(backWavesTransfer)),
      s
    ) { ei =>
      ei should produce("negative waves balance")
    }
  }
}<|MERGE_RESOLUTION|>--- conflicted
+++ resolved
@@ -136,13 +136,8 @@
     assertDiffEi(setupBlocks, block(Seq(insufficientFee)), s) { blockDiffEi =>
       val minFee = Sponsorship
         .fromWaves(
-<<<<<<< HEAD
           FeeValidation.FeeConstants(insufficientFee.tpe) * FeeValidation.FeeUnit,
-          sponsor.minSponsoredAssetFee.get
-=======
-          FeeValidation.FeeConstants(insufficientFee.typeId) * FeeValidation.FeeUnit,
           sponsor.minSponsoredAssetFee.get.value
->>>>>>> 2f13caf8
         )
 
       val expectedError =
