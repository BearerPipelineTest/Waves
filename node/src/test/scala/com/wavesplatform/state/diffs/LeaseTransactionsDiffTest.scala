--- conflicted
+++ resolved
@@ -1,19 +1,19 @@
 package com.wavesplatform.state.diffs
 
-import cats._
+import cats.*
 import com.wavesplatform.account.Address
 import com.wavesplatform.block.Block
 import com.wavesplatform.common.utils.EitherExt2
 import com.wavesplatform.db.WithDomain
 import com.wavesplatform.db.WithState.AddrWithBalance
 import com.wavesplatform.features.BlockchainFeatures
-import com.wavesplatform.history.Domain._
+import com.wavesplatform.history.Domain.*
 import com.wavesplatform.lagonaki.mocks.TestBlock
 import com.wavesplatform.settings.TestFunctionalitySettings
-import com.wavesplatform.state._
-import com.wavesplatform.test._
+import com.wavesplatform.state.*
+import com.wavesplatform.test.*
 import com.wavesplatform.transaction.lease.{LeaseCancelTransaction, LeaseTransaction}
-import com.wavesplatform.transaction.transfer._
+import com.wavesplatform.transaction.transfer.*
 import com.wavesplatform.transaction.{GenesisTransaction, TxHelpers, TxVersion}
 
 class LeaseTransactionsDiffTest extends PropSpec with WithDomain {
@@ -204,30 +204,6 @@
       val genesis = TxHelpers.genesis(master.toAddress, fee + amount)
 
       for {
-<<<<<<< HEAD
-        master    <- accountGen
-        recipient <- accountGen suchThat (_ != master)
-        fee       <- smallFeeGen
-        amount    <- positiveLongGen
-        ts        <- timestampGen
-        genesis = GenesisTransaction.create(master.toAddress, fee + amount, ts).explicitGet()
-        lease       <- createLease(master, amount, fee, ts, recipient.toAddress)
-        leaseCancel <- createLeaseCancel(master, lease.id(), fee, ts + 1)
-      } yield (genesis, lease, leaseCancel, ts + 2)
-
-    forAll(scenario) {
-      case (genesis, lease, leaseCancel, ts) =>
-        val beforeFailedTxs = TestFunctionalitySettings.Enabled
-        val afterFailedTxs = beforeFailedTxs.copy(preActivatedFeatures = beforeFailedTxs.preActivatedFeatures + (BlockchainFeatures.BlockV5.id -> 0))
-
-        assertDiffEi(Seq(TestBlock.create(ts, Seq(genesis, lease))), TestBlock.create(ts + 1, Seq(leaseCancel)), beforeFailedTxs) { ei =>
-          ei.explicitGet()
-        }
-
-        assertDiffEi(Seq(TestBlock.create(ts, Seq(genesis, lease))), TestBlock.create(ts + 1, Seq(leaseCancel)), afterFailedTxs) { ei =>
-          ei.explicitGet()
-        }
-=======
         lease <- Seq(TxHelpers.lease(master, recipient.toAddress, amount, fee = fee), TxHelpers.lease(master, recipient.toAddress, amount, fee = fee, version = TxVersion.V1))
         leaseCancel <- Seq(TxHelpers.leaseCancel(lease.id(), master, fee = fee), TxHelpers.leaseCancel(lease.id(), master, fee = fee, version = TxVersion.V1))
       } yield (genesis, lease, leaseCancel, leaseCancel.timestamp + 1)
@@ -246,7 +222,6 @@
       assertDiffEi(Seq(TestBlock.create(ts, Seq(genesis, lease))), TestBlock.create(ts + 1, Seq(leaseCancel)), afterFailedTxs) { ei =>
         ei.explicitGet()
       }
->>>>>>> e05a253d
     }
   }
 
