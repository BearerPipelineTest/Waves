package com.wavesplatform.state.diffs

import com.wavesplatform.account.Address
import com.wavesplatform.block.Block
import com.wavesplatform.common.utils.EitherExt2
import com.wavesplatform.db.WithDomain
import com.wavesplatform.db.WithState.AddrWithBalance
import com.wavesplatform.features.BlockchainFeatures
import com.wavesplatform.history.Domain._
import com.wavesplatform.lagonaki.mocks.TestBlock
import com.wavesplatform.settings.TestFunctionalitySettings
import com.wavesplatform.state._
import com.wavesplatform.test._
import com.wavesplatform.transaction.lease.{LeaseCancelTransaction, LeaseTransaction}
import com.wavesplatform.transaction.transfer._
import com.wavesplatform.transaction.{GenesisTransaction, TxHelpers, TxVersion}

class LeaseTransactionsDiffTest extends PropSpec with WithDomain {

  private val allowMultipleLeaseCancelTransactionUntilTimestamp = Long.MaxValue / 2
  private val settings =
    TestFunctionalitySettings.Enabled.copy(lastTimeBasedForkParameter = allowMultipleLeaseCancelTransactionUntilTimestamp)

  def total(l: LeaseBalance): Long = l.in - l.out

  property("can lease/cancel lease preserving waves invariant") {

<<<<<<< HEAD
    val sunnyDayLeaseLeaseCancel: Gen[(GenesisTransaction, LeaseTransaction, LeaseCancelTransaction)] = for {
      master    <- accountGen
      recipient <- accountGen suchThat (_ != master)
      ts        <- positiveIntGen
      genesis: GenesisTransaction = GenesisTransaction.create(master.toAddress, ENOUGH_AMT, ts).explicitGet()
      (lease, unlease) <- leaseAndCancelGeneratorP(master, recipient.toAddress)
    } yield (genesis, lease, unlease)

    forAll(sunnyDayLeaseLeaseCancel) {
      case (genesis, lease, leaseCancel) =>
        assertDiffAndState(Seq(TestBlock.create(Seq(genesis))), TestBlock.create(Seq(lease))) {
          case (totalDiff, _) =>
            val totalPortfolioDiff = totalDiff.portfolios.values.fold(Portfolio())(_.combine(_).explicitGet())
            totalPortfolioDiff.balance shouldBe 0
            total(totalPortfolioDiff.lease) shouldBe 0
            totalPortfolioDiff.effectiveBalance.explicitGet() shouldBe 0
            totalPortfolioDiff.assets.values.foreach(_ shouldBe 0)
        }

        assertDiffAndState(Seq(TestBlock.create(Seq(genesis, lease))), TestBlock.create(Seq(leaseCancel))) {
          case (totalDiff, _) =>
            val totalPortfolioDiff = totalDiff.portfolios.values.fold(Portfolio())(_.combine(_).explicitGet())
            totalPortfolioDiff.balance shouldBe 0
            total(totalPortfolioDiff.lease) shouldBe 0
            totalPortfolioDiff.effectiveBalance.explicitGet() shouldBe 0
            totalPortfolioDiff.assets.values.foreach(_ shouldBe 0)
        }
=======
    val sunnyDayLeaseLeaseCancel: Seq[(GenesisTransaction, LeaseTransaction, LeaseCancelTransaction)] = {
      val master = TxHelpers.signer(1)
      val recipient = TxHelpers.signer(2)

      val genesis = TxHelpers.genesis(master.toAddress)
      for {
        lease <- Seq(TxHelpers.lease(master, recipient.toAddress), TxHelpers.lease(master, recipient.toAddress, version = TxVersion.V1))
        leaseCancel <- Seq(TxHelpers.leaseCancel(lease.id(), master), TxHelpers.leaseCancel(lease.id(), master, version = TxVersion.V1))
      } yield (genesis, lease, leaseCancel)
    }

    sunnyDayLeaseLeaseCancel.foreach { case (genesis, lease, leaseCancel) =>
      assertDiffAndState(Seq(TestBlock.create(Seq(genesis))), TestBlock.create(Seq(lease))) {
        case (totalDiff, _) =>
          val totalPortfolioDiff = Monoid.combineAll(totalDiff.portfolios.values)
          totalPortfolioDiff.balance shouldBe 0
          total(totalPortfolioDiff.lease) shouldBe 0
          totalPortfolioDiff.effectiveBalance shouldBe 0
          totalPortfolioDiff.assets.values.foreach(_ shouldBe 0)
      }

      assertDiffAndState(Seq(TestBlock.create(Seq(genesis, lease))), TestBlock.create(Seq(leaseCancel))) {
        case (totalDiff, _) =>
          val totalPortfolioDiff = Monoid.combineAll(totalDiff.portfolios.values)
          totalPortfolioDiff.balance shouldBe 0
          total(totalPortfolioDiff.lease) shouldBe 0
          totalPortfolioDiff.effectiveBalance shouldBe 0
          totalPortfolioDiff.assets.values.foreach(_ shouldBe 0)
      }
>>>>>>> e05a253d
    }
  }

  private val repeatedCancelAllowed   = allowMultipleLeaseCancelTransactionUntilTimestamp - 1
  private val repeatedCancelForbidden = allowMultipleLeaseCancelTransactionUntilTimestamp + 1

  def cancelLeaseTwice(ts: Long): Seq[(GenesisTransaction, TransferTransaction, LeaseTransaction, LeaseCancelTransaction, LeaseCancelTransaction)] = {
    val master = TxHelpers.signer(1)
    val recipient = TxHelpers.signer(2)

    val genesis = TxHelpers.genesis(master.toAddress, timestamp = ts)

    for {
      lease <- Seq(TxHelpers.lease(master, recipient.toAddress, timestamp = ts), TxHelpers.lease(master, recipient.toAddress, timestamp = ts, version = TxVersion.V1))
      leaseCancel <- Seq(
        TxHelpers.leaseCancel(lease.id(), master, timestamp = ts + 1),
        TxHelpers.leaseCancel(lease.id(), master, timestamp = ts + 1, version = TxVersion.V1)
      )
      leaseCancel2 <- Seq(
        TxHelpers.leaseCancel(lease.id(), master, fee = leaseCancel.fee + 1, timestamp = ts + 1),
        TxHelpers.leaseCancel(lease.id(), master, fee = leaseCancel.fee + 1, timestamp = ts + 1, version = TxVersion.V1)
      )
    } yield {
      // ensure recipient has enough effective balance
      val transfer = TxHelpers.transfer(master, recipient.toAddress, 20.waves, timestamp = ts, version = TxVersion.V1)

      (genesis, transfer, lease, leaseCancel, leaseCancel2)
    }
  }

  private val disallowCancelTwice = {
    val ts = repeatedCancelForbidden

    cancelLeaseTwice(ts).map { case (genesis, payment, lease, unlease, unlease2) =>
      (Seq(TestBlock.create(ts, Seq(genesis, payment, lease, unlease))), TestBlock.create(ts, Seq(unlease2)))
    }
  }

  property("cannot cancel lease twice after allowMultipleLeaseCancelTransactionUntilTimestamp") {
    disallowCancelTwice.foreach { case (preconditions, block) =>
      assertDiffEi(preconditions, block, settings) { totalDiffEi =>
        totalDiffEi should produce("Cannot cancel already cancelled lease")
      }
    }
  }

  private val allowCancelTwice = {
    val ts = repeatedCancelAllowed

    cancelLeaseTwice(ts).map { case (genesis, payment, lease, unlease, unlease2) =>
      (Seq(TestBlock.create(ts, Seq(genesis, payment, lease, unlease))), TestBlock.create(ts, Seq(unlease2)))
    }
  }

  property("can cancel lease twice before allowMultipleLeaseCancelTransactionUntilTimestamp") {
    allowCancelTwice.foreach { case (preconditions, block) =>
      assertDiffEi(preconditions, block, settings) { totalDiffEi =>
        totalDiffEi.explicitGet()
      }
    }
  }

  property("cannot lease more than actual balance(cannot lease forward)") {
    val setup: Seq[(GenesisTransaction, LeaseTransaction, LeaseTransaction, Long)] = {
      val master = TxHelpers.signer(1)
      val recipient = TxHelpers.signer(2)
      val forward = TxHelpers.signer(3)

      val genesis = TxHelpers.genesis(master.toAddress)

      for {
        lease <- Seq(TxHelpers.lease(master, recipient.toAddress), TxHelpers.lease(master, recipient.toAddress, version = TxVersion.V1))
        leaseForward <- Seq(TxHelpers.lease(recipient, forward.toAddress), TxHelpers.lease(recipient, forward.toAddress, version = TxVersion.V1))
      } yield (genesis, lease, leaseForward, leaseForward.timestamp)
    }

    setup.foreach { case (genesis, lease, leaseForward, ts) =>
      assertDiffEi(Seq(TestBlock.create(ts, Seq(genesis, lease))), TestBlock.create(ts, Seq(leaseForward)), settings) { totalDiffEi =>
        totalDiffEi should produce("Cannot lease more than own")
      }
    }
  }

  def cancelLeaseOfAnotherSender(unleaseByRecipient: Boolean,
                                 timestamp: Long): Seq[(Seq[GenesisTransaction], LeaseTransaction, LeaseCancelTransaction, Long)] = {
    val master = TxHelpers.signer(1)
    val recipient = TxHelpers.signer(2)
    val other = TxHelpers.signer(3)
    val unleaser = if (unleaseByRecipient) recipient else other

    val genesis = Seq(master, unleaser).map(acc => TxHelpers.genesis(acc.toAddress, timestamp = timestamp))

    for {
      lease <- Seq(TxHelpers.lease(master, recipient.toAddress, timestamp = timestamp), TxHelpers.lease(master, recipient.toAddress, timestamp = timestamp, version = TxVersion.V1))
      unleaseOtherOrRecipient <- Seq(TxHelpers.leaseCancel(lease.id(), unleaser, timestamp = timestamp + 1), TxHelpers.leaseCancel(lease.id(), unleaser, timestamp = timestamp + 1, version = TxVersion.V1))
    } yield (genesis, lease, unleaseOtherOrRecipient, timestamp)
  }

  property("cannot cancel lease of another sender after allowMultipleLeaseCancelTransactionUntilTimestamp") {
    for {
      unleaseByRecipient <- Seq(true, false)
      (genesis, lease, unleaseOtherOrRecipient, blockTime) <- cancelLeaseOfAnotherSender(unleaseByRecipient, repeatedCancelForbidden)
    } yield {
      assertDiffEi(
        Seq(TestBlock.create(blockTime, genesis :+ lease)),
        TestBlock.create(blockTime, Seq(unleaseOtherOrRecipient)),
        settings
      ) { totalDiffEi =>
        totalDiffEi should produce("LeaseTransaction was leased by other sender")
      }
    }
  }

  property("can cancel lease of another sender and acquire leasing power before allowMultipleLeaseCancelTransactionUntilTimestamp") {
    cancelLeaseOfAnotherSender(unleaseByRecipient = false, repeatedCancelAllowed).foreach { case (genesis, lease, unleaseOther, blockTime) =>
      assertDiffAndState(Seq(TestBlock.create(genesis :+ lease)), TestBlock.create(blockTime, Seq(unleaseOther)), settings) {
        case (totalDiff, _) =>
          totalDiff.portfolios.get(lease.sender.toAddress) shouldBe None
          total(totalDiff.portfolios(lease.recipient.asInstanceOf[Address]).lease) shouldBe -lease.amount
          total(totalDiff.portfolios(unleaseOther.sender.toAddress).lease) shouldBe lease.amount
      }
    }
  }

  property("if recipient cancels lease, it doesn't change leasing component of mining power before allowMultipleLeaseCancelTransactionUntilTimestamp") {
    cancelLeaseOfAnotherSender(unleaseByRecipient = true, repeatedCancelAllowed).foreach { case (genesis, lease, unleaseRecipient, blockTime) =>
      assertDiffAndState(
        Seq(TestBlock.create(blockTime, genesis :+ lease)),
        TestBlock.create(blockTime, Seq(unleaseRecipient)),
        settings
      ) {
        case (totalDiff, _) =>
          totalDiff.portfolios.get(lease.sender.toAddress) shouldBe None
          total(totalDiff.portfolios(unleaseRecipient.sender.toAddress).lease) shouldBe 0
      }
    }
  }

  property(s"can pay for cancel lease from the returning funds (before and after ${BlockchainFeatures.BlockV5})") {
    val scenario = {
      val master = TxHelpers.signer(1)
      val recipient = TxHelpers.signer(2)

      val fee = 400000L
      val amount = 1000.waves

      val genesis = TxHelpers.genesis(master.toAddress, fee + amount)

      for {
        lease <- Seq(TxHelpers.lease(master, recipient.toAddress, amount, fee = fee), TxHelpers.lease(master, recipient.toAddress, amount, fee = fee, version = TxVersion.V1))
        leaseCancel <- Seq(TxHelpers.leaseCancel(lease.id(), master, fee = fee), TxHelpers.leaseCancel(lease.id(), master, fee = fee, version = TxVersion.V1))
      } yield (genesis, lease, leaseCancel, leaseCancel.timestamp + 1)
    }

    scenario.foreach { case (genesis, lease, leaseCancel, ts) =>
      val beforeFailedTxs = TestFunctionalitySettings.Enabled
      val afterFailedTxs = beforeFailedTxs.copy(
        preActivatedFeatures = beforeFailedTxs.preActivatedFeatures + (BlockchainFeatures.BlockV5.id -> 0)
      )

      assertDiffEi(Seq(TestBlock.create(ts, Seq(genesis, lease))), TestBlock.create(ts + 1, Seq(leaseCancel)), beforeFailedTxs) { ei =>
        ei.explicitGet()
      }

      assertDiffEi(Seq(TestBlock.create(ts, Seq(genesis, lease))), TestBlock.create(ts + 1, Seq(leaseCancel)), afterFailedTxs) { ei =>
        ei.explicitGet()
      }
    }
  }

  private val totalBalance = 1000.waves
  private val scenario: (Seq[AddrWithBalance], LeaseTransaction) = {
    val sender = TxHelpers.signer(1)
    val recipient = TxHelpers.signer(2)

    val balances = Seq(AddrWithBalance(sender.toAddress, totalBalance))
    val lease = TxHelpers.lease(sender, recipient.toAddress, totalBalance, version = TxVersion.V1)

    (balances, lease)
  }

  property(s"fee is not required prior to ${BlockchainFeatures.SynchronousCalls}") {
    val (balances, lt) = scenario
    withDomain(domainSettingsWithFeatures(BlockchainFeatures.SynchronousCalls -> 5), balances) { d =>
      d.appendBlock(lt)
    }
  }

  property(s"fee is not required once ${BlockchainFeatures.SynchronousCalls} is activated") {
    val (balances, lt) = scenario

    withDomain(domainSettingsWithFeatures(BlockchainFeatures.SynchronousCalls -> 1), balances) { d =>
      d.blockchainUpdater.processBlock(d.createBlock(Block.PlainBlockVersion, Seq(lt))) should produce("Cannot lease more than own")
    }
  }
}<|MERGE_RESOLUTION|>--- conflicted
+++ resolved
@@ -25,35 +25,6 @@
 
   property("can lease/cancel lease preserving waves invariant") {
 
-<<<<<<< HEAD
-    val sunnyDayLeaseLeaseCancel: Gen[(GenesisTransaction, LeaseTransaction, LeaseCancelTransaction)] = for {
-      master    <- accountGen
-      recipient <- accountGen suchThat (_ != master)
-      ts        <- positiveIntGen
-      genesis: GenesisTransaction = GenesisTransaction.create(master.toAddress, ENOUGH_AMT, ts).explicitGet()
-      (lease, unlease) <- leaseAndCancelGeneratorP(master, recipient.toAddress)
-    } yield (genesis, lease, unlease)
-
-    forAll(sunnyDayLeaseLeaseCancel) {
-      case (genesis, lease, leaseCancel) =>
-        assertDiffAndState(Seq(TestBlock.create(Seq(genesis))), TestBlock.create(Seq(lease))) {
-          case (totalDiff, _) =>
-            val totalPortfolioDiff = totalDiff.portfolios.values.fold(Portfolio())(_.combine(_).explicitGet())
-            totalPortfolioDiff.balance shouldBe 0
-            total(totalPortfolioDiff.lease) shouldBe 0
-            totalPortfolioDiff.effectiveBalance.explicitGet() shouldBe 0
-            totalPortfolioDiff.assets.values.foreach(_ shouldBe 0)
-        }
-
-        assertDiffAndState(Seq(TestBlock.create(Seq(genesis, lease))), TestBlock.create(Seq(leaseCancel))) {
-          case (totalDiff, _) =>
-            val totalPortfolioDiff = totalDiff.portfolios.values.fold(Portfolio())(_.combine(_).explicitGet())
-            totalPortfolioDiff.balance shouldBe 0
-            total(totalPortfolioDiff.lease) shouldBe 0
-            totalPortfolioDiff.effectiveBalance.explicitGet() shouldBe 0
-            totalPortfolioDiff.assets.values.foreach(_ shouldBe 0)
-        }
-=======
     val sunnyDayLeaseLeaseCancel: Seq[(GenesisTransaction, LeaseTransaction, LeaseCancelTransaction)] = {
       val master = TxHelpers.signer(1)
       val recipient = TxHelpers.signer(2)
@@ -68,22 +39,21 @@
     sunnyDayLeaseLeaseCancel.foreach { case (genesis, lease, leaseCancel) =>
       assertDiffAndState(Seq(TestBlock.create(Seq(genesis))), TestBlock.create(Seq(lease))) {
         case (totalDiff, _) =>
-          val totalPortfolioDiff = Monoid.combineAll(totalDiff.portfolios.values)
+          val totalPortfolioDiff = totalDiff.portfolios.values.fold(Portfolio())(_.combine(_).explicitGet())
           totalPortfolioDiff.balance shouldBe 0
           total(totalPortfolioDiff.lease) shouldBe 0
-          totalPortfolioDiff.effectiveBalance shouldBe 0
+          totalPortfolioDiff.effectiveBalance.explicitGet() shouldBe 0
           totalPortfolioDiff.assets.values.foreach(_ shouldBe 0)
       }
 
       assertDiffAndState(Seq(TestBlock.create(Seq(genesis, lease))), TestBlock.create(Seq(leaseCancel))) {
         case (totalDiff, _) =>
-          val totalPortfolioDiff = Monoid.combineAll(totalDiff.portfolios.values)
+          val totalPortfolioDiff = totalDiff.portfolios.values.fold(Portfolio())(_.combine(_).explicitGet())
           totalPortfolioDiff.balance shouldBe 0
           total(totalPortfolioDiff.lease) shouldBe 0
-          totalPortfolioDiff.effectiveBalance shouldBe 0
+          totalPortfolioDiff.effectiveBalance.explicitGet() shouldBe 0
           totalPortfolioDiff.assets.values.foreach(_ shouldBe 0)
       }
->>>>>>> e05a253d
     }
   }
 
