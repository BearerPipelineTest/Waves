package com.wavesplatform.state.reader

import com.wavesplatform.db.WithState
import com.wavesplatform.features.BlockchainFeatures._
import com.wavesplatform.lagonaki.mocks.TestBlock.{create => block}
import com.wavesplatform.settings.TestFunctionalitySettings.Enabled
import com.wavesplatform.state.LeaseBalance
import com.wavesplatform.state.diffs._
import com.wavesplatform.test.PropSpec
import com.wavesplatform.transaction.TxHelpers

class StateReaderEffectiveBalancePropertyTest extends PropSpec with WithState {

  property("No-interactions genesis account's effectiveBalance doesn't depend on depths") {
    val master = TxHelpers.signer(1)

    val genesis = TxHelpers.genesis(master.toAddress)

    val emptyBlocksAmt = 10
    val confirmations = 20

    val genesisBlock = block(Seq(genesis))
    val nextBlocks   = List.fill(emptyBlocksAmt - 1)(block(Seq.empty))
    assertDiffAndState(genesisBlock +: nextBlocks, block(Seq.empty)) { (_, newState) =>
      newState.effectiveBalance(genesis.recipient, confirmations) shouldBe genesis.amount
    }
  }

  property("Negative generating balance case") {
    val fs  = Enabled.copy(preActivatedFeatures = Map(SmartAccounts.id -> 0, SmartAccountTrading.id -> 0))
    val Fee = 100000
<<<<<<< HEAD
    val setup = for {
      master <- accountGen
      ts     <- positiveLongGen
      genesis = GenesisTransaction.create(master.toAddress, ENOUGH_AMT, ts).explicitGet()
      leaser <- accountGen
      xfer1  <- transferGeneratorPV2(ts + 1, master, leaser.toAddress, ENOUGH_AMT / 3)
      lease1 = LeaseTransaction.selfSigned(2.toByte, leaser, master.toAddress, xfer1.amount - Fee, Fee, ts + 2).explicitGet()
      xfer2 <- transferGeneratorPV2(ts + 3, master, leaser.toAddress, ENOUGH_AMT / 3)
      lease2 = LeaseTransaction.selfSigned(2.toByte, leaser, master.toAddress, xfer2.amount - Fee, Fee, ts + 4).explicitGet()
    } yield (leaser, genesis, xfer1, lease1, xfer2, lease2)

    forAll(setup) {
      case (leaser, genesis, xfer1, lease1, xfer2, lease2) =>
        assertDiffAndState(Seq(block(Seq(genesis)), block(Seq(xfer1, lease1))), block(Seq(xfer2, lease2)), fs) { (_, state) =>
          val portfolio       = state.wavesPortfolio(lease1.sender.toAddress)
          val expectedBalance = xfer1.amount + xfer2.amount - 2 * Fee
          portfolio.balance shouldBe expectedBalance
          state.generatingBalance(leaser.toAddress, state.lastBlockId) shouldBe 0
          portfolio.lease shouldBe LeaseBalance(0, expectedBalance)
          portfolio.effectiveBalance.explicitGet() shouldBe 0
        }
=======
    val setup = {
      val master = TxHelpers.signer(1)
      val leaser = TxHelpers.signer(2)

      val genesis = TxHelpers.genesis(master.toAddress)
      val xfer1 = TxHelpers.transfer(master, leaser.toAddress, ENOUGH_AMT / 3)
      val lease1 = TxHelpers.lease(leaser, master.toAddress, xfer1.amount - Fee, fee = Fee)
      val xfer2 = TxHelpers.transfer(master, leaser.toAddress, ENOUGH_AMT / 3)
      val lease2 = TxHelpers.lease(leaser, master.toAddress, xfer2.amount - Fee, fee = Fee)

      (leaser, genesis, xfer1, lease1, xfer2, lease2)
    }

    val (leaser, genesis, xfer1, lease1, xfer2, lease2) = setup
    assertDiffAndState(Seq(block(Seq(genesis)), block(Seq(xfer1, lease1))), block(Seq(xfer2, lease2)), fs) { (_, state) =>
      val portfolio       = state.wavesPortfolio(lease1.sender.toAddress)
      val expectedBalance = xfer1.amount + xfer2.amount - 2 * Fee
      portfolio.balance shouldBe expectedBalance
      state.generatingBalance(leaser.toAddress, state.lastBlockId) shouldBe 0
      portfolio.lease shouldBe LeaseBalance(0, expectedBalance)
      portfolio.effectiveBalance shouldBe 0
>>>>>>> e05a253d
    }
  }
}<|MERGE_RESOLUTION|>--- conflicted
+++ resolved
@@ -29,29 +29,6 @@
   property("Negative generating balance case") {
     val fs  = Enabled.copy(preActivatedFeatures = Map(SmartAccounts.id -> 0, SmartAccountTrading.id -> 0))
     val Fee = 100000
-<<<<<<< HEAD
-    val setup = for {
-      master <- accountGen
-      ts     <- positiveLongGen
-      genesis = GenesisTransaction.create(master.toAddress, ENOUGH_AMT, ts).explicitGet()
-      leaser <- accountGen
-      xfer1  <- transferGeneratorPV2(ts + 1, master, leaser.toAddress, ENOUGH_AMT / 3)
-      lease1 = LeaseTransaction.selfSigned(2.toByte, leaser, master.toAddress, xfer1.amount - Fee, Fee, ts + 2).explicitGet()
-      xfer2 <- transferGeneratorPV2(ts + 3, master, leaser.toAddress, ENOUGH_AMT / 3)
-      lease2 = LeaseTransaction.selfSigned(2.toByte, leaser, master.toAddress, xfer2.amount - Fee, Fee, ts + 4).explicitGet()
-    } yield (leaser, genesis, xfer1, lease1, xfer2, lease2)
-
-    forAll(setup) {
-      case (leaser, genesis, xfer1, lease1, xfer2, lease2) =>
-        assertDiffAndState(Seq(block(Seq(genesis)), block(Seq(xfer1, lease1))), block(Seq(xfer2, lease2)), fs) { (_, state) =>
-          val portfolio       = state.wavesPortfolio(lease1.sender.toAddress)
-          val expectedBalance = xfer1.amount + xfer2.amount - 2 * Fee
-          portfolio.balance shouldBe expectedBalance
-          state.generatingBalance(leaser.toAddress, state.lastBlockId) shouldBe 0
-          portfolio.lease shouldBe LeaseBalance(0, expectedBalance)
-          portfolio.effectiveBalance.explicitGet() shouldBe 0
-        }
-=======
     val setup = {
       val master = TxHelpers.signer(1)
       val leaser = TxHelpers.signer(2)
@@ -72,8 +49,7 @@
       portfolio.balance shouldBe expectedBalance
       state.generatingBalance(leaser.toAddress, state.lastBlockId) shouldBe 0
       portfolio.lease shouldBe LeaseBalance(0, expectedBalance)
-      portfolio.effectiveBalance shouldBe 0
->>>>>>> e05a253d
+      portfolio.effectiveBalance.explicitGet() shouldBe 0
     }
   }
 }