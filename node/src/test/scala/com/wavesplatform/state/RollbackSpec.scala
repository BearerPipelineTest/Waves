--- conflicted
+++ resolved
@@ -1,23 +1,13 @@
 package com.wavesplatform.state
 
-<<<<<<< HEAD
-import com.wavesplatform.account.{Address, KeyPair, PublicKey}
-import com.wavesplatform.block.Block
-=======
-import com.wavesplatform.account.{Address, Alias, KeyPair}
->>>>>>> e05a253d
+import com.wavesplatform.account.{Address, Alias, KeyPair, PublicKey}
 import com.wavesplatform.common.state.ByteStr
 import com.wavesplatform.common.utils.EitherExt2
 import com.wavesplatform.db.WithDomain
-<<<<<<< HEAD
+import com.wavesplatform.db.WithState.AddrWithBalance
 import com.wavesplatform.features.*
 import com.wavesplatform.features.BlockchainFeatures.*
 import com.wavesplatform.history
-=======
-import com.wavesplatform.db.WithState.AddrWithBalance
-import com.wavesplatform.features.BlockchainFeatures._
-import com.wavesplatform.features._
->>>>>>> e05a253d
 import com.wavesplatform.history.Domain
 import com.wavesplatform.it.util.AddressOrAliasExt
 import com.wavesplatform.lagonaki.mocks.TestBlock
@@ -29,28 +19,13 @@
 import com.wavesplatform.lang.v1.traits.domain.Lease
 import com.wavesplatform.settings.{TestFunctionalitySettings, WavesSettings}
 import com.wavesplatform.state.reader.LeaseDetails
-<<<<<<< HEAD
 import com.wavesplatform.test.*
 import com.wavesplatform.transaction.Asset.{IssuedAsset, Waves}
 import com.wavesplatform.transaction.TxValidationError.AliasDoesNotExist
-import com.wavesplatform.transaction.assets.{IssueTransaction, ReissueTransaction}
-import com.wavesplatform.transaction.lease.{LeaseCancelTransaction, LeaseTransaction}
+import com.wavesplatform.transaction.lease.LeaseTransaction
 import com.wavesplatform.transaction.smart.{InvokeTransaction, SetScriptTransaction}
 import com.wavesplatform.transaction.transfer.*
-import com.wavesplatform.transaction.utils.Signed
-import com.wavesplatform.transaction.{CreateAliasTransaction, DataTransaction, GenesisTransaction, Transaction, TxVersion}
-import com.wavesplatform.utils.StringBytes
-import org.scalacheck.Gen.alphaLowerChar
-import org.scalacheck.{Arbitrary, Gen}
-=======
-import com.wavesplatform.test.{FreeSpec, NumericExt}
-import com.wavesplatform.transaction.Asset.{IssuedAsset, Waves}
-import com.wavesplatform.transaction.TxValidationError.AliasDoesNotExist
-import com.wavesplatform.transaction.smart.SetScriptTransaction
-import com.wavesplatform.transaction.transfer._
 import com.wavesplatform.transaction.{Transaction, TxHelpers, TxVersion}
-import com.wavesplatform.{TestTime, history}
->>>>>>> e05a253d
 import org.scalatest.{Assertion, Assertions}
 
 class RollbackSpec extends FreeSpec with WithDomain {
@@ -78,6 +53,7 @@
       val blocksCount = 10
       withDomain(balances = Seq(AddrWithBalance(sender.toAddress, initialBalance))) { d =>
         val genesisSignature = d.lastBlockId
+
         def newBlocks(i: Int): List[ByteStr] = {
           if (i == blocksCount) {
             Nil
@@ -87,7 +63,8 @@
             block.id() :: newBlocks(i + 1)
           }
         }
-        val blocks        = newBlocks(0)
+
+        val blocks = newBlocks(0)
         val droppedBlocks = d.rollbackTo(genesisSignature).map(_._1)
         droppedBlocks(0).header.reference shouldBe genesisSignature
         droppedBlocks.map(_.id()).toList shouldBe blocks
@@ -151,7 +128,7 @@
         d.balance(sender.toAddress) shouldBe initialBalance
         d.balance(recipient.toAddress) shouldBe 0
 
-        val totalTxCount   = txCount.sum
+        val totalTxCount = txCount.sum
         val transferAmount = initialBalance / (totalTxCount * 2)
 
         for (tc <- txCount) {
@@ -183,7 +160,7 @@
         val genesisBlockId = d.lastBlockId
 
         val leaseAmount = initialBalance - 2
-        val lt          = TxHelpers.lease(sender, recipient.toAddress, leaseAmount, version = TxVersion.V1)
+        val lt = TxHelpers.lease(sender, recipient.toAddress, leaseAmount, version = TxVersion.V1)
         d.appendBlock(TestBlock.create(nextTs, genesisBlockId, Seq(lt)))
         d.blockchainUpdater.height shouldBe 2
         val blockWithLeaseId = d.lastBlockId
@@ -291,8 +268,8 @@
 
         val blockIdWithIssue = d.lastBlockId
 
-        val actualDesc       = d.blockchainUpdater.assetDescription(IssuedAsset(issueTransaction.id()))
-        val nameBytes        = issueTransaction.name
+        val actualDesc = d.blockchainUpdater.assetDescription(IssuedAsset(issueTransaction.id()))
+        val nameBytes = issueTransaction.name
         val descriptionBytes = issueTransaction.description
         val desc1 = AssetDescription(
           issueTransaction.id(),
@@ -401,28 +378,6 @@
     }
 
     "invoke script transaction actions" - {
-<<<<<<< HEAD
-      val issueFunctionCallGen: Gen[(Long, Terms.FUNCTION_CALL)] =
-        for {
-          nameLen        <- Gen.choose(IssueTransaction.MinAssetNameLength, IssueTransaction.MaxAssetNameLength)
-          descriptionLen <- Gen.choose(0, IssueTransaction.MaxAssetDescriptionLength)
-          name           <- Gen.listOfN(nameLen, alphaLowerChar).map(_.mkString)
-          description    <- Gen.listOfN(descriptionLen, alphaLowerChar).map(_.mkString)
-          quantity       <- Gen.choose(Long.MaxValue / 200, Long.MaxValue / 100)
-          decimals       <- Gen.choose(0: Byte, 8: Byte)
-        } yield
-          (
-            quantity,
-            Terms.FUNCTION_CALL(
-              FunctionHeader.User("issue"),
-              List(
-                Terms.CONST_STRING(name).explicitGet(),
-                Terms.CONST_STRING(description).explicitGet(),
-                Terms.CONST_LONG(quantity),
-                Terms.CONST_LONG(decimals),
-                Terms.CONST_BOOLEAN(true)
-              )
-=======
       val issueFunctionCall: (Long, Terms.FUNCTION_CALL) =
         (
           Long.MaxValue / 100,
@@ -434,26 +389,10 @@
               Terms.CONST_LONG(Long.MaxValue / 100),
               Terms.CONST_LONG(8),
               Terms.CONST_BOOLEAN(true)
->>>>>>> e05a253d
             )
           )
-
-<<<<<<< HEAD
-      def reissueFunctionCallGen(assetId: ByteStr): Gen[(Long, Terms.FUNCTION_CALL)] =
-        for {
-          reissuable <- Arbitrary.arbBool.arbitrary
-          quantity   <- Gen.choose(Long.MaxValue / 200, Long.MaxValue / 100)
-        } yield
-          (
-            quantity,
-            Terms.FUNCTION_CALL(
-              FunctionHeader.User("reissue"),
-              List(
-                Terms.CONST_BYTESTR(assetId).explicitGet(),
-                Terms.CONST_BOOLEAN(reissuable),
-                Terms.CONST_LONG(quantity)
-              )
-=======
+        )
+
       def reissueFunctionCall(assetId: ByteStr): (Long, Terms.FUNCTION_CALL) =
         (
           Long.MaxValue / 100,
@@ -463,24 +402,10 @@
               Terms.CONST_BYTESTR(assetId).explicitGet(),
               Terms.CONST_BOOLEAN(true),
               Terms.CONST_LONG(Long.MaxValue / 100)
->>>>>>> e05a253d
             )
           )
-
-<<<<<<< HEAD
-      def burnFunctionCallGen(assetId: ByteStr, quantity: Long): Gen[(Long, Terms.FUNCTION_CALL)] =
-        for {
-          burnt <- Gen.choose(1, quantity)
-        } yield
-          (
-            burnt,
-            Terms.FUNCTION_CALL(
-              FunctionHeader.User("burn"),
-              List(
-                Terms.CONST_BYTESTR(assetId).explicitGet(),
-                Terms.CONST_LONG(burnt)
-              )
-=======
+        )
+
       def burnFunctionCall(assetId: ByteStr, quantity: Long): (Long, Terms.FUNCTION_CALL) =
         (
           1,
@@ -489,24 +414,10 @@
             List(
               Terms.CONST_BYTESTR(assetId).explicitGet(),
               Terms.CONST_LONG(1)
->>>>>>> e05a253d
             )
           )
-
-<<<<<<< HEAD
-      def sponsorFunctionCallGen(assetId: ByteStr): Gen[(Long, Terms.FUNCTION_CALL)] =
-        for {
-          minSponsoredAssetFee <- Gen.choose(1L, 100000L)
-        } yield
-          (
-            minSponsoredAssetFee,
-            Terms.FUNCTION_CALL(
-              FunctionHeader.User("sponsor"),
-              List(
-                Terms.CONST_BYTESTR(assetId).explicitGet(),
-                Terms.CONST_LONG(minSponsoredAssetFee)
-              )
-=======
+        )
+
       def sponsorFunctionCall(assetId: ByteStr): (Long, Terms.FUNCTION_CALL) =
         (
           100000L,
@@ -515,24 +426,10 @@
             List(
               Terms.CONST_BYTESTR(assetId).explicitGet(),
               Terms.CONST_LONG(100000L)
->>>>>>> e05a253d
             )
           )
-
-<<<<<<< HEAD
-      def leaseFunctionCallGen(address: Address): Gen[(Long, Terms.FUNCTION_CALL)] =
-        for {
-          leaseAmount <- Gen.choose(1L, 100000L)
-        } yield
-          (
-            leaseAmount,
-            Terms.FUNCTION_CALL(
-              FunctionHeader.User("lease"),
-              List(
-                Terms.CONST_BYTESTR(ByteStr(address.bytes)).explicitGet(),
-                Terms.CONST_LONG(leaseAmount)
-              )
-=======
+        )
+
       def leaseFunctionCall(address: Address): (Long, Terms.FUNCTION_CALL) =
         (
           100000L,
@@ -541,9 +438,9 @@
             List(
               Terms.CONST_BYTESTR(ByteStr(address.bytes)).explicitGet(),
               Terms.CONST_LONG(100000L)
->>>>>>> e05a253d
             )
           )
+        )
 
       def leaseCancelFunctionCall(leaseId: ByteStr): Terms.FUNCTION_CALL =
         Terms.FUNCTION_CALL(
@@ -559,43 +456,26 @@
         IssuedAsset(sr.issues.head.id)
       }
 
-<<<<<<< HEAD
       val scenario =
-        for {
-          useInvokeExpression   <- Gen.oneOf(true, false)
-          dApp                  <- accountGen
-          initialDAppBalance    <- positiveLongGen
-          sender                <- accountGen
-          initialSenderBalance  <- positiveLongGen
-          fee                   <- smallFeeGen
-          _                     <- issueParamGen
-          leaseRecipientAddress <- accountGen
-          genesis     = genesisBlock(nextTs, Map(dApp.toAddress -> initialDAppBalance, sender.toAddress -> initialSenderBalance))
-          setScriptTx = SetScriptTransaction.selfSigned(1.toByte, dApp, Some(RollbackSpec.issueReissueBurnScript), fee, nextTs).explicitGet()
-        } yield (dApp, sender, genesis, setScriptTx, useInvokeExpression, leaseRecipientAddress.toAddress)
-=======
-      val scenario = {
-        val dApp = TxHelpers.signer(1)
-        val sender = TxHelpers.signer(2)
-        val setScript = TxHelpers.setScript(dApp, RollbackSpec.issueReissueBurnScript)
-
-        (dApp, sender, setScript)
-      }
->>>>>>> e05a253d
+        Seq(true, false).map { useInvokeExpression =>
+
+          val dApp = TxHelpers.signer(1)
+          val sender = TxHelpers.signer(2)
+          val leaseRecipientAddress = TxHelpers.signer(3)
+          val setScript = TxHelpers.setScript(dApp, RollbackSpec.issueReissueBurnScript)
+
+          (dApp, sender, setScript, useInvokeExpression, leaseRecipientAddress)
+        }
 
       def appendBlock(d: Domain, invoker: KeyPair, dApp: KeyPair, ss: Option[SetScriptTransaction])(parentBlockId: ByteStr,
                                                                                                     fc: Terms.FUNCTION_CALL): ByteStr = {
         val fee = 150000000L
-<<<<<<< HEAD
         val invoke =
           ss.fold[InvokeTransaction](
-            Signed.invokeScript(2.toByte, invoker, dApp.toAddress, Some(fc), Seq.empty, fee, Waves, nextTs)
+            TxHelpers.invoke(dApp.toAddress, func = Some(fc.function.funcName), args = fc.args, invoker = invoker, fee = fee)
           )(
             setScript => diffs.ci.toInvokeExpression(setScript, invoker, Some(fee), Some(fc))
           )
-=======
-        val invoke = TxHelpers.invoke(dApp.toAddress, func = Some(fc.function.funcName), args = fc.args, invoker = invoker, fee = fee)
->>>>>>> e05a253d
 
         d.appendBlock(
           TestBlock.create(
@@ -607,23 +487,21 @@
         invoke.id()
       }
 
-<<<<<<< HEAD
-      "issue" in forAll(scenario) {
-        case (dApp, invoker, genesis, setScript, useInvokeExpression, _) =>
-          withDomain(createSettings(Ride4DApps -> 0, BlockV5 -> 0, SynchronousCalls -> 0, RideV6 -> 0)) { d =>
+      "issue" in {
+        scenario.foreach { case (dApp, invoker, setScript, useInvokeExpression, _) =>
+          withDomain(createSettings(Ride4DApps -> 0, BlockV5 -> 0, SynchronousCalls -> 0, RideV6 -> 0), Seq(AddrWithBalance(dApp.toAddress), AddrWithBalance(invoker.toAddress))) { d =>
             val (setScriptToConvert, checkAddress) = if (useInvokeExpression) (Some(setScript), invoker.toAddress) else (None, dApp.toAddress)
-            val append                             = appendBlock(d, invoker, dApp, setScriptToConvert) _
-
-            d.appendBlock(genesis)
+            val append = appendBlock(d, invoker, dApp, setScriptToConvert) _
+
             d.appendBlock(TestBlock.create(nextTs, d.lastBlockId, Seq(setScript)))
 
             val startBlockId = d.lastBlockId
 
-            val (quantity, issueFc) = issueFunctionCallGen.sample.get
+            val (quantity, issueFc) = issueFunctionCall
 
             /// liquid block rollback
             val liquidIssueTxId = append(startBlockId, issueFc)
-            val liquidAsset     = getAsset(d, liquidIssueTxId)
+            val liquidAsset = getAsset(d, liquidIssueTxId)
             d.balance(checkAddress, liquidAsset) shouldBe quantity
             d.blockchainUpdater.removeAfter(startBlockId).explicitGet()
             d.balance(checkAddress, liquidAsset) shouldBe 0L
@@ -631,73 +509,37 @@
 
             // hardened block rollback
             val issueTxId = append(startBlockId, issueFc)
-            val asset     = getAsset(d, issueTxId)
+            val asset = getAsset(d, issueTxId)
             d.appendBlock(TestBlock.create(nextTs, d.lastBlockId, Seq()))
             d.balance(checkAddress, asset) shouldBe quantity
             d.blockchainUpdater.removeAfter(startBlockId).explicitGet()
             d.balance(checkAddress, asset) shouldBe 0L
             d.blockchainUpdater.assetDescription(asset) shouldBe None
           }
-      }
-
-      "reissue" in forAll(scenario) {
-        case (dApp, invoker, genesis, setScript, useInvokeExpression, _) =>
-          withDomain(createSettings(Ride4DApps -> 0, BlockV5 -> 0, SynchronousCalls -> 0, RideV6 -> 0)) { d =>
+        }
+      }
+
+      "reissue" in {
+        scenario.foreach { case (dApp, invoker, setScript, useInvokeExpression, _) =>
+          withDomain(createSettings(Ride4DApps -> 0, BlockV5 -> 0, SynchronousCalls -> 0, RideV6 -> 0), Seq(AddrWithBalance(dApp.toAddress), AddrWithBalance(invoker.toAddress))) { d =>
             val (setScriptToConvert, checkAddress) = if (useInvokeExpression) (Some(setScript), invoker.toAddress) else (None, dApp.toAddress)
-            val append                             = appendBlock(d, invoker, dApp, setScriptToConvert) _
-=======
-      "issue" in {
-        val (dApp, invoker, setScript) = scenario
-        withDomain(createSettings(Ride4DApps -> 0, BlockV5 -> 0, SynchronousCalls -> 0), Seq(AddrWithBalance(dApp.toAddress), AddrWithBalance(invoker.toAddress))) { d =>
-          val append = appendBlock(d, invoker, dApp) _
-
-          d.appendBlock(TestBlock.create(nextTs, d.lastBlockId, Seq(setScript)))
-
-          val startBlockId = d.lastBlockId
-
-          val (quantity, issueFc) = issueFunctionCall
-
-          /// liquid block rollback
-          val liquidIssueTxId = append(startBlockId, issueFc)
-          val liquidAsset     = getAsset(d, liquidIssueTxId)
-          d.balance(dApp.toAddress, liquidAsset) shouldBe quantity
-          d.blockchainUpdater.removeAfter(startBlockId).explicitGet()
-          d.balance(dApp.toAddress, liquidAsset) shouldBe 0L
-          d.blockchainUpdater.assetDescription(liquidAsset) shouldBe None
-
-          // hardened block rollback
-          val issueTxId = append(startBlockId, issueFc)
-          val asset     = getAsset(d, issueTxId)
-          d.appendBlock(TestBlock.create(nextTs, d.lastBlockId, Seq()))
-          d.balance(dApp.toAddress, asset) shouldBe quantity
-          d.blockchainUpdater.removeAfter(startBlockId).explicitGet()
-          d.balance(dApp.toAddress, asset) shouldBe 0L
-          d.blockchainUpdater.assetDescription(asset) shouldBe None
-        }
-      }
-
-      "reissue" in {
-        val (dApp, invoker, setScript) = scenario
-        withDomain(createSettings(Ride4DApps -> 0, BlockV5 -> 0, SynchronousCalls -> 0), Seq(AddrWithBalance(dApp.toAddress), AddrWithBalance(invoker.toAddress))) { d =>
-          val append = appendBlock(d, invoker, dApp) _
->>>>>>> e05a253d
-
-          d.appendBlock(TestBlock.create(nextTs, d.lastBlockId, Seq(setScript)))
-
-          val startBlockId = d.lastBlockId
-
-          val (quantity, issueFc) = issueFunctionCall
-
-          val issueTxId = append(startBlockId, issueFc)
-          val asset     = getAsset(d, issueTxId)
-          d.appendBlock(TestBlock.create(nextTs, d.lastBlockId, Seq()))
-
-          val issueBlockId     = d.lastBlockId
-          val issueDescription = d.blockchainUpdater.assetDescription(asset)
-
-          val (reissued, reissueFc) = reissueFunctionCall(asset.id)
-
-<<<<<<< HEAD
+            val append = appendBlock(d, invoker, dApp, setScriptToConvert) _
+
+            d.appendBlock(TestBlock.create(nextTs, d.lastBlockId, Seq(setScript)))
+
+            val startBlockId = d.lastBlockId
+
+            val (quantity, issueFc) = issueFunctionCall
+
+            val issueTxId = append(startBlockId, issueFc)
+            val asset = getAsset(d, issueTxId)
+            d.appendBlock(TestBlock.create(nextTs, d.lastBlockId, Seq()))
+
+            val issueBlockId = d.lastBlockId
+            val issueDescription = d.blockchainUpdater.assetDescription(asset)
+
+            val (reissued, reissueFc) = reissueFunctionCall(asset.id)
+
             // liquid block rollback
             append(issueBlockId, reissueFc)
             d.balance(checkAddress, asset) shouldBe reissued + quantity
@@ -713,53 +555,29 @@
             d.balance(checkAddress, asset) shouldBe quantity
             d.blockchainUpdater.assetDescription(asset) shouldBe issueDescription
           }
-      }
-
-      "burn" in forAll(scenario) {
-        case (dApp, invoker, genesis, setScript, useInvokeExpression, _) =>
-          withDomain(createSettings(Ride4DApps -> 0, BlockV5 -> 0, SynchronousCalls -> 0, RideV6 -> 0)) { d =>
+        }
+      }
+
+      "burn" in {
+        scenario.foreach { case (dApp, invoker, setScript, useInvokeExpression, _) =>
+          withDomain(createSettings(Ride4DApps -> 0, BlockV5 -> 0, SynchronousCalls -> 0, RideV6 -> 0), AddrWithBalance.enoughBalances(dApp, invoker)) { d =>
             val (setScriptToConvert, checkAddress) = if (useInvokeExpression) (Some(setScript), invoker.toAddress) else (None, dApp.toAddress)
-            val append                             = appendBlock(d, invoker, dApp, setScriptToConvert) _
-=======
-          // liquid block rollback
-          append(issueBlockId, reissueFc)
-          d.balance(dApp.toAddress, asset) shouldBe reissued + quantity
-          d.blockchainUpdater.removeAfter(issueBlockId).explicitGet()
-          d.balance(dApp.toAddress, asset) shouldBe quantity
-          d.blockchainUpdater.assetDescription(asset) shouldBe issueDescription
-
-          // hardened block rollback
-          append(issueBlockId, reissueFc)
-          d.balance(dApp.toAddress, asset) shouldBe reissued + quantity
-          d.appendBlock(TestBlock.create(nextTs, d.lastBlockId, Seq()))
-          d.blockchainUpdater.removeAfter(issueBlockId).explicitGet()
-          d.balance(dApp.toAddress, asset) shouldBe quantity
-          d.blockchainUpdater.assetDescription(asset) shouldBe issueDescription
-        }
-      }
-
-      "burn" in {
-        val (dApp, invoker, setScript) = scenario
-        withDomain(createSettings(Ride4DApps -> 0, BlockV5 -> 0, SynchronousCalls -> 0), Seq(AddrWithBalance(dApp.toAddress), AddrWithBalance(invoker.toAddress))) { d =>
-          val append = appendBlock(d, invoker, dApp) _
->>>>>>> e05a253d
-
-          d.appendBlock(TestBlock.create(nextTs, d.lastBlockId, Seq(setScript)))
-
-          val startBlockId = d.lastBlockId
-
-          val (quantity, issueFc) = issueFunctionCall
-
-          val issueTxId = append(startBlockId, issueFc)
-          val asset     = getAsset(d, issueTxId)
-          d.appendBlock(TestBlock.create(nextTs, d.lastBlockId, Seq()))
-
-          val issueBlockId     = d.lastBlockId
-          val issueDescription = d.blockchainUpdater.assetDescription(asset)
-
-          val (burnt, burntFc) = burnFunctionCall(asset.id, quantity)
-
-<<<<<<< HEAD
+            val append = appendBlock(d, invoker, dApp, setScriptToConvert) _
+            d.appendBlock(TestBlock.create(nextTs, d.lastBlockId, Seq(setScript)))
+
+            val startBlockId = d.lastBlockId
+
+            val (quantity, issueFc) = issueFunctionCall
+
+            val issueTxId = append(startBlockId, issueFc)
+            val asset = getAsset(d, issueTxId)
+            d.appendBlock(TestBlock.create(nextTs, d.lastBlockId, Seq()))
+
+            val issueBlockId = d.lastBlockId
+            val issueDescription = d.blockchainUpdater.assetDescription(asset)
+
+            val (burnt, burntFc) = burnFunctionCall(asset.id, quantity)
+
             // liquid block rollback
             append(issueBlockId, burntFc)
             d.balance(checkAddress, asset) shouldBe quantity - burnt
@@ -775,89 +593,67 @@
             d.balance(checkAddress, asset) shouldBe quantity
             d.blockchainUpdater.assetDescription(asset) shouldBe issueDescription
           }
-      }
-
-      "sponsorFee" in forAll(scenario) {
-        case (dApp, invoker, genesis, setScript, useInvokeExpression, _) =>
-          withDomain(createSettings(Ride4DApps -> 0, BlockV5 -> 0, SynchronousCalls -> 0, RideV6 -> 0)) { d =>
+        }
+      }
+
+      "sponsorFee" in {
+        scenario.foreach { case (dApp, invoker, setScript, useInvokeExpression, _) =>
+          withDomain(createSettings(Ride4DApps -> 0, BlockV5 -> 0, SynchronousCalls -> 0, RideV6 -> 0), AddrWithBalance.enoughBalances(dApp, invoker)) { d =>
             val setScriptToConvert = if (useInvokeExpression) Some(setScript) else None
-            val append             = appendBlock(d, invoker, dApp, setScriptToConvert) _
-=======
-          // liquid block rollback
-          append(issueBlockId, burntFc)
-          d.balance(dApp.toAddress, asset) shouldBe quantity - burnt
-          d.blockchainUpdater.removeAfter(issueBlockId).explicitGet()
-          d.balance(dApp.toAddress, asset) shouldBe quantity
-          d.blockchainUpdater.assetDescription(asset) shouldBe issueDescription
-
-          // hardened block rollback
-          append(issueBlockId, burntFc)
-          d.balance(dApp.toAddress, asset) shouldBe quantity - burnt
-          d.appendBlock(TestBlock.create(nextTs, d.lastBlockId, Seq()))
-          d.blockchainUpdater.removeAfter(issueBlockId).explicitGet()
-          d.balance(dApp.toAddress, asset) shouldBe quantity
-          d.blockchainUpdater.assetDescription(asset) shouldBe issueDescription
-        }
-      }
-
-      "sponsorFee" in {
-        val (dApp, invoker, setScript) = scenario
-        withDomain(createSettings(Ride4DApps -> 0, BlockV5 -> 0, SynchronousCalls -> 0), Seq(AddrWithBalance(dApp.toAddress), AddrWithBalance(invoker.toAddress))) { d =>
-          val append = appendBlock(d, invoker, dApp) _
->>>>>>> e05a253d
-
-          d.appendBlock(TestBlock.create(nextTs, d.lastBlockId, Seq(setScript)))
-
-          val startBlockId = d.lastBlockId
-
-          val (_, issueFc) = issueFunctionCall
-
-          val issueTxId = append(startBlockId, issueFc)
-          val asset     = getAsset(d, issueTxId)
-          d.appendBlock(TestBlock.create(nextTs, d.lastBlockId, Seq()))
-
-          val issueBlockId     = d.lastBlockId
-          val issueDescription = d.blockchainUpdater.assetDescription(asset)
-
-          val (sponsorship, sponsorFc) = sponsorFunctionCall(asset.id)
-
-          // liquid block rollback
-          append(issueBlockId, sponsorFc)
-          d.blockchainUpdater.assetDescription(asset).get.sponsorship shouldBe sponsorship
-          d.blockchainUpdater.removeAfter(issueBlockId).explicitGet()
-          d.blockchainUpdater.assetDescription(asset).get.sponsorship shouldBe 0L
-
-          // hardened block rollback
-          append(issueBlockId, sponsorFc)
-          d.blockchainUpdater.assetDescription(asset).get.sponsorship shouldBe sponsorship
-          d.appendBlock(TestBlock.create(nextTs, d.lastBlockId, Seq()))
-          d.blockchainUpdater.removeAfter(issueBlockId).explicitGet()
-          d.blockchainUpdater.assetDescription(asset).get.sponsorship shouldBe 0L
-          d.blockchainUpdater.assetDescription(asset) shouldBe issueDescription
-        }
-      }
-
-<<<<<<< HEAD
-      "lease" in forAll(scenario) {
-        case (dApp, invoker, genesis, setScript, useInvokeExpression, leaseRecipientAddress) =>
-          withDomain(createSettings(Ride4DApps -> 0, BlockV5 -> 0, SynchronousCalls -> 0, RideV6 -> 0)) { d =>
+            val append = appendBlock(d, invoker, dApp, setScriptToConvert) _
+
+            d.appendBlock(TestBlock.create(nextTs, d.lastBlockId, Seq(setScript)))
+
+            val startBlockId = d.lastBlockId
+
+            val (_, issueFc) = issueFunctionCall
+
+            val issueTxId = append(startBlockId, issueFc)
+            val asset = getAsset(d, issueTxId)
+            d.appendBlock(TestBlock.create(nextTs, d.lastBlockId, Seq()))
+
+            val issueBlockId = d.lastBlockId
+            val issueDescription = d.blockchainUpdater.assetDescription(asset)
+
+            val (sponsorship, sponsorFc) = sponsorFunctionCall(asset.id)
+
+            // liquid block rollback
+            append(issueBlockId, sponsorFc)
+            d.blockchainUpdater.assetDescription(asset).get.sponsorship shouldBe sponsorship
+            d.blockchainUpdater.removeAfter(issueBlockId).explicitGet()
+            d.blockchainUpdater.assetDescription(asset).get.sponsorship shouldBe 0L
+
+            // hardened block rollback
+            append(issueBlockId, sponsorFc)
+            d.blockchainUpdater.assetDescription(asset).get.sponsorship shouldBe sponsorship
+            d.appendBlock(TestBlock.create(nextTs, d.lastBlockId, Seq()))
+            d.blockchainUpdater.removeAfter(issueBlockId).explicitGet()
+            d.blockchainUpdater.assetDescription(asset).get.sponsorship shouldBe 0L
+            d.blockchainUpdater.assetDescription(asset) shouldBe issueDescription
+          }
+        }
+      }
+
+      "lease" in {
+        scenario.foreach { case (dApp, invoker, setScript, useInvokeExpression, leaseRecipientAddress) =>
+          withDomain(createSettings(Ride4DApps -> 0, BlockV5 -> 0, SynchronousCalls -> 0, RideV6 -> 0), Seq(AddrWithBalance(dApp.toAddress), AddrWithBalance(invoker.toAddress))) { d =>
             val (setScriptToConvert, checkAddress, checkPk) =
               if (useInvokeExpression) (Some(setScript), invoker.toAddress, invoker.publicKey) else (None, dApp.toAddress, dApp.publicKey)
             val append = appendBlock(d, invoker, dApp, setScriptToConvert) _
 
-            d.appendBlock(genesis)
             d.appendBlock(TestBlock.create(nextTs, d.lastBlockId, Seq(setScript)))
             val beforeInvoke1 = d.lastBlockId
 
-            val (leaseAmount, leaseFc) = leaseFunctionCallGen(leaseRecipientAddress).sample.get
+            val (leaseAmount, leaseFc) = leaseFunctionCall(leaseRecipientAddress.toAddress)
+
             def leaseDetails(invokeId: ByteStr) =
-              Some(LeaseDetails(checkPk, leaseRecipientAddress, leaseAmount, LeaseDetails.Status.Active, invokeId, 3))
+              Some(LeaseDetails(checkPk, leaseRecipientAddress.toAddress, leaseAmount, LeaseDetails.Status.Active, invokeId, 3))
 
             // liquid block rollback
             val invokeId1 = append(d.lastBlockId, leaseFc)
-            val leaseId1  = Lease.calculateId(Lease(leaseRecipientAddress.toRide, leaseAmount, 0), invokeId1)
-
-            d.blockchain.leaseBalance(leaseRecipientAddress) shouldBe LeaseBalance(in = leaseAmount, out = 0)
+            val leaseId1 = Lease.calculateId(Lease(leaseRecipientAddress.toAddress.toRide, leaseAmount, 0), invokeId1)
+
+            d.blockchain.leaseBalance(leaseRecipientAddress.toAddress) shouldBe LeaseBalance(in = leaseAmount, out = 0)
             d.blockchain.leaseBalance(checkAddress) shouldBe LeaseBalance(in = 0, out = leaseAmount)
             d.blockchain.leaseDetails(leaseId1) shouldBe leaseDetails(invokeId1)
             d.levelDBWriter.leaseDetails(leaseId1) shouldBe None
@@ -866,17 +662,17 @@
 
             d.blockchain.removeAfter(beforeInvoke1).explicitGet()
 
-            d.blockchain.leaseBalance(leaseRecipientAddress) shouldBe LeaseBalance.empty
+            d.blockchain.leaseBalance(leaseRecipientAddress.toAddress) shouldBe LeaseBalance.empty
             d.blockchain.leaseBalance(checkAddress) shouldBe LeaseBalance.empty
             d.blockchain.leaseDetails(leaseId1) shouldBe None
             d.levelDBWriter.leaseDetails(leaseId1) shouldBe None
 
             // hardened block rollback
             val beforeInvoke2 = d.lastBlockId
-            val invokeId2     = append(d.lastBlockId, leaseFc)
-            val leaseId2      = Lease.calculateId(Lease(leaseRecipientAddress.toRide, leaseAmount, 0), invokeId2)
-
-            d.blockchain.leaseBalance(leaseRecipientAddress) shouldBe LeaseBalance(in = leaseAmount, out = 0)
+            val invokeId2 = append(d.lastBlockId, leaseFc)
+            val leaseId2 = Lease.calculateId(Lease(leaseRecipientAddress.toAddress.toRide, leaseAmount, 0), invokeId2)
+
+            d.blockchain.leaseBalance(leaseRecipientAddress.toAddress) shouldBe LeaseBalance(in = leaseAmount, out = 0)
             d.blockchain.leaseBalance(checkAddress) shouldBe LeaseBalance(in = 0, out = leaseAmount)
             d.blockchain.leaseDetails(leaseId2) shouldBe leaseDetails(invokeId2)
             d.levelDBWriter.leaseDetails(leaseId2) shouldBe None
@@ -886,87 +682,33 @@
             d.appendBlock()
             d.blockchain.removeAfter(beforeInvoke2).explicitGet()
 
-            d.blockchain.leaseBalance(leaseRecipientAddress) shouldBe LeaseBalance.empty
+            d.blockchain.leaseBalance(leaseRecipientAddress.toAddress) shouldBe LeaseBalance.empty
             d.blockchain.leaseBalance(checkAddress) shouldBe LeaseBalance.empty
             d.blockchain.leaseDetails(leaseId2) shouldBe None
             d.levelDBWriter.leaseDetails(leaseId2) shouldBe None
           }
+        }
       }
 
       def assertLeaseCancel(
-          dApp: KeyPair,
-          invoker: KeyPair,
-          d: Domain,
-          leaseAmount: Long,
-          leaseId: ByteStr,
-          sourceId: ByteStr,
-          setScriptToConvert: Option[SetScriptTransaction],
-          checkAddress: Address,
-          checkPk: PublicKey,
-          leaseRecipientAddress: Address
-      ): Assertion = {
-        val append        = appendBlock(d, invoker, dApp, setScriptToConvert) _
-=======
-      "lease" in {
-        val (dApp, invoker, setScript) = scenario
-        withDomain(createSettings(Ride4DApps -> 0, BlockV5 -> 0, SynchronousCalls -> 0), Seq(AddrWithBalance(dApp.toAddress), AddrWithBalance(invoker.toAddress))) { d =>
-          val append = appendBlock(d, invoker, dApp) _
-
-          d.appendBlock(TestBlock.create(nextTs, d.lastBlockId, Seq(setScript)))
-          val beforeInvoke1 = d.lastBlockId
-
-          val (leaseAmount, leaseFc) = leaseFunctionCall(invoker.toAddress)
-          def leaseDetails(invokeId: ByteStr) =
-            Some(LeaseDetails(dApp.publicKey, invoker.toAddress, leaseAmount, LeaseDetails.Status.Active, invokeId, 3))
-
-          // liquid block rollback
-          val invokeId1 = append(d.lastBlockId, leaseFc)
-          val leaseId1  = Lease.calculateId(Lease(invoker.toAddress.toRide, leaseAmount, 0), invokeId1)
-
-          d.blockchain.leaseBalance(invoker.toAddress) shouldBe LeaseBalance(in = leaseAmount, out = 0)
-          d.blockchain.leaseBalance(dApp.toAddress) shouldBe LeaseBalance(in = 0, out = leaseAmount)
-          d.blockchain.leaseDetails(leaseId1) shouldBe leaseDetails(invokeId1)
-          d.levelDBWriter.leaseDetails(leaseId1) shouldBe None
-          d.appendBlock()
-          d.levelDBWriter.leaseDetails(leaseId1) shouldBe leaseDetails(invokeId1)
-
-          d.blockchain.removeAfter(beforeInvoke1).explicitGet()
-
-          d.blockchain.leaseBalance(invoker.toAddress) shouldBe LeaseBalance.empty
-          d.blockchain.leaseBalance(dApp.toAddress) shouldBe LeaseBalance.empty
-          d.blockchain.leaseDetails(leaseId1) shouldBe None
-          d.levelDBWriter.leaseDetails(leaseId1) shouldBe None
-
-          // hardened block rollback
-          val beforeInvoke2 = d.lastBlockId
-          val invokeId2     = append(d.lastBlockId, leaseFc)
-          val leaseId2      = Lease.calculateId(Lease(invoker.toAddress.toRide, leaseAmount, 0), invokeId2)
-
-          d.blockchain.leaseBalance(invoker.toAddress) shouldBe LeaseBalance(in = leaseAmount, out = 0)
-          d.blockchain.leaseBalance(dApp.toAddress) shouldBe LeaseBalance(in = 0, out = leaseAmount)
-          d.blockchain.leaseDetails(leaseId2) shouldBe leaseDetails(invokeId2)
-          d.levelDBWriter.leaseDetails(leaseId2) shouldBe None
-          d.appendBlock()
-          d.levelDBWriter.leaseDetails(leaseId2) shouldBe leaseDetails(invokeId2)
-
-          d.appendBlock()
-          d.blockchain.removeAfter(beforeInvoke2).explicitGet()
-
-          d.blockchain.leaseBalance(invoker.toAddress) shouldBe LeaseBalance.empty
-          d.blockchain.leaseBalance(dApp.toAddress) shouldBe LeaseBalance.empty
-          d.blockchain.leaseDetails(leaseId2) shouldBe None
-          d.levelDBWriter.leaseDetails(leaseId2) shouldBe None
-        }
-      }
-
-      def assertLeaseCancel(dApp: KeyPair, invoker: KeyPair, d: Domain, leaseAmount: Long, leaseId: ByteStr, sourceId: ByteStr, height: Int): Assertion = {
-        val append        = appendBlock(d, invoker, dApp) _
->>>>>>> e05a253d
+                             dApp: KeyPair,
+                             invoker: KeyPair,
+                             d: Domain,
+                             leaseAmount: Long,
+                             leaseId: ByteStr,
+                             leaseHeight: Int,
+                             sourceId: ByteStr,
+                             setScriptToConvert: Option[SetScriptTransaction],
+                             checkAddress: Address,
+                             checkPk: PublicKey,
+                             leaseRecipientAddress: Address
+                           ): Assertion = {
+        val append = appendBlock(d, invoker, dApp, setScriptToConvert) _
         val beforeInvoke1 = d.lastBlockId
 
         val call = leaseCancelFunctionCall(leaseId)
 
-        def leaseDetails(cancelHeight: Int = 0, cancelId: ByteStr = ByteStr.empty) =
+        def leaseDetails(leaseHeight: Int, cancelHeight: Int = 0, cancelId: ByteStr = ByteStr.empty) =
           Some(
             LeaseDetails(
               checkPk,
@@ -975,52 +717,51 @@
               if (cancelId.isEmpty) LeaseDetails.Status.Active
               else LeaseDetails.Status.Cancelled(cancelHeight, Some(cancelId)),
               sourceId,
-              height
+              leaseHeight
             )
           )
 
         // liquid block rollback
-        val leaseCancelId     = append(d.lastBlockId, call)
+        val leaseCancelId = append(d.lastBlockId, call)
         val cancelHeight = d.blockchain.transactionMeta(leaseCancelId).get.height
 
         d.blockchain.leaseBalance(leaseRecipientAddress) shouldBe LeaseBalance.empty
         d.blockchain.leaseBalance(checkAddress) shouldBe LeaseBalance.empty
-        d.blockchain.leaseDetails(leaseId) shouldBe leaseDetails(cancelHeight, leaseCancelId)
-        d.levelDBWriter.leaseDetails(leaseId) shouldBe leaseDetails()
+        d.blockchain.leaseDetails(leaseId) shouldBe leaseDetails(leaseHeight, cancelHeight, leaseCancelId)
+        d.levelDBWriter.leaseDetails(leaseId) shouldBe leaseDetails(leaseHeight)
         d.appendBlock()
-        d.levelDBWriter.leaseDetails(leaseId) shouldBe leaseDetails(cancelHeight, leaseCancelId)
+        d.levelDBWriter.leaseDetails(leaseId) shouldBe leaseDetails(leaseHeight, cancelHeight, leaseCancelId)
 
         d.blockchain.removeAfter(beforeInvoke1).explicitGet()
 
         d.blockchain.leaseBalance(leaseRecipientAddress) shouldBe LeaseBalance(in = leaseAmount, 0)
         d.blockchain.leaseBalance(checkAddress) shouldBe LeaseBalance(0, out = leaseAmount)
-        d.blockchain.leaseDetails(leaseId) shouldBe leaseDetails()
-        d.levelDBWriter.leaseDetails(leaseId) shouldBe leaseDetails()
+        d.blockchain.leaseDetails(leaseId) shouldBe leaseDetails(leaseHeight)
+        d.levelDBWriter.leaseDetails(leaseId) shouldBe leaseDetails(leaseHeight)
 
         // hardened block rollback
-        val beforeInvoke2  = d.lastBlockId
+        val beforeInvoke2 = d.lastBlockId
         val leaseCancelId1 = append(d.lastBlockId, call)
 
         d.blockchain.leaseBalance(leaseRecipientAddress) shouldBe LeaseBalance.empty
         d.blockchain.leaseBalance(checkAddress) shouldBe LeaseBalance.empty
-        d.blockchain.leaseDetails(leaseId) shouldBe leaseDetails(cancelHeight, leaseCancelId1)
-        d.levelDBWriter.leaseDetails(leaseId) shouldBe leaseDetails()
+        d.blockchain.leaseDetails(leaseId) shouldBe leaseDetails(leaseHeight, cancelHeight, leaseCancelId1)
+        d.levelDBWriter.leaseDetails(leaseId) shouldBe leaseDetails(leaseHeight)
         d.appendBlock()
-        d.levelDBWriter.leaseDetails(leaseId) shouldBe leaseDetails(cancelHeight, leaseCancelId1)
+        d.levelDBWriter.leaseDetails(leaseId) shouldBe leaseDetails(leaseHeight, cancelHeight, leaseCancelId1)
 
         d.appendBlock()
         d.blockchain.removeAfter(beforeInvoke2).explicitGet()
 
         d.blockchain.leaseBalance(leaseRecipientAddress) shouldBe LeaseBalance(in = leaseAmount, 0)
         d.blockchain.leaseBalance(checkAddress) shouldBe LeaseBalance(0, out = leaseAmount)
-        d.blockchain.leaseDetails(leaseId) shouldBe leaseDetails()
-        d.levelDBWriter.leaseDetails(leaseId) shouldBe leaseDetails()
-      }
-
-<<<<<<< HEAD
-      "leaseCancel with lease tx" in forAll(scenario) {
-        case (dApp, invoker, genesis, setScript, useInvokeExpression, leaseRecipientAddress) =>
-          withDomain(createSettings(Ride4DApps -> 0, BlockV5 -> 0, SmartAccounts -> 0, SynchronousCalls -> 0, RideV6 -> 0)) { d =>
+        d.blockchain.leaseDetails(leaseId) shouldBe leaseDetails(leaseHeight)
+        d.levelDBWriter.leaseDetails(leaseId) shouldBe leaseDetails(leaseHeight)
+      }
+
+      "leaseCancel with lease tx" in {
+        scenario.foreach { case (dApp, invoker, setScript, useInvokeExpression, leaseRecipientAddress) =>
+          withDomain(createSettings(Ride4DApps -> 0, BlockV5 -> 0, SmartAccounts -> 0, SynchronousCalls -> 0, RideV6 -> 0), Seq(AddrWithBalance(dApp.toAddress), AddrWithBalance(invoker.toAddress))) { d =>
             val (setScriptToConvert, leaseSender) =
               if (useInvokeExpression)
                 (Some(setScript), invoker)
@@ -1028,37 +769,30 @@
                 (None, dApp)
 
             val leaseAmount = smallFeeGen.sample.get
-            val leaseTx     = LeaseTransaction.selfSigned(2.toByte, leaseSender, leaseRecipientAddress, leaseAmount, setScript.fee, nextTs).explicitGet()
-            val leaseId     = leaseTx.id()
-=======
-      "leaseCancel with lease tx" in {
-        val (dApp, invoker, setScript) = scenario
-        withDomain(createSettings(Ride4DApps -> 0, BlockV5 -> 0, SmartAccounts -> 0, SynchronousCalls -> 0), Seq(AddrWithBalance(dApp.toAddress), AddrWithBalance(invoker.toAddress))) { d =>
-          val leaseAmount = 100000000
-          val leaseTx     = TxHelpers.lease(dApp, invoker.toAddress, leaseAmount, setScript.fee)
-          val leaseId     = leaseTx.id()
->>>>>>> e05a253d
-
-          d.appendBlock(TestBlock.create(nextTs, d.lastBlockId, Seq(setScript, leaseTx)))
-
-<<<<<<< HEAD
+            val leaseTx = LeaseTransaction.selfSigned(2.toByte, leaseSender, leaseRecipientAddress.toAddress, leaseAmount, setScript.fee, nextTs).explicitGet()
+            val leaseId = leaseTx.id()
+
+            d.appendBlock(TestBlock.create(nextTs, d.lastBlockId, Seq(setScript, leaseTx)))
+
             assertLeaseCancel(dApp,
-                              invoker,
-                              d,
-                              leaseAmount,
-                              leaseId,
-                              leaseId,
-                              setScriptToConvert,
-                              leaseSender.toAddress,
-                              leaseSender.publicKey,
-                              leaseRecipientAddress)
+              invoker,
+              d,
+              leaseAmount,
+              leaseId,
+              2,
+              leaseId,
+              setScriptToConvert,
+              leaseSender.toAddress,
+              leaseSender.publicKey,
+              leaseRecipientAddress.toAddress)
           }
-      }
-
-      "leaseCancel with lease action" in forAll(scenario) {
-        case (dApp, invoker, genesis, setScript, useInvokeExpression, leaseRecipientAddress) =>
-          withDomain(createSettings(Ride4DApps -> 0, BlockV5 -> 0, SmartAccounts -> 0, SynchronousCalls -> 0, RideV6 -> 0)) { d =>
-            d.appendBlock((genesis.transactionData :+ setScript)*)
+        }
+      }
+
+      "leaseCancel with lease action" in {
+        scenario.foreach { case (dApp, invoker, setScript, useInvokeExpression, leaseRecipientAddress) =>
+          withDomain(createSettings(Ride4DApps -> 0, BlockV5 -> 0, SmartAccounts -> 0, SynchronousCalls -> 0, RideV6 -> 0), Seq(AddrWithBalance(dApp.toAddress), AddrWithBalance(invoker.toAddress))) { d =>
+            d.appendBlock(setScript)
 
             val (setScriptToConvert, leaseSender) =
               if (useInvokeExpression)
@@ -1066,38 +800,23 @@
               else
                 (None, dApp)
 
-            val (leaseAmount, leaseFc) = leaseFunctionCallGen(leaseRecipientAddress).sample.get
-            val leaseInvokeId          = appendBlock(d, invoker, dApp, setScriptToConvert)(d.lastBlockId, leaseFc)
-            val leaseId                = Lease.calculateId(Lease(leaseRecipientAddress.toRide, leaseAmount, 0), leaseInvokeId)
+            val (leaseAmount, leaseFc) = leaseFunctionCall(leaseRecipientAddress.toAddress)
+            val leaseInvokeId = appendBlock(d, invoker, dApp, setScriptToConvert)(d.lastBlockId, leaseFc)
+            val leaseId = Lease.calculateId(Lease(leaseRecipientAddress.toAddress.toRide, leaseAmount, 0), leaseInvokeId)
 
             assertLeaseCancel(dApp,
-                              invoker,
-                              d,
-                              leaseAmount,
-                              leaseId,
-                              leaseInvokeId,
-                              setScriptToConvert,
-                              leaseSender.toAddress,
-                              leaseSender.publicKey,
-                              leaseRecipientAddress)
+              invoker,
+              d,
+              leaseAmount,
+              leaseId,
+              3,
+              leaseInvokeId,
+              setScriptToConvert,
+              leaseSender.toAddress,
+              leaseSender.publicKey,
+              leaseRecipientAddress.toAddress)
           }
-=======
-          assertLeaseCancel(dApp, invoker, d, leaseAmount, leaseId, leaseId, 2)
-        }
-      }
-
-      "leaseCancel with lease action" in {
-        val (dApp, invoker, setScript) = scenario
-        withDomain(createSettings(Ride4DApps -> 0, BlockV5 -> 0, SmartAccounts -> 0, SynchronousCalls -> 0), Seq(AddrWithBalance(dApp.toAddress), AddrWithBalance(invoker.toAddress))) { d =>
-          d.appendBlock(setScript)
-
-          val (leaseAmount, leaseFc) = leaseFunctionCall(invoker.toAddress)
-          val leaseInvokeId          = appendBlock(d, invoker, dApp)(d.lastBlockId, leaseFc)
-          val leaseId                = Lease.calculateId(Lease(invoker.toAddress.toRide, leaseAmount, 0), leaseInvokeId)
-
-          assertLeaseCancel(dApp, invoker, d, leaseAmount, leaseId, leaseInvokeId, 3)
-        }
->>>>>>> e05a253d
+        }
       }
     }
 
@@ -1220,10 +939,12 @@
 
       withDomain(createSettings(NG -> 0, FeeSponsorship -> 0), Seq(AddrWithBalance(sender.toAddress))) { d =>
         val ts = issue.timestamp
+
         def appendBlock(tx: Transaction): ByteStr = {
           d.appendBlock(TestBlock.create(ts, d.lastBlockId, Seq(tx)))
           d.lastBlockId
         }
+
         def carry(fee: Long): Long = fee - fee / 5 * 2
 
         d.carryFee shouldBe carry(0)
@@ -1271,7 +992,7 @@
           )
 
         val blocks = for ((transfer, i) <- transfers.zipWithIndex) yield {
-          val tsb   = ts + interval * i
+          val tsb = ts + interval * i
           val block = TestBlock.create(tsb, d.lastBlockId, transfer)
           d.appendBlock(block)
           (d.lastBlockId, tsb)
