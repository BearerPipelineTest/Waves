package com.wavesplatform.state

import com.wavesplatform.account.{Address, Alias, KeyPair}
import com.wavesplatform.common.state.ByteStr
import com.wavesplatform.common.utils.EitherExt2
import com.wavesplatform.db.WithDomain
import com.wavesplatform.db.WithState.AddrWithBalance
import com.wavesplatform.features.BlockchainFeatures._
import com.wavesplatform.features._
import com.wavesplatform.history.Domain
import com.wavesplatform.it.util.AddressOrAliasExt
import com.wavesplatform.lagonaki.mocks.TestBlock
import com.wavesplatform.lang.directives.values.V5
import com.wavesplatform.lang.script.v1.ExprScript
import com.wavesplatform.lang.v1.FunctionHeader
import com.wavesplatform.lang.v1.compiler.Terms.TRUE
import com.wavesplatform.lang.v1.compiler.{Terms, TestCompiler}
import com.wavesplatform.lang.v1.traits.domain.Lease
import com.wavesplatform.settings.{TestFunctionalitySettings, WavesSettings}
import com.wavesplatform.state.reader.LeaseDetails
import com.wavesplatform.test.{FreeSpec, NumericExt}
import com.wavesplatform.transaction.Asset.{IssuedAsset, Waves}
import com.wavesplatform.transaction.TxValidationError.AliasDoesNotExist
import com.wavesplatform.transaction.smart.SetScriptTransaction
import com.wavesplatform.transaction.transfer._
import com.wavesplatform.transaction.{Transaction, TxHelpers, TxVersion}
import com.wavesplatform.{TestTime, history}
import org.scalatest.{Assertion, Assertions}

class RollbackSpec extends FreeSpec with WithDomain {
  private val time   = new TestTime
  private def nextTs = time.getTimestamp()

  private def randomOp(sender: KeyPair, recipient: Address, amount: Long, op: Int, nextTs: => Long = nextTs) = {
    import com.wavesplatform.transaction.transfer.MassTransferTransaction.ParsedTransfer
    op match {
      case 1 =>
        val lease = TxHelpers.lease(sender, recipient, amount, fee = 100000L, timestamp = nextTs, version = TxVersion.V1)
        val cancelLease = TxHelpers.leaseCancel(lease.id(), sender, fee = 1, timestamp = nextTs, version = TxVersion.V1)
        List(lease, cancelLease)
      case 2 =>
        List(TxHelpers.massTransfer(sender, Seq(ParsedTransfer(recipient, amount), ParsedTransfer(recipient, amount)), fee = 10000, timestamp = nextTs, version = TxVersion.V1))
      case _ =>
        List(TxHelpers.transfer(sender, recipient, amount, fee = 1000, timestamp = nextTs, version = TxVersion.V1))
    }
  }

  "Rollback resets" - {
    "Rollback save dropped blocks order" in {
      val sender = TxHelpers.signer(1)
      val initialBalance = 100.waves
      val blocksCount = 10
      withDomain(balances = Seq(AddrWithBalance(sender.toAddress, initialBalance))) { d =>
        val genesisSignature = d.lastBlockId
        def newBlocks(i: Int): List[ByteStr] = {
          if (i == blocksCount) {
            Nil
          } else {
            val block = TestBlock.create(nextTs + i, d.lastBlockId, Seq())
            d.appendBlock(block)
            block.id() :: newBlocks(i + 1)
          }
        }
        val blocks        = newBlocks(0)
        val droppedBlocks = d.rollbackTo(genesisSignature).map(_._1)
        droppedBlocks(0).header.reference shouldBe genesisSignature
        droppedBlocks.map(_.id()).toList shouldBe blocks
        droppedBlocks foreach d.appendBlock
      }
    }

    "forget rollbacked transaction for querying" in {
      val sender = TxHelpers.signer(1)
      val recipient = TxHelpers.signer(2)
      val txCount = (1 to 10).toList
      withDomain(createSettings(MassTransfer -> 0), Seq(AddrWithBalance(sender.toAddress))) { d =>
        val genesisSignature = d.lastBlockId

        val transferAmount = 100

        val transfers = txCount.map(tc => Seq.fill(tc)(randomOp(sender, recipient.toAddress, transferAmount, tc % 3)).flatten)

        for (transfer <- transfers) {
          d.appendBlock(
            TestBlock.create(
              nextTs,
              d.lastBlockId,
              transfer
            )
          )
        }

        val stransactions1 = d.addressTransactions(sender.toAddress).sortBy(_._2.timestamp)
        val rtransactions1 = d.addressTransactions(recipient.toAddress).sortBy(_._2.timestamp)

        d.rollbackTo(genesisSignature)

        for (transfer <- transfers) {
          d.appendBlock(
            TestBlock.create(
              nextTs,
              d.lastBlockId,
              transfer
            )
          )
        }

        val stransactions2 = d.addressTransactions(sender.toAddress).sortBy(_._2.timestamp)
        val rtransactions2 = d.addressTransactions(recipient.toAddress).sortBy(_._2.timestamp)

        stransactions1 shouldBe stransactions2
        rtransactions1 shouldBe rtransactions2
      }
    }

    "waves balances" in {
      val sender = TxHelpers.signer(1)
      val recipient = TxHelpers.signer(2)
      val txCount = (1 to 10).toList
      val initialBalance = 100.waves
      val fee = 1
      withDomain(balances = Seq(AddrWithBalance(sender.toAddress, initialBalance))) { d =>
        val genesisSignature = d.lastBlockId

        d.balance(sender.toAddress) shouldBe initialBalance
        d.balance(recipient.toAddress) shouldBe 0

        val totalTxCount   = txCount.sum
        val transferAmount = initialBalance / (totalTxCount * 2)

        for (tc <- txCount) {
          d.appendBlock(
            TestBlock.create(
              nextTs,
              d.lastBlockId,
              Seq.fill(tc)(TxHelpers.transfer(sender, recipient.toAddress, transferAmount, fee = fee, version = TxVersion.V1))
            )
          )
        }

        d.balance(recipient.toAddress) shouldBe (transferAmount * totalTxCount)
        d.balance(sender.toAddress) shouldBe (initialBalance - (transferAmount + fee) * totalTxCount)

        d.rollbackTo(genesisSignature)

        d.balance(sender.toAddress) shouldBe initialBalance
        d.balance(recipient.toAddress) shouldBe 0
      }
    }

    "lease balances and states" in {
      val sender = TxHelpers.signer(1)
      val recipient = TxHelpers.signer(2)
      val initialBalance = 100.waves
      withDomain(balances = Seq(AddrWithBalance(sender.toAddress, initialBalance))) { d =>
        d.blockchainUpdater.height shouldBe 1
        val genesisBlockId = d.lastBlockId

        val leaseAmount = initialBalance - 2
        val lt          = TxHelpers.lease(sender, recipient.toAddress, leaseAmount, version = TxVersion.V1)
        d.appendBlock(TestBlock.create(nextTs, genesisBlockId, Seq(lt)))
        d.blockchainUpdater.height shouldBe 2
        val blockWithLeaseId = d.lastBlockId
        d.blockchainUpdater.leaseDetails(lt.id()) should contain(
          LeaseDetails(sender.publicKey, recipient.toAddress, leaseAmount, LeaseDetails.Status.Active, lt.id(), 2)
        )
        d.blockchainUpdater.leaseBalance(sender.toAddress).out shouldEqual leaseAmount
        d.blockchainUpdater.leaseBalance(recipient.toAddress).in shouldEqual leaseAmount

        val leaseCancel = TxHelpers.leaseCancel(lt.id(), sender, version = TxVersion.V1)
        d.appendBlock(
          TestBlock.create(
            nextTs,
            blockWithLeaseId,
            Seq(leaseCancel)
          )
        )
        d.blockchainUpdater.leaseDetails(lt.id()) should contain(
          LeaseDetails(
            sender.publicKey,
            recipient.toAddress,
            leaseAmount,
            LeaseDetails.Status.Cancelled(d.blockchain.height, Some(leaseCancel.id())),
            lt.id(),
            2
          )
        )
        d.blockchainUpdater.leaseBalance(sender.toAddress).out shouldEqual 0
        d.blockchainUpdater.leaseBalance(recipient.toAddress).in shouldEqual 0

        d.rollbackTo(blockWithLeaseId)
        d.blockchainUpdater.leaseDetails(lt.id()) should contain(
          LeaseDetails(sender.publicKey, recipient.toAddress, leaseAmount, LeaseDetails.Status.Active, lt.id(), 2)
        )
        d.blockchainUpdater.leaseBalance(sender.toAddress).out shouldEqual leaseAmount
        d.blockchainUpdater.leaseBalance(recipient.toAddress).in shouldEqual leaseAmount

        d.rollbackTo(genesisBlockId)
        d.blockchainUpdater.leaseDetails(lt.id()) shouldBe empty
        d.blockchainUpdater.leaseBalance(sender.toAddress).out shouldEqual 0
        d.blockchainUpdater.leaseBalance(recipient.toAddress).in shouldEqual 0
      }
    }

<<<<<<< HEAD
    "asset balances" in forAll(accountGen, positiveLongGen, positiveLongGen, accountGen) {
      case (sender, initialBalance, assetAmount, recipient) =>
        withDomain(balances = Seq(AddrWithBalance(sender.toAddress, initialBalance))) { d =>
          val genesisBlockId = d.lastBlockId
          val issueTransaction =
            IssueTransaction.selfSigned(
              TxVersion.V1,
              sender,
              "test",
              "",
              assetAmount,
              8,
              reissuable = true,
              script = None,
              1,
              nextTs
            ).explicitGet()
=======
    "asset balances" in {
      val sender = TxHelpers.signer(1)
      val recipient = TxHelpers.signer(2)
      val initialBalance = 100.waves
      val assetAmount = 100
      withDomain(balances = Seq(AddrWithBalance(sender.toAddress, initialBalance))) { d =>
        val genesisBlockId = d.lastBlockId
        val issueTransaction = TxHelpers.issue(sender, assetAmount, version = TxVersion.V1)
>>>>>>> 1535ab29

        d.appendBlock(
          TestBlock.create(
            nextTs,
            genesisBlockId,
            Seq(issueTransaction)
          )
        )

        val blockIdWithIssue = d.lastBlockId

        d.balance(sender.toAddress, IssuedAsset(issueTransaction.id())) should be(assetAmount)
        d.balance(recipient.toAddress, IssuedAsset(issueTransaction.id())) shouldBe 0

        d.appendBlock(
          TestBlock.create(
            nextTs,
            d.lastBlockId,
            Seq(
              TransferTransaction
                .selfSigned(1.toByte, sender, recipient.toAddress, IssuedAsset(issueTransaction.id()), assetAmount, Waves, 1, ByteStr.empty, nextTs)
                .explicitGet()
            )
          )
        )

        d.balance(sender.toAddress, IssuedAsset(issueTransaction.id())) shouldEqual 0
        d.balance(recipient.toAddress, IssuedAsset(issueTransaction.id())) shouldEqual assetAmount

        d.rollbackTo(blockIdWithIssue)

        d.balance(sender.toAddress, IssuedAsset(issueTransaction.id())) shouldEqual assetAmount
        d.balance(recipient.toAddress, IssuedAsset(issueTransaction.id())) shouldEqual 0
      }
    }

<<<<<<< HEAD
    "asset quantity and reissuability" in forAll(accountGen, positiveLongGen, nonEmptyStringGen(4, 16), nonEmptyStringGen(0, 1000)) {
      case (sender, initialBalance, name, description) =>
        withDomain(balances = Seq(AddrWithBalance(sender.toAddress, initialBalance))) { d =>
          val genesisBlockId = d.lastBlockId

          val issueTransaction =
            IssueTransaction.selfSigned(
              TxVersion.V1,
              sender,
              name,
              description,
              2000,
              8.toByte,
              reissuable = true,
              script = None,
              1,
              nextTs
            ).explicitGet()
          d.blockchainUpdater.assetDescription(IssuedAsset(issueTransaction.id())) shouldBe empty
=======
    "asset quantity and reissuability" in {
      val sender = TxHelpers.signer(1)
      val initialBalance = 100.waves
      withDomain(balances = Seq(AddrWithBalance(sender.toAddress, initialBalance))) { d =>
        val genesisBlockId = d.lastBlockId
>>>>>>> 1535ab29

        val issueTransaction = TxHelpers.issue(sender, amount = 2000, decimals = 8, version = TxVersion.V1)
        d.blockchainUpdater.assetDescription(IssuedAsset(issueTransaction.id())) shouldBe empty

        d.appendBlock(
          TestBlock.create(
            nextTs,
            genesisBlockId,
            Seq(issueTransaction)
          )
        )

        val blockIdWithIssue = d.lastBlockId

        val actualDesc       = d.blockchainUpdater.assetDescription(IssuedAsset(issueTransaction.id()))
        val nameBytes        = issueTransaction.name
        val descriptionBytes = issueTransaction.description
        val desc1 = AssetDescription(
          issueTransaction.id(),
          sender.publicKey,
          nameBytes,
          descriptionBytes,
          8,
          reissuable = true,
          BigInt(2000),
          Height @@ 2,
          None,
          0,
          false
        )
        actualDesc shouldBe Some(desc1)

        d.appendBlock(
          TestBlock.create(
            nextTs,
            blockIdWithIssue,
            Seq(TxHelpers.reissue(issueTransaction.asset, sender, 2000, reissuable = false, version = TxVersion.V1))
          )
        )

        d.blockchainUpdater.assetDescription(IssuedAsset(issueTransaction.id())) should contain(
          AssetDescription(
            issueTransaction.id(),
            sender.publicKey,
            nameBytes,
            descriptionBytes,
            8,
            reissuable = false,
            BigInt(4000),
            Height @@ 2,
            None,
            0,
            false
          )
        )

        d.rollbackTo(blockIdWithIssue)
        d.blockchainUpdater.assetDescription(IssuedAsset(issueTransaction.id())) should contain(
          AssetDescription(
            issueTransaction.id(),
            sender.publicKey,
            nameBytes,
            descriptionBytes,
            8,
            reissuable = true,
            BigInt(2000),
            Height @@ 2,
            None,
            0,
            false
          )
        )

        d.rollbackTo(genesisBlockId)
        d.blockchainUpdater.assetDescription(IssuedAsset(issueTransaction.id())) shouldBe empty
      }
    }

    "aliases" in {
      val sender = TxHelpers.signer(1)
      val initialBalance = 100.waves
      val alias = Alias.create("alias").explicitGet()
      withDomain(balances = Seq(AddrWithBalance(sender.toAddress, initialBalance))) { d =>
        val genesisBlockId = d.lastBlockId

        d.blockchainUpdater.resolveAlias(alias) shouldBe Left(AliasDoesNotExist(alias))
        d.appendBlock(
          TestBlock.create(
            nextTs,
            genesisBlockId,
            Seq(TxHelpers.createAlias(alias.name, sender))
          )
        )

        d.blockchainUpdater.resolveAlias(alias) shouldBe Right(sender.toAddress)
        d.rollbackTo(genesisBlockId)

        d.blockchainUpdater.resolveAlias(alias) shouldBe Left(AliasDoesNotExist(alias))
      }
    }

    "data transaction" in {
      val sender = TxHelpers.signer(1)
      val initialBalance = 100.waves
      val dataEntry = StringDataEntry("str", "test")
      withDomain(createSettings(BlockchainFeatures.DataTransaction -> 0), Seq(AddrWithBalance(sender.toAddress, initialBalance))) { d =>
        val genesisBlockId = d.lastBlockId

        d.appendBlock(
          TestBlock.create(
            nextTs,
            genesisBlockId,
            Seq(TxHelpers.dataEntry(sender, dataEntry))
          )
        )

        d.blockchainUpdater.accountData(sender.toAddress, dataEntry.key) should contain(dataEntry)

        d.rollbackTo(genesisBlockId)
        d.blockchainUpdater.accountData(sender.toAddress, dataEntry.key) shouldBe empty
      }
    }

    "invoke script transaction actions" - {
      val issueFunctionCall: (Long, Terms.FUNCTION_CALL) =
        (
          Long.MaxValue / 100,
          Terms.FUNCTION_CALL(
            FunctionHeader.User("issue"),
            List(
              Terms.CONST_STRING("name").explicitGet(),
              Terms.CONST_STRING("description").explicitGet(),
              Terms.CONST_LONG(Long.MaxValue / 100),
              Terms.CONST_LONG(8),
              Terms.CONST_BOOLEAN(true)
            )
          )
        )

      def reissueFunctionCall(assetId: ByteStr): (Long, Terms.FUNCTION_CALL) =
        (
          Long.MaxValue / 100,
          Terms.FUNCTION_CALL(
            FunctionHeader.User("reissue"),
            List(
              Terms.CONST_BYTESTR(assetId).explicitGet(),
              Terms.CONST_BOOLEAN(true),
              Terms.CONST_LONG(Long.MaxValue / 100)
            )
          )
        )

      def burnFunctionCall(assetId: ByteStr, quantity: Long): (Long, Terms.FUNCTION_CALL) =
        (
          1,
          Terms.FUNCTION_CALL(
            FunctionHeader.User("burn"),
            List(
              Terms.CONST_BYTESTR(assetId).explicitGet(),
              Terms.CONST_LONG(1)
            )
          )
        )

      def sponsorFunctionCall(assetId: ByteStr): (Long, Terms.FUNCTION_CALL) =
        (
          100000L,
          Terms.FUNCTION_CALL(
            FunctionHeader.User("sponsor"),
            List(
              Terms.CONST_BYTESTR(assetId).explicitGet(),
              Terms.CONST_LONG(100000L)
            )
          )
        )

      def leaseFunctionCall(address: Address): (Long, Terms.FUNCTION_CALL) =
        (
          100000L,
          Terms.FUNCTION_CALL(
            FunctionHeader.User("lease"),
            List(
              Terms.CONST_BYTESTR(ByteStr(address.bytes)).explicitGet(),
              Terms.CONST_LONG(100000L)
            )
          )
        )

      def leaseCancelFunctionCall(leaseId: ByteStr): Terms.FUNCTION_CALL =
        Terms.FUNCTION_CALL(
          FunctionHeader.User("leaseCancel"),
          List(
            Terms.CONST_BYTESTR(leaseId).explicitGet()
          )
        )

      def getAsset(d: Domain, txId: ByteStr): IssuedAsset = {
        val sr = d.blockchainUpdater.bestLiquidDiff.get.scriptResults(txId)
        sr.error shouldBe empty
        IssuedAsset(sr.issues.head.id)
      }

      val scenario = {
        val dApp = TxHelpers.signer(1)
        val sender = TxHelpers.signer(2)
        val setScript = TxHelpers.setScript(dApp, RollbackSpec.issueReissueBurnScript)

        (dApp, sender, setScript)
      }

      def appendBlock(d: Domain, invoker: KeyPair, dApp: KeyPair)(parentBlockId: ByteStr, fc: Terms.FUNCTION_CALL): ByteStr = {
        val fee = 150000000L
        val invoke = TxHelpers.invoke(dApp.toAddress, func = Some(fc.function.funcName), args = fc.args, invoker = invoker, fee = fee)

        d.appendBlock(
          TestBlock.create(
            nextTs,
            parentBlockId,
            Seq(invoke)
          )
        )
        invoke.id()
      }

      "issue" in {
        val (dApp, invoker, setScript) = scenario
        withDomain(createSettings(Ride4DApps -> 0, BlockV5 -> 0, SynchronousCalls -> 0), Seq(AddrWithBalance(dApp.toAddress), AddrWithBalance(invoker.toAddress))) { d =>
          val append = appendBlock(d, invoker, dApp) _

          d.appendBlock(TestBlock.create(nextTs, d.lastBlockId, Seq(setScript)))

          val startBlockId = d.lastBlockId

          val (quantity, issueFc) = issueFunctionCall

          /// liquid block rollback
          val liquidIssueTxId = append(startBlockId, issueFc)
          val liquidAsset     = getAsset(d, liquidIssueTxId)
          d.balance(dApp.toAddress, liquidAsset) shouldBe quantity
          d.blockchainUpdater.removeAfter(startBlockId).explicitGet()
          d.balance(dApp.toAddress, liquidAsset) shouldBe 0L
          d.blockchainUpdater.assetDescription(liquidAsset) shouldBe None

          // hardened block rollback
          val issueTxId = append(startBlockId, issueFc)
          val asset     = getAsset(d, issueTxId)
          d.appendBlock(TestBlock.create(nextTs, d.lastBlockId, Seq()))
          d.balance(dApp.toAddress, asset) shouldBe quantity
          d.blockchainUpdater.removeAfter(startBlockId).explicitGet()
          d.balance(dApp.toAddress, asset) shouldBe 0L
          d.blockchainUpdater.assetDescription(asset) shouldBe None
        }
      }

      "reissue" in {
        val (dApp, invoker, setScript) = scenario
        withDomain(createSettings(Ride4DApps -> 0, BlockV5 -> 0, SynchronousCalls -> 0), Seq(AddrWithBalance(dApp.toAddress), AddrWithBalance(invoker.toAddress))) { d =>
          val append = appendBlock(d, invoker, dApp) _

          d.appendBlock(TestBlock.create(nextTs, d.lastBlockId, Seq(setScript)))

          val startBlockId = d.lastBlockId

          val (quantity, issueFc) = issueFunctionCall

          val issueTxId = append(startBlockId, issueFc)
          val asset     = getAsset(d, issueTxId)
          d.appendBlock(TestBlock.create(nextTs, d.lastBlockId, Seq()))

          val issueBlockId     = d.lastBlockId
          val issueDescription = d.blockchainUpdater.assetDescription(asset)

          val (reissued, reissueFc) = reissueFunctionCall(asset.id)

          // liquid block rollback
          append(issueBlockId, reissueFc)
          d.balance(dApp.toAddress, asset) shouldBe reissued + quantity
          d.blockchainUpdater.removeAfter(issueBlockId).explicitGet()
          d.balance(dApp.toAddress, asset) shouldBe quantity
          d.blockchainUpdater.assetDescription(asset) shouldBe issueDescription

          // hardened block rollback
          append(issueBlockId, reissueFc)
          d.balance(dApp.toAddress, asset) shouldBe reissued + quantity
          d.appendBlock(TestBlock.create(nextTs, d.lastBlockId, Seq()))
          d.blockchainUpdater.removeAfter(issueBlockId).explicitGet()
          d.balance(dApp.toAddress, asset) shouldBe quantity
          d.blockchainUpdater.assetDescription(asset) shouldBe issueDescription
        }
      }

      "burn" in {
        val (dApp, invoker, setScript) = scenario
        withDomain(createSettings(Ride4DApps -> 0, BlockV5 -> 0, SynchronousCalls -> 0), Seq(AddrWithBalance(dApp.toAddress), AddrWithBalance(invoker.toAddress))) { d =>
          val append = appendBlock(d, invoker, dApp) _

          d.appendBlock(TestBlock.create(nextTs, d.lastBlockId, Seq(setScript)))

          val startBlockId = d.lastBlockId

          val (quantity, issueFc) = issueFunctionCall

          val issueTxId = append(startBlockId, issueFc)
          val asset     = getAsset(d, issueTxId)
          d.appendBlock(TestBlock.create(nextTs, d.lastBlockId, Seq()))

          val issueBlockId     = d.lastBlockId
          val issueDescription = d.blockchainUpdater.assetDescription(asset)

          val (burnt, burntFc) = burnFunctionCall(asset.id, quantity)

          // liquid block rollback
          append(issueBlockId, burntFc)
          d.balance(dApp.toAddress, asset) shouldBe quantity - burnt
          d.blockchainUpdater.removeAfter(issueBlockId).explicitGet()
          d.balance(dApp.toAddress, asset) shouldBe quantity
          d.blockchainUpdater.assetDescription(asset) shouldBe issueDescription

          // hardened block rollback
          append(issueBlockId, burntFc)
          d.balance(dApp.toAddress, asset) shouldBe quantity - burnt
          d.appendBlock(TestBlock.create(nextTs, d.lastBlockId, Seq()))
          d.blockchainUpdater.removeAfter(issueBlockId).explicitGet()
          d.balance(dApp.toAddress, asset) shouldBe quantity
          d.blockchainUpdater.assetDescription(asset) shouldBe issueDescription
        }
      }

      "sponsorFee" in {
        val (dApp, invoker, setScript) = scenario
        withDomain(createSettings(Ride4DApps -> 0, BlockV5 -> 0, SynchronousCalls -> 0), Seq(AddrWithBalance(dApp.toAddress), AddrWithBalance(invoker.toAddress))) { d =>
          val append = appendBlock(d, invoker, dApp) _

          d.appendBlock(TestBlock.create(nextTs, d.lastBlockId, Seq(setScript)))

          val startBlockId = d.lastBlockId

          val (_, issueFc) = issueFunctionCall

          val issueTxId = append(startBlockId, issueFc)
          val asset     = getAsset(d, issueTxId)
          d.appendBlock(TestBlock.create(nextTs, d.lastBlockId, Seq()))

          val issueBlockId     = d.lastBlockId
          val issueDescription = d.blockchainUpdater.assetDescription(asset)

          val (sponsorship, sponsorFc) = sponsorFunctionCall(asset.id)

          // liquid block rollback
          append(issueBlockId, sponsorFc)
          d.blockchainUpdater.assetDescription(asset).get.sponsorship shouldBe sponsorship
          d.blockchainUpdater.removeAfter(issueBlockId).explicitGet()
          d.blockchainUpdater.assetDescription(asset).get.sponsorship shouldBe 0L

          // hardened block rollback
          append(issueBlockId, sponsorFc)
          d.blockchainUpdater.assetDescription(asset).get.sponsorship shouldBe sponsorship
          d.appendBlock(TestBlock.create(nextTs, d.lastBlockId, Seq()))
          d.blockchainUpdater.removeAfter(issueBlockId).explicitGet()
          d.blockchainUpdater.assetDescription(asset).get.sponsorship shouldBe 0L
          d.blockchainUpdater.assetDescription(asset) shouldBe issueDescription
        }
      }

      "lease" in {
        val (dApp, invoker, setScript) = scenario
        withDomain(createSettings(Ride4DApps -> 0, BlockV5 -> 0, SynchronousCalls -> 0), Seq(AddrWithBalance(dApp.toAddress), AddrWithBalance(invoker.toAddress))) { d =>
          val append = appendBlock(d, invoker, dApp) _

          d.appendBlock(TestBlock.create(nextTs, d.lastBlockId, Seq(setScript)))
          val beforeInvoke1 = d.lastBlockId

          val (leaseAmount, leaseFc) = leaseFunctionCall(invoker.toAddress)
          def leaseDetails(invokeId: ByteStr) =
            Some(LeaseDetails(dApp.publicKey, invoker.toAddress, leaseAmount, LeaseDetails.Status.Active, invokeId, 3))

          // liquid block rollback
          val invokeId1 = append(d.lastBlockId, leaseFc)
          val leaseId1  = Lease.calculateId(Lease(invoker.toAddress.toRide, leaseAmount, 0), invokeId1)

          d.blockchain.leaseBalance(invoker.toAddress) shouldBe LeaseBalance(in = leaseAmount, out = 0)
          d.blockchain.leaseBalance(dApp.toAddress) shouldBe LeaseBalance(in = 0, out = leaseAmount)
          d.blockchain.leaseDetails(leaseId1) shouldBe leaseDetails(invokeId1)
          d.levelDBWriter.leaseDetails(leaseId1) shouldBe None
          d.appendBlock()
          d.levelDBWriter.leaseDetails(leaseId1) shouldBe leaseDetails(invokeId1)

          d.blockchain.removeAfter(beforeInvoke1).explicitGet()

          d.blockchain.leaseBalance(invoker.toAddress) shouldBe LeaseBalance.empty
          d.blockchain.leaseBalance(dApp.toAddress) shouldBe LeaseBalance.empty
          d.blockchain.leaseDetails(leaseId1) shouldBe None
          d.levelDBWriter.leaseDetails(leaseId1) shouldBe None

          // hardened block rollback
          val beforeInvoke2 = d.lastBlockId
          val invokeId2     = append(d.lastBlockId, leaseFc)
          val leaseId2      = Lease.calculateId(Lease(invoker.toAddress.toRide, leaseAmount, 0), invokeId2)

          d.blockchain.leaseBalance(invoker.toAddress) shouldBe LeaseBalance(in = leaseAmount, out = 0)
          d.blockchain.leaseBalance(dApp.toAddress) shouldBe LeaseBalance(in = 0, out = leaseAmount)
          d.blockchain.leaseDetails(leaseId2) shouldBe leaseDetails(invokeId2)
          d.levelDBWriter.leaseDetails(leaseId2) shouldBe None
          d.appendBlock()
          d.levelDBWriter.leaseDetails(leaseId2) shouldBe leaseDetails(invokeId2)

          d.appendBlock()
          d.blockchain.removeAfter(beforeInvoke2).explicitGet()

          d.blockchain.leaseBalance(invoker.toAddress) shouldBe LeaseBalance.empty
          d.blockchain.leaseBalance(dApp.toAddress) shouldBe LeaseBalance.empty
          d.blockchain.leaseDetails(leaseId2) shouldBe None
          d.levelDBWriter.leaseDetails(leaseId2) shouldBe None
        }
      }

      def assertLeaseCancel(dApp: KeyPair, invoker: KeyPair, d: Domain, leaseAmount: Long, leaseId: ByteStr, sourceId: ByteStr, height: Int): Assertion = {
        val append        = appendBlock(d, invoker, dApp) _
        val beforeInvoke1 = d.lastBlockId

        val call = leaseCancelFunctionCall(leaseId)

        def leaseDetails(cancelHeight: Int = 0, cancelId: ByteStr = ByteStr.empty) =
          Some(
            LeaseDetails(
              dApp.publicKey,
              invoker.toAddress,
              leaseAmount,
              if (cancelId.isEmpty) LeaseDetails.Status.Active
              else LeaseDetails.Status.Cancelled(cancelHeight, Some(cancelId)),
              sourceId,
              height
            )
          )

        // liquid block rollback
        val leaseCancelId     = append(d.lastBlockId, call)
        val cancelHeight = d.blockchain.transactionMeta(leaseCancelId).get.height

        d.blockchain.leaseBalance(invoker.toAddress) shouldBe LeaseBalance.empty
        d.blockchain.leaseBalance(dApp.toAddress) shouldBe LeaseBalance.empty
        d.blockchain.leaseDetails(leaseId) shouldBe leaseDetails(cancelHeight, leaseCancelId)
        d.levelDBWriter.leaseDetails(leaseId) shouldBe leaseDetails()
        d.appendBlock()
        d.levelDBWriter.leaseDetails(leaseId) shouldBe leaseDetails(cancelHeight, leaseCancelId)

        d.blockchain.removeAfter(beforeInvoke1).explicitGet()

        d.blockchain.leaseBalance(invoker.toAddress) shouldBe LeaseBalance(in = leaseAmount, 0)
        d.blockchain.leaseBalance(dApp.toAddress) shouldBe LeaseBalance(0, out = leaseAmount)
        d.blockchain.leaseDetails(leaseId) shouldBe leaseDetails()
        d.levelDBWriter.leaseDetails(leaseId) shouldBe leaseDetails()

        // hardened block rollback
        val beforeInvoke2  = d.lastBlockId
        val leaseCancelId1 = append(d.lastBlockId, call)

        d.blockchain.leaseBalance(invoker.toAddress) shouldBe LeaseBalance.empty
        d.blockchain.leaseBalance(dApp.toAddress) shouldBe LeaseBalance.empty
        d.blockchain.leaseDetails(leaseId) shouldBe leaseDetails(cancelHeight, leaseCancelId1)
        d.levelDBWriter.leaseDetails(leaseId) shouldBe leaseDetails()
        d.appendBlock()
        d.levelDBWriter.leaseDetails(leaseId) shouldBe leaseDetails(cancelHeight, leaseCancelId1)

        d.appendBlock()
        d.blockchain.removeAfter(beforeInvoke2).explicitGet()

        d.blockchain.leaseBalance(invoker.toAddress) shouldBe LeaseBalance(in = leaseAmount, 0)
        d.blockchain.leaseBalance(dApp.toAddress) shouldBe LeaseBalance(0, out = leaseAmount)
        d.blockchain.leaseDetails(leaseId) shouldBe leaseDetails()
        d.levelDBWriter.leaseDetails(leaseId) shouldBe leaseDetails()
      }

<<<<<<< HEAD
      "leaseCancel with lease tx" in forAll(scenario) {
        case (dApp, invoker, setScript) =>
          withDomain(createSettings(Ride4DApps -> 0, BlockV5 -> 0, SmartAccounts -> 0, SynchronousCalls -> 0), Seq(AddrWithBalance(dApp.toAddress), AddrWithBalance(invoker.toAddress))) { d =>
            val leaseAmount = smallFeeGen.sample.get
            val leaseTx     = LeaseTransaction.selfSigned(2.toByte, dApp, invoker.toAddress, leaseAmount, setScript.fee.value, nextTs).explicitGet()
            val leaseId     = leaseTx.id()
=======
      "leaseCancel with lease tx" in {
        val (dApp, invoker, setScript) = scenario
        withDomain(createSettings(Ride4DApps -> 0, BlockV5 -> 0, SmartAccounts -> 0, SynchronousCalls -> 0), Seq(AddrWithBalance(dApp.toAddress), AddrWithBalance(invoker.toAddress))) { d =>
          val leaseAmount = 100000000
          val leaseTx     = TxHelpers.lease(dApp, invoker.toAddress, leaseAmount, setScript.fee)
          val leaseId     = leaseTx.id()
>>>>>>> 1535ab29

          d.appendBlock(TestBlock.create(nextTs, d.lastBlockId, Seq(setScript, leaseTx)))

          assertLeaseCancel(dApp, invoker, d, leaseAmount, leaseId, leaseId, 2)
        }
      }

      "leaseCancel with lease action" in {
        val (dApp, invoker, setScript) = scenario
        withDomain(createSettings(Ride4DApps -> 0, BlockV5 -> 0, SmartAccounts -> 0, SynchronousCalls -> 0), Seq(AddrWithBalance(dApp.toAddress), AddrWithBalance(invoker.toAddress))) { d =>
          d.appendBlock(setScript)

          val (leaseAmount, leaseFc) = leaseFunctionCall(invoker.toAddress)
          val leaseInvokeId          = appendBlock(d, invoker, dApp)(d.lastBlockId, leaseFc)
          val leaseId                = Lease.calculateId(Lease(invoker.toAddress.toRide, leaseAmount, 0), leaseInvokeId)

          assertLeaseCancel(dApp, invoker, d, leaseAmount, leaseId, leaseInvokeId, 3)
        }
      }
    }

    "address script" in {
      val sender = TxHelpers.signer(1)
      val initialBalance = 100.waves
      withDomain(createSettings(SmartAccounts -> 0), Seq(AddrWithBalance(sender.toAddress, initialBalance))) { d =>
        val script = ExprScript(TRUE).explicitGet()

        val genesisBlockId = d.lastBlockId
        d.blockchainUpdater.accountScript(sender.toAddress) shouldBe empty
        d.appendBlock(
          TestBlock.create(
            nextTs,
            genesisBlockId,
            Seq(TxHelpers.setScript(sender, script, fee = 400000))
          )
        )

        val blockWithScriptId = d.lastBlockId

        d.blockchainUpdater.accountScript(sender.toAddress) should contain(AccountScriptInfo(sender.publicKey, script, 1))

        d.appendBlock(
          TestBlock.create(
            nextTs,
            blockWithScriptId,
            Seq(SetScriptTransaction.selfSigned(1.toByte, sender, None, 800000, nextTs).explicitGet())
          )
        )

        d.blockchainUpdater.accountScript(sender.toAddress) shouldBe empty

        d.rollbackTo(blockWithScriptId)
        d.blockchainUpdater.accountScript(sender.toAddress) should contain(AccountScriptInfo(sender.publicKey, script, 1))

        d.rollbackTo(genesisBlockId)
        d.blockchainUpdater.accountScript(sender.toAddress) shouldBe empty
      }
    }

    def createSettings(preActivatedFeatures: (BlockchainFeature, Int)*): WavesSettings = {
      val tfs = TestFunctionalitySettings.Enabled.copy(
        preActivatedFeatures = preActivatedFeatures.map { case (k, v) => k.id -> v }.toMap,
        blocksForFeatureActivation = 1,
        featureCheckBlocksPeriod = 1
      )

      history.DefaultWavesSettings.copy(blockchainSettings = history.DefaultWavesSettings.blockchainSettings.copy(functionalitySettings = tfs))
    }

    "asset sponsorship" in {
      val sender = TxHelpers.signer(1)
      val issueTransaction = TxHelpers.issue(sender, version = TxVersion.V1)
      val sponsor1 = TxHelpers.sponsor(issueTransaction.asset, Some(400000), sender)
      val sponsor2 = TxHelpers.sponsor(issueTransaction.asset, Some(100000000), sender)
      val cancel = TxHelpers.sponsor(issueTransaction.asset, None, sender)

      val ts = issueTransaction.timestamp
      withDomain(createSettings(FeeSponsorship -> 0), Seq(AddrWithBalance(sender.toAddress))) { d =>
        val genesisBlockId = d.lastBlockId

        d.appendBlock(
          TestBlock.create(
            ts,
            genesisBlockId,
            Seq(issueTransaction)
          )
        )

        val blockIdWithIssue = d.lastBlockId

        d.appendBlock(
          TestBlock.create(
            ts + 2,
            d.lastBlockId,
            Seq(sponsor1)
          )
        )

        val blockIdWithSponsor = d.lastBlockId

<<<<<<< HEAD
          d.blockchainUpdater.assetDescription(sponsor1.asset).get.sponsorship shouldBe sponsor1.minSponsoredAssetFee.get.value
          d.balance(sender.toAddress, IssuedAsset(issueTransaction.id())) shouldEqual issueTransaction.quantity.value
=======
        d.blockchainUpdater.assetDescription(sponsor1.asset).get.sponsorship shouldBe sponsor1.minSponsoredAssetFee.get
        d.balance(sender.toAddress, IssuedAsset(issueTransaction.id())) shouldEqual issueTransaction.quantity
>>>>>>> 1535ab29

        d.appendBlock(
          TestBlock.create(
            ts + 2,
            d.lastBlockId,
            Seq(cancel)
          )
        )

        d.blockchainUpdater.assetDescription(sponsor1.asset).get.sponsorship shouldBe 0

        d.rollbackTo(blockIdWithSponsor)

<<<<<<< HEAD
          d.blockchainUpdater.assetDescription(sponsor1.asset).get.sponsorship shouldBe sponsor1.minSponsoredAssetFee.get.value
          d.balance(sender.toAddress, IssuedAsset(issueTransaction.id())) shouldEqual issueTransaction.quantity.value
=======
        d.blockchainUpdater.assetDescription(sponsor1.asset).get.sponsorship shouldBe sponsor1.minSponsoredAssetFee.get
        d.balance(sender.toAddress, IssuedAsset(issueTransaction.id())) shouldEqual issueTransaction.quantity
>>>>>>> 1535ab29

        d.appendBlock(
          TestBlock.create(
            ts + 2,
            d.lastBlockId,
            Seq(sponsor2)
          )
        )

<<<<<<< HEAD
          d.balance(sender.toAddress, IssuedAsset(issueTransaction.id())) shouldEqual issueTransaction.quantity.value
          d.blockchainUpdater.assetDescription(sponsor1.asset).get.sponsorship shouldBe sponsor2.minSponsoredAssetFee.get.value
=======
        d.balance(sender.toAddress, IssuedAsset(issueTransaction.id())) shouldEqual issueTransaction.quantity
        d.blockchainUpdater.assetDescription(sponsor1.asset).get.sponsorship shouldBe sponsor2.minSponsoredAssetFee.get
>>>>>>> 1535ab29

        d.rollbackTo(blockIdWithIssue)

        d.blockchainUpdater.assetDescription(sponsor1.asset).get.sponsorship shouldBe 0
      }
    }

    "carry fee" in {
      val sender = TxHelpers.signer(1)
      val issue = TxHelpers.issue(sender, 100, version = TxVersion.V1)
      val sponsor1 = TxHelpers.sponsor(issue.asset, Some(400000), sender)
      val sponsor2 = TxHelpers.sponsor(issue.asset, Some(100000000), sender)
      val transfer = TxHelpers.transfer(sender, sender.toAddress, 10000000000L, version = TxVersion.V1)

      withDomain(createSettings(NG -> 0, FeeSponsorship -> 0), Seq(AddrWithBalance(sender.toAddress))) { d =>
        val ts = issue.timestamp
        def appendBlock(tx: Transaction): ByteStr = {
          d.appendBlock(TestBlock.create(ts, d.lastBlockId, Seq(tx)))
          d.lastBlockId
        }
        def carry(fee: Long): Long = fee - fee / 5 * 2

        d.carryFee shouldBe carry(0)

<<<<<<< HEAD
          val issueBlockId = appendBlock(issue)
          d.carryFee shouldBe carry(issue.fee.value)

          val sponsorBlockId = appendBlock(sponsor1)
          d.carryFee shouldBe carry(sponsor1.fee.value)

          appendBlock(transfer)
          d.carryFee shouldBe carry(transfer.fee.value)

          d.rollbackTo(sponsorBlockId)
          d.carryFee shouldBe carry(sponsor1.fee.value)

          d.rollbackTo(issueBlockId)
          d.carryFee shouldBe carry(issue.fee.value)

          val transferBlockId = appendBlock(transfer)
          d.carryFee shouldBe carry(transfer.fee.value)

          appendBlock(sponsor2)
          d.carryFee shouldBe carry(sponsor2.fee.value)

          d.rollbackTo(transferBlockId)
          d.carryFee shouldBe carry(transfer.fee.value)
        }
=======
        val issueBlockId = appendBlock(issue)
        d.carryFee shouldBe carry(issue.fee)

        val sponsorBlockId = appendBlock(sponsor1)
        d.carryFee shouldBe carry(sponsor1.fee)

        appendBlock(transfer)
        d.carryFee shouldBe carry(transfer.fee)

        d.rollbackTo(sponsorBlockId)
        d.carryFee shouldBe carry(sponsor1.fee)

        d.rollbackTo(issueBlockId)
        d.carryFee shouldBe carry(issue.fee)

        val transferBlockId = appendBlock(transfer)
        d.carryFee shouldBe carry(transfer.fee)

        appendBlock(sponsor2)
        d.carryFee shouldBe carry(sponsor2.fee)

        d.rollbackTo(transferBlockId)
        d.carryFee shouldBe carry(transfer.fee)
      }
>>>>>>> 1535ab29
    }

    "relean rollbacked transaction" in {
      val sender = TxHelpers.signer(1)
      val recipient = TxHelpers.signer(2)
      val txCount = (1 to 66).map(_ % 10 + 1).toList
      withDomain(createSettings(MassTransfer -> 0), Seq(AddrWithBalance(sender.toAddress))) { d =>
        val ts = nextTs

        val transferAmount = 100

        val interval = (3 * 60 * 60 * 1000 + 30 * 60 * 1000) / txCount.size

        val transfers =
          txCount.zipWithIndex.map(
            tc => Range(0, tc._1).flatMap(i => randomOp(sender, recipient.toAddress, transferAmount, tc._1 % 3, ts + interval * tc._2 + i))
          )

        val blocks = for ((transfer, i) <- transfers.zipWithIndex) yield {
          val tsb   = ts + interval * i
          val block = TestBlock.create(tsb, d.lastBlockId, transfer)
          d.appendBlock(block)
          (d.lastBlockId, tsb)
        }

        val middleBlock = blocks(txCount.size / 2)

        d.rollbackTo(middleBlock._1)

        try {
          d.appendBlock(
            TestBlock.create(
              middleBlock._2 + 10,
              middleBlock._1,
              transfers(0)
            )
          )
          throw new Exception("Duplicate transaction wasn't checked")
        } catch {
          case e: Throwable => Assertions.assert(e.getMessage.contains("AlreadyInTheState"))
        }
      }
    }
  }
}

object RollbackSpec {
  private val issueReissueBurnScript = {
    val stdLibVersion = V5

    val script =
      s"""
           |{-# STDLIB_VERSION ${stdLibVersion.id} #-}
           |{-# CONTENT_TYPE DAPP #-}
           |{-#SCRIPT_TYPE ACCOUNT#-}
           |
           |@Callable(i)
           |func issue(name: String, description: String, quantity: Int, decimals: Int, isReissuable: Boolean) =
           |  [Issue(name, description, quantity, decimals, isReissuable, unit, 0)]
           |
           |@Callable(i)
           |func reissue(assetId: ByteVector, isReissuable: Boolean, quantity: Int) =
           |  [Reissue(assetId, quantity, isReissuable)]
           |
           |@Callable(i)
           |func burn(assetId: ByteVector, quantity: Int) =
           |  [Burn(assetId, quantity)]
           |  
           |@Callable(i)
           |func sponsor(assetId: ByteVector, minSponsoredAssetFee: Int) =
           |  [SponsorFee(assetId, minSponsoredAssetFee)]
           |
           |@Callable(i)
           |func lease(address: ByteVector, amount: Int) =
           |  [Lease(Address(address), amount)]
           |
           |@Callable(i)
           |func leaseCancel(leaseId: ByteVector) =
           |  [LeaseCancel(leaseId)]
           |
           |""".stripMargin

    TestCompiler(stdLibVersion).compileContract(script)
  }
}<|MERGE_RESOLUTION|>--- conflicted
+++ resolved
@@ -202,25 +202,6 @@
       }
     }
 
-<<<<<<< HEAD
-    "asset balances" in forAll(accountGen, positiveLongGen, positiveLongGen, accountGen) {
-      case (sender, initialBalance, assetAmount, recipient) =>
-        withDomain(balances = Seq(AddrWithBalance(sender.toAddress, initialBalance))) { d =>
-          val genesisBlockId = d.lastBlockId
-          val issueTransaction =
-            IssueTransaction.selfSigned(
-              TxVersion.V1,
-              sender,
-              "test",
-              "",
-              assetAmount,
-              8,
-              reissuable = true,
-              script = None,
-              1,
-              nextTs
-            ).explicitGet()
-=======
     "asset balances" in {
       val sender = TxHelpers.signer(1)
       val recipient = TxHelpers.signer(2)
@@ -229,7 +210,6 @@
       withDomain(balances = Seq(AddrWithBalance(sender.toAddress, initialBalance))) { d =>
         val genesisBlockId = d.lastBlockId
         val issueTransaction = TxHelpers.issue(sender, assetAmount, version = TxVersion.V1)
->>>>>>> 1535ab29
 
         d.appendBlock(
           TestBlock.create(
@@ -266,33 +246,11 @@
       }
     }
 
-<<<<<<< HEAD
-    "asset quantity and reissuability" in forAll(accountGen, positiveLongGen, nonEmptyStringGen(4, 16), nonEmptyStringGen(0, 1000)) {
-      case (sender, initialBalance, name, description) =>
-        withDomain(balances = Seq(AddrWithBalance(sender.toAddress, initialBalance))) { d =>
-          val genesisBlockId = d.lastBlockId
-
-          val issueTransaction =
-            IssueTransaction.selfSigned(
-              TxVersion.V1,
-              sender,
-              name,
-              description,
-              2000,
-              8.toByte,
-              reissuable = true,
-              script = None,
-              1,
-              nextTs
-            ).explicitGet()
-          d.blockchainUpdater.assetDescription(IssuedAsset(issueTransaction.id())) shouldBe empty
-=======
     "asset quantity and reissuability" in {
       val sender = TxHelpers.signer(1)
       val initialBalance = 100.waves
       withDomain(balances = Seq(AddrWithBalance(sender.toAddress, initialBalance))) { d =>
         val genesisBlockId = d.lastBlockId
->>>>>>> 1535ab29
 
         val issueTransaction = TxHelpers.issue(sender, amount = 2000, decimals = 8, version = TxVersion.V1)
         d.blockchainUpdater.assetDescription(IssuedAsset(issueTransaction.id())) shouldBe empty
@@ -766,21 +724,12 @@
         d.levelDBWriter.leaseDetails(leaseId) shouldBe leaseDetails()
       }
 
-<<<<<<< HEAD
-      "leaseCancel with lease tx" in forAll(scenario) {
-        case (dApp, invoker, setScript) =>
-          withDomain(createSettings(Ride4DApps -> 0, BlockV5 -> 0, SmartAccounts -> 0, SynchronousCalls -> 0), Seq(AddrWithBalance(dApp.toAddress), AddrWithBalance(invoker.toAddress))) { d =>
-            val leaseAmount = smallFeeGen.sample.get
-            val leaseTx     = LeaseTransaction.selfSigned(2.toByte, dApp, invoker.toAddress, leaseAmount, setScript.fee.value, nextTs).explicitGet()
-            val leaseId     = leaseTx.id()
-=======
       "leaseCancel with lease tx" in {
         val (dApp, invoker, setScript) = scenario
         withDomain(createSettings(Ride4DApps -> 0, BlockV5 -> 0, SmartAccounts -> 0, SynchronousCalls -> 0), Seq(AddrWithBalance(dApp.toAddress), AddrWithBalance(invoker.toAddress))) { d =>
           val leaseAmount = 100000000
-          val leaseTx     = TxHelpers.lease(dApp, invoker.toAddress, leaseAmount, setScript.fee)
+          val leaseTx     = TxHelpers.lease(dApp, invoker.toAddress, leaseAmount, setScript.fee.value)
           val leaseId     = leaseTx.id()
->>>>>>> 1535ab29
 
           d.appendBlock(TestBlock.create(nextTs, d.lastBlockId, Seq(setScript, leaseTx)))
 
@@ -881,13 +830,8 @@
 
         val blockIdWithSponsor = d.lastBlockId
 
-<<<<<<< HEAD
-          d.blockchainUpdater.assetDescription(sponsor1.asset).get.sponsorship shouldBe sponsor1.minSponsoredAssetFee.get.value
-          d.balance(sender.toAddress, IssuedAsset(issueTransaction.id())) shouldEqual issueTransaction.quantity.value
-=======
-        d.blockchainUpdater.assetDescription(sponsor1.asset).get.sponsorship shouldBe sponsor1.minSponsoredAssetFee.get
-        d.balance(sender.toAddress, IssuedAsset(issueTransaction.id())) shouldEqual issueTransaction.quantity
->>>>>>> 1535ab29
+        d.blockchainUpdater.assetDescription(sponsor1.asset).get.sponsorship shouldBe sponsor1.minSponsoredAssetFee.get.value
+        d.balance(sender.toAddress, IssuedAsset(issueTransaction.id())) shouldEqual issueTransaction.quantity.value
 
         d.appendBlock(
           TestBlock.create(
@@ -901,13 +845,8 @@
 
         d.rollbackTo(blockIdWithSponsor)
 
-<<<<<<< HEAD
-          d.blockchainUpdater.assetDescription(sponsor1.asset).get.sponsorship shouldBe sponsor1.minSponsoredAssetFee.get.value
-          d.balance(sender.toAddress, IssuedAsset(issueTransaction.id())) shouldEqual issueTransaction.quantity.value
-=======
-        d.blockchainUpdater.assetDescription(sponsor1.asset).get.sponsorship shouldBe sponsor1.minSponsoredAssetFee.get
-        d.balance(sender.toAddress, IssuedAsset(issueTransaction.id())) shouldEqual issueTransaction.quantity
->>>>>>> 1535ab29
+        d.blockchainUpdater.assetDescription(sponsor1.asset).get.sponsorship shouldBe sponsor1.minSponsoredAssetFee.get.value
+        d.balance(sender.toAddress, IssuedAsset(issueTransaction.id())) shouldEqual issueTransaction.quantity.value
 
         d.appendBlock(
           TestBlock.create(
@@ -917,13 +856,8 @@
           )
         )
 
-<<<<<<< HEAD
-          d.balance(sender.toAddress, IssuedAsset(issueTransaction.id())) shouldEqual issueTransaction.quantity.value
-          d.blockchainUpdater.assetDescription(sponsor1.asset).get.sponsorship shouldBe sponsor2.minSponsoredAssetFee.get.value
-=======
-        d.balance(sender.toAddress, IssuedAsset(issueTransaction.id())) shouldEqual issueTransaction.quantity
-        d.blockchainUpdater.assetDescription(sponsor1.asset).get.sponsorship shouldBe sponsor2.minSponsoredAssetFee.get
->>>>>>> 1535ab29
+        d.balance(sender.toAddress, IssuedAsset(issueTransaction.id())) shouldEqual issueTransaction.quantity.value
+        d.blockchainUpdater.assetDescription(sponsor1.asset).get.sponsorship shouldBe sponsor2.minSponsoredAssetFee.get.value
 
         d.rollbackTo(blockIdWithIssue)
 
@@ -948,57 +882,30 @@
 
         d.carryFee shouldBe carry(0)
 
-<<<<<<< HEAD
-          val issueBlockId = appendBlock(issue)
-          d.carryFee shouldBe carry(issue.fee.value)
-
-          val sponsorBlockId = appendBlock(sponsor1)
-          d.carryFee shouldBe carry(sponsor1.fee.value)
-
-          appendBlock(transfer)
-          d.carryFee shouldBe carry(transfer.fee.value)
-
-          d.rollbackTo(sponsorBlockId)
-          d.carryFee shouldBe carry(sponsor1.fee.value)
-
-          d.rollbackTo(issueBlockId)
-          d.carryFee shouldBe carry(issue.fee.value)
-
-          val transferBlockId = appendBlock(transfer)
-          d.carryFee shouldBe carry(transfer.fee.value)
-
-          appendBlock(sponsor2)
-          d.carryFee shouldBe carry(sponsor2.fee.value)
-
-          d.rollbackTo(transferBlockId)
-          d.carryFee shouldBe carry(transfer.fee.value)
-        }
-=======
         val issueBlockId = appendBlock(issue)
-        d.carryFee shouldBe carry(issue.fee)
+        d.carryFee shouldBe carry(issue.fee.value)
 
         val sponsorBlockId = appendBlock(sponsor1)
-        d.carryFee shouldBe carry(sponsor1.fee)
+        d.carryFee shouldBe carry(sponsor1.fee.value)
 
         appendBlock(transfer)
-        d.carryFee shouldBe carry(transfer.fee)
+        d.carryFee shouldBe carry(transfer.fee.value)
 
         d.rollbackTo(sponsorBlockId)
-        d.carryFee shouldBe carry(sponsor1.fee)
+        d.carryFee shouldBe carry(sponsor1.fee.value)
 
         d.rollbackTo(issueBlockId)
-        d.carryFee shouldBe carry(issue.fee)
+        d.carryFee shouldBe carry(issue.fee.value)
 
         val transferBlockId = appendBlock(transfer)
-        d.carryFee shouldBe carry(transfer.fee)
+        d.carryFee shouldBe carry(transfer.fee.value)
 
         appendBlock(sponsor2)
-        d.carryFee shouldBe carry(sponsor2.fee)
+        d.carryFee shouldBe carry(sponsor2.fee.value)
 
         d.rollbackTo(transferBlockId)
-        d.carryFee shouldBe carry(transfer.fee)
-      }
->>>>>>> 1535ab29
+        d.carryFee shouldBe carry(transfer.fee.value)
+      }
     }
 
     "relean rollbacked transaction" in {
